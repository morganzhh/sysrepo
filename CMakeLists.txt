--- conflicted
+++ resolved
@@ -259,24 +259,7 @@
         FILES_MATCHING PATTERN "*.service")
 endif()
 
-<<<<<<< HEAD
-macro(EXEC_AT_INSTALL_TIME CMD)
-    install(CODE "message(STATUS \"Exec: ${CMD}\")
-        execute_process(COMMAND ${CMD} OUTPUT_QUIET RESULT_VARIABLE ret)
-        if (NOT \${ret} EQUAL 0)
-          message(FATAL_ERROR \"Error: \${ret}\")
-        endif()"
-        )
-endmacro()
-
-macro(INSTALL_YANG MODULE_NAME REVISION)
-    EXEC_AT_INSTALL_TIME("${CMAKE_BINARY_DIR}/src/sysrepoctl --install --yang=${CMAKE_CURRENT_SOURCE_DIR}/yang/${MODULE_NAME}${REVISION}.yang --permissions=666")
-endmacro(INSTALL_YANG)
-
-INSTALL_YANG("ietf-netconf-notifications" "")
-=======
 INSTALL_YANG("ietf-netconf-notifications" "" "666")
->>>>>>> bd842225
 
 if(GEN_LANGUAGE_BINDINGS)
     add_subdirectory(swig)
