/**
 * @file sr_utils.c
 * @author Rastislav Szabo <raszabo@cisco.com>, Lukas Macko <lmacko@cisco.com>,
 *         Milan Lenco <milan.lenco@pantheon.tech>
 * @brief Sysrepo utility functions.
 *
 * @copyright
 * Copyright 2016 Cisco Systems, Inc.
 *
 * Licensed under the Apache License, Version 2.0 (the "License");
 * you may not use this file except in compliance with the License.
 * You may obtain a copy of the License at
 *
 *    http://www.apache.org/licenses/LICENSE-2.0
 *
 * Unless required by applicable law or agreed to in writing, software
 * distributed under the License is distributed on an "AS IS" BASIS,
 * WITHOUT WARRANTIES OR CONDITIONS OF ANY KIND, either express or implied.
 * See the License for the specific language governing permissions and
 * limitations under the License.
 */

#include <sys/types.h>
#include <sys/socket.h>
#include <unistd.h>
#include <arpa/inet.h>
#include <inttypes.h>
#include <fcntl.h>
#include <ctype.h>
#include <signal.h>
#include <stdarg.h>
#include <pwd.h>
#include <grp.h>
#include <libyang/libyang.h>

#include "sr_common.h"
#include "sr_utils.h"

#include "data_manager.h"

/* used for sr_buff_to_uint32 and sr_uint32_to_buff conversions */
typedef union {
   uint32_t value;
   uint8_t data[sizeof(uint32_t)];
} uint32_value_t;

uint32_t
sr_buff_to_uint32(uint8_t *buff)
{
    uint32_value_t val = { 0, };

    if (NULL == buff) {
        return 0;
    }
    memcpy(val.data, buff, sizeof(uint32_t));
    return ntohl(val.value);
}

void
sr_uint32_to_buff(uint32_t number, uint8_t *buff)
{
    uint32_value_t val = { 0, };

    if (NULL != buff) {
        val.value = htonl(number);
        memcpy(buff, val.data, sizeof(uint32_t));
    }
}

bool
sr_str_ends_with(const char *str, const char *suffix)
{
    if (NULL == str || NULL == suffix) {
        return false;
    }

    size_t str_len = strlen(str);
    size_t suffix_len = strlen(suffix);
    if (suffix_len > str_len){
        return false;
    }
    return strncmp(str + str_len - suffix_len, suffix, suffix_len) == 0;
}

bool
sr_str_begins_with(const char *str, const char *prefix)
{
    if (NULL == str || NULL == prefix) {
        return false;
    }

    while (*prefix && *str) {
        if (*prefix++ != *str++) {
            return false;
        }
    }

    return *prefix == '\0';
}

int
sr_str_join(const char *str1, const char *str2, char **result)
{
    CHECK_NULL_ARG3(str1, str2, result);
    char *res = NULL;
    size_t l1 = strlen(str1);
    size_t l2 = strlen(str2);
    res = calloc(l1 + l2 + 1, sizeof(*res));
    CHECK_NULL_NOMEM_RETURN(res);
    strcpy(res, str1);
    strcpy(res + l1, str2);
    *result = res;
    return SR_ERR_OK;
}

int
sr_path_join(const char *path1, const char *path2, char **result)
{
    CHECK_NULL_ARG3(path1, path2, result);
    char *res = NULL;
    size_t l1 = strlen(path1);
    size_t l2 = strlen(path2);
    res = calloc(l1 + l2 + 2, sizeof(*res));
    CHECK_NULL_NOMEM_RETURN(res);
    strcpy(res, path1);
    res[l1] = '/';
    strcpy(res + l1 + 1, path2);
    *result = res;
    return SR_ERR_OK;
}

void
sr_str_trim(char *str) {
    if (NULL == str) {
        return;
    }

    char *ptr = str;
    size_t len = strlen(str);
    if (0 == len) {
        return;
    }

    while(isspace(ptr[len - 1])) ptr[--len] = 0;
    while(*ptr && isspace(*ptr)) ++ptr, --len;

    memmove(str, ptr, len + 1);
}

uint32_t
sr_str_hash(const char *str)
{
    uint32_t hash = 5381;
    char c;

    if (NULL == str) {
        return 0;
    }

    while ('\0' != (c = *str++)) {
        hash = ((hash << 5) + hash) + c; /* hash * 33 + c */
    }

    return hash;
}

int
sr_copy_first_ns(const char *xpath, char **namespace)
{
    CHECK_NULL_ARG2(xpath, namespace);

    char *colon_pos = strchr(xpath, ':');
    if (xpath[0] != '/' || NULL == colon_pos) {
        return SR_ERR_INVAL_ARG;
    }
    *namespace = strndup(xpath + 1, (colon_pos - xpath -1));
    CHECK_NULL_NOMEM_RETURN(*namespace);
    return SR_ERR_OK;
}

int
sr_copy_first_ns_from_expr(const char *expr, char*** namespaces_p, size_t *namespace_cnt_p)
{
    int rc = SR_ERR_OK;
    const char *ns = NULL, *cur = NULL;
    bool ignore = false, copied = false;
    char **namespaces = NULL, **tmp = NULL;
    size_t namespace_cnt = 0, namespace_size = 0, new_size = 0;

    CHECK_NULL_ARG3(expr, namespaces_p, namespace_cnt_p);

    cur = ns = expr;
    while ('\0' != *cur) {
        if (isspace(*cur) || NULL != strchr("[<>=+@$&|", *cur)) {
            /* restart */
            ignore = false;
            ns = cur+1;
        } else if ('\'' == *cur || '"' == *cur) {
            if (!ignore) {
                /* restart */
                ns = cur+1;
            }
        } else if ('/' == *cur) {
            if (ns < cur) {
                ignore = true;
            } else {
                /* restart */
                ns = cur+1;
            }
        } else if (']' == *cur) {
            ignore = true;
        } else if (':' == *cur) {
            if (!ignore && ns < cur) {
                copied = false;
                for (size_t i = 0; i < namespace_cnt; ++i) {
                    if (0 == strncmp(namespaces[i], ns, cur - ns)) {
                        copied = true;
                        break;
                    }
                }
                if (false == copied) {
                    if (namespace_cnt == namespace_size) {
                        /* realloc */
                        if (0 == namespace_size) {
                            new_size = 2;
                        } else {
                            new_size = namespace_size * 2;
                        }
                        tmp = (char **)realloc(namespaces, (sizeof *namespaces) * new_size);
                        CHECK_NULL_NOMEM_GOTO(tmp, rc, cleanup);
                        namespaces = tmp;
                        for (size_t i = namespace_size; i < new_size; ++i) {
                            namespaces[i] = NULL;
                        }
                        namespace_size = new_size;
                    }
                    assert(namespace_cnt < namespace_size);
                    namespaces[namespace_cnt] = strndup(ns, cur - ns);
                    CHECK_NULL_NOMEM_GOTO(namespaces[namespace_cnt], rc, cleanup);
                    ++namespace_cnt;
                }
            }
            ignore = true;
        }
        ++cur;
    }

cleanup:
    if (SR_ERR_OK == rc) {
        *namespaces_p = namespaces;
        *namespace_cnt_p = namespace_cnt;
    } else {
        for (size_t i = 0; i < namespace_cnt; ++i) {
            free(namespaces[i]);
        }
        free(namespaces);
    }
    return rc;
}

int
sr_cmp_first_ns(const char *xpath, const char *ns)
{
    size_t cmp_len = 0;

    if (NULL == xpath || xpath[0] != '/') {
        xpath = "";
    }
    else {
        char *colon_pos = strchr(xpath, ':');
        if (NULL != colon_pos) {
            cmp_len = colon_pos - xpath -1;
            xpath++; /* skip leading slash */
        }
    }

    if (NULL == ns) {
        ns = "";
    }

    return strncmp(xpath, ns, cmp_len);

}

int
sr_get_lock_data_file_name(const char *data_search_dir, const char *module_name,
        const sr_datastore_t ds, char **file_name)
{
    CHECK_NULL_ARG3(data_search_dir, module_name, file_name);
    char *tmp = NULL;
    int rc = sr_get_data_file_name(data_search_dir, module_name, ds, &tmp);
    if (SR_ERR_OK == rc){
        rc = sr_str_join(tmp, SR_LOCK_FILE_EXT, file_name);
        free(tmp);
    }
    return rc;
}

int
sr_get_persist_data_file_name(const char *data_search_dir, const char *module_name, char **file_name)
{
    CHECK_NULL_ARG2(module_name, file_name);
    char *tmp = NULL;
    int rc = sr_str_join(data_search_dir, module_name, &tmp);
    if (SR_ERR_OK == rc) {
        rc = sr_str_join(tmp, SR_PERSIST_FILE_EXT, file_name);
        free(tmp);
        return rc;
    }
    return SR_ERR_NOMEM;
}

int
sr_get_data_file_name(const char *data_search_dir, const char *module_name, const sr_datastore_t ds, char **file_name)
{
    CHECK_NULL_ARG2(module_name, file_name);
    char *tmp = NULL;
    int rc = sr_str_join(data_search_dir, module_name, &tmp);
    if (SR_ERR_OK == rc) {
        char *suffix = NULL;
        switch (ds) {
        case SR_DS_CANDIDATE:
            suffix = SR_CANDIDATE_FILE_EXT;
            break;
        case SR_DS_RUNNING:
            suffix = SR_RUNNING_FILE_EXT;
            break;
        case SR_DS_STARTUP:
            /* fall through */
        default:
            suffix = SR_STARTUP_FILE_EXT;
        }
        rc = sr_str_join(tmp, suffix, file_name);
        free(tmp);
        return rc;
    }
    return SR_ERR_NOMEM;
}

int
sr_get_schema_file_name(const char *schema_search_dir, const char *module_name,
        const char *rev_date, bool yang_format, char **file_name)
{
    CHECK_NULL_ARG2(module_name, file_name);
    char *tmp = NULL, *tmp2 = NULL;
    int rc = sr_str_join(schema_search_dir, module_name, &tmp);
    if (NULL != rev_date && 0 != strcmp(rev_date, "")) {
        if (SR_ERR_OK != rc) {
            return rc;
        }
        rc = sr_str_join(tmp, "@", &tmp2);
        if (SR_ERR_OK != rc) {
            free(tmp);
            return rc;
        }
        free(tmp);
        tmp = NULL;
        rc = sr_str_join(tmp2, rev_date, &tmp);
        free(tmp2);
    }
    if (SR_ERR_OK == rc) {
        rc = sr_str_join(tmp, yang_format ? SR_SCHEMA_YANG_FILE_EXT : SR_SCHEMA_YIN_FILE_EXT, file_name);
        free(tmp);
        return rc;
    }
    free(tmp);
    return SR_ERR_NOMEM;
}

static int
sr_lock_fd_internal(int fd, bool lock, bool write, bool wait)
{
    int ret = -1;
    struct flock fl = { 0, };

    if (lock) {
        /* lock */
        fl.l_type = write ? F_WRLCK : F_RDLCK;
    } else {
        /* unlock */
        fl.l_type = F_UNLCK;
    }
    fl.l_whence = SEEK_SET; /* from the beginning */
    fl.l_start = 0;         /* with offset 0*/
    fl.l_len = 0;           /* to EOF */
    fl.l_pid = getpid();

    /* set the lock, waiting if requested and necessary */
    ret = fcntl(fd, wait ? F_SETLKW : F_SETLK, &fl);

    if (-1 == ret) {
        SR_LOG_WRN("Unable to acquire the lock on fd %d: %s", fd, sr_strerror_safe(errno));
        if (!wait && (EAGAIN == errno || EACCES == errno)) {
            /* already locked by someone else */
            return SR_ERR_LOCKED;
        } else {
            return SR_ERR_INTERNAL;
        }
    }

    return SR_ERR_OK;
}

int
sr_lock_fd(int fd, bool write, bool wait)
{
    return sr_lock_fd_internal(fd, true, write, wait);
}

int
sr_unlock_fd(int fd)
{
    return sr_lock_fd_internal(fd, false, false, false);
}

int
sr_fd_set_nonblock(int fd)
{
    int flags = 0, rc = 0;

    flags = fcntl(fd, F_GETFL, 0);
    if (-1 == flags) {
        SR_LOG_WRN("Socket fcntl error (skipped): %s", sr_strerror_safe(errno));
        flags = 0;
    }
    rc = fcntl(fd, F_SETFL, flags | O_NONBLOCK);
    if (-1 == rc) {
        SR_LOG_ERR("Socket fcntl error: %s", sr_strerror_safe(errno));
        return SR_ERR_INTERNAL;
    }

    return SR_ERR_OK;
}

/*
 * An attempt for portable sr_get_peer_eid implementation
 */
#if !defined(HAVE_GETPEEREID)

#if defined(SO_PEERCRED)

#if !defined(__USE_GNU)
/* struct ucred is ifdefined behind __USE_GNU, but __USE_GNU is not defined */
struct ucred {
    pid_t pid;    /* process ID of the sending process */
    uid_t uid;    /* user ID of the sending process */
    gid_t gid;    /* group ID of the sending process */
};
#endif /* !defined(__USE_GNU) */

int
sr_get_peer_eid(int fd, uid_t *uid, gid_t *gid)
{
    struct ucred cred = { 0, };
    socklen_t len = sizeof(cred);

    CHECK_NULL_ARG2(uid, gid);

    if (-1 == getsockopt(fd, SOL_SOCKET, SO_PEERCRED, &cred, &len)) {
        SR_LOG_ERR("Cannot retrieve credentials of the UNIX-domain peer: %s", sr_strerror_safe(errno));
        return SR_ERR_INTERNAL;
    }
    *uid = cred.uid;
    *gid = cred.gid;

    return SR_ERR_OK;
}

#elif defined(HAVE_GETPEERUCRED)

#if defined(HAVE_UCRED_H)
#include <ucred.h>
#endif /* defined(HAVE_UCRED_H) */

int
sr_get_peer_eid(int fd, uid_t *uid, gid_t *gid)
{
    ucred_t *ucred = NULL;

    CHECK_NULL_ARG2(uid, gid);

    if (-1 == getpeerucred(fd, &ucred)) {
        SR_LOG_ERR("Cannot retrieve credentials of the UNIX-domain peer: %s", sr_strerror_safe(errno));
        return SR_ERR_INTERNAL;
    }
    if (-1 == (*uid = ucred_geteuid(ucred))) {
        ucred_free(ucred);
        return SR_ERR_INTERNAL;
    }
    if (-1 == (*gid = ucred_getegid(ucred))) {
        ucred_free(ucred);
        return SR_ERR_INTERNAL;
    }

    ucred_free(ucred);
    return SR_ERR_OK;
}

#endif /* defined(SO_PEERCRED) */

#elif defined(HAVE_GETPEEREID)

int
sr_get_peer_eid(int fd, uid_t *uid, gid_t *gid)
{
    int ret = 0;

    CHECK_NULL_ARG2(uid, gid);

    ret = getpeereid(fd, uid, gid);
    if (-1 == ret) {
        SR_LOG_ERR("Cannot retrieve credentials of the UNIX-domain peer: %s", sr_strerror_safe(errno));
        return SR_ERR_INTERNAL;
    } else {
        return SR_ERR_OK;
    }
}

#endif /* !defined(HAVE_GETPEEREID) */

int
sr_save_data_tree_file(const char *file_name, const struct lyd_node *data_tree)
{
    CHECK_NULL_ARG2(file_name, data_tree);
    int ret = 0;
    int rc = SR_ERR_OK;

    FILE *f = fopen(file_name, "w");
    if (NULL == f){
        SR_LOG_ERR("Failed to open file %s", file_name);
        return SR_ERR_IO;
    }
    ret = lockf(fileno(f), F_LOCK, 0);
    CHECK_ZERO_LOG_GOTO(ret, rc, SR_ERR_IO, cleanup, "Failed to lock the file %s", file_name);

    ret = lyd_print_file(f, data_tree, LYD_XML, LYP_WITHSIBLINGS | LYP_FORMAT);
    CHECK_ZERO_LOG_GOTO(ret, rc, SR_ERR_INTERNAL, cleanup, "Failed to write output into %s", file_name);

cleanup:
    fclose(f);
    return rc;
}

int
sr_ly_set_contains(const struct ly_set *set, void *node, bool sorted)
{
    if (NULL == set || NULL == node) {
        return -1;
    }

    if (sorted) {
        int lo = 0, hi = set->number-1, mid = 0;
        while (lo <= hi) {
            mid = lo + ((hi-lo) >> 1);
            if (set->set.g[mid] == node) {
                return mid;
            } else if (set->set.g[mid] < node) {
                lo = mid+1;
            } else {
                hi = mid-1;
            }
        }
        return -1;
    } else {
        return ly_set_contains(set, node);
    }
}

/**
 * @brief Comparison function for ly_set.
 */
static int
sr_ly_set_cmp(const void *item1, const void *item2)
{
    return (*(int **)item1) - (*(int **)item2);
}

int
sr_ly_set_sort(struct ly_set *set)
{
    CHECK_NULL_ARG(set);

    if (set->number <= 16) {
        /* for smaller sets use insertion sort */
        for (int i = 1; i < set->number; ++i) {
            void *key = set->set.g[i];
            int j = i-1;
            while (j >= 0 && set->set.g[j] > key) {
                set->set.g[j+1] = set->set.g[j];
                --j;
            }
            set->set.g[j+1] = key;
        }
    } else {
        qsort(set->set.g, set->number, sizeof(void *), sr_ly_set_cmp);
    }

    return SR_ERR_OK;
}

bool
sr_lys_data_node(struct lys_node *node)
{
    if (NULL == node) {
        return false;
    }

    return node->nodetype & (LYS_CONTAINER | LYS_LEAF | LYS_LEAFLIST | LYS_LIST |
                             LYS_ANYXML | LYS_NOTIF | LYS_RPC | LYS_ACTION | LYS_ANYDATA);
}

struct lys_node *
sr_lys_node_get_data_parent(struct lys_node *node, bool augment)
{
    node = node ? node->parent : NULL;

    while (node && !sr_lys_data_node(node) &&
            (!augment || LYS_AUGMENT != node->nodetype)) {
        if (LYS_AUGMENT == node->nodetype) {
            node = ((struct lys_node_augment *)node)->target;
        } else {
            node = node->parent;
        }
    }

    return node;
}

struct lyd_node*
sr_dup_datatree(struct lyd_node *root) {
    struct lyd_node *dup = NULL, *s = NULL, *n = NULL;

    struct lyd_node *next = NULL;
    /* loop through top-level nodes*/
    while (NULL != root) {
        next = root->next;

        n = lyd_dup(root, 1);
        /*set output node*/
        if (NULL == dup){
            dup = n;
        }

        if (NULL == s){
            s = n;
        }
        else if (0 != lyd_insert_after(s, n)){
            SR_LOG_ERR_MSG("Memory allocation failed");
            lyd_free_withsiblings(dup);
            return NULL;
        }
        /* last appended sibling*/
        s = n;

        root = next;
    }
    return dup;
}

int
sr_lyd_unlink(dm_data_info_t *data_info, struct lyd_node *node)
{
    CHECK_NULL_ARG2(data_info, node);
    if (node == data_info->node){
        data_info->node = node->next;
    }
    if (0 != lyd_unlink(node)){
        SR_LOG_ERR_MSG("Node unlink failed");
        return SR_ERR_INTERNAL;
    }
    return SR_ERR_OK;
}

int
sr_lyd_insert_before(dm_data_info_t *data_info, struct lyd_node *sibling, struct lyd_node *node)
{
    CHECK_NULL_ARG3(data_info, sibling, node);

    int rc = lyd_insert_before(sibling, node);
    if (data_info->node == sibling) {
        data_info->node = node;
    }

    return rc;
}

int
sr_lyd_insert_after(dm_data_info_t *data_info, struct lyd_node *sibling, struct lyd_node *node)
{
    CHECK_NULL_ARG2(data_info, node);

    if (NULL == sibling && NULL == data_info->node && NULL == node->schema->parent) {
        /* adding top-level-node to empty tree */
        data_info->node = node;
        return SR_ERR_OK;
    }
    CHECK_NULL_ARG(sibling);

    int rc = lyd_insert_after(sibling, node);
    if (data_info->node == node) {
        data_info->node = sibling;
    }

    return rc;
}

static sr_type_t
sr_ly_data_type_to_sr(LY_DATA_TYPE type)
{
    switch(type){
        case LY_TYPE_BINARY:
            return SR_BINARY_T;
        case LY_TYPE_BITS:
            return SR_BITS_T;
        case LY_TYPE_BOOL:
            return SR_BOOL_T;
        case LY_TYPE_DEC64:
            return SR_DECIMAL64_T;
        case LY_TYPE_EMPTY:
            return SR_LEAF_EMPTY_T;
        case LY_TYPE_ENUM:
            return SR_ENUM_T;
        case LY_TYPE_IDENT:
            return SR_IDENTITYREF_T;
        case LY_TYPE_INST:
            return SR_INSTANCEID_T;
        case LY_TYPE_STRING:
            return SR_STRING_T;
        case LY_TYPE_INT8:
            return SR_INT8_T;
        case LY_TYPE_UINT8:
            return SR_UINT8_T;
        case LY_TYPE_INT16:
            return SR_INT16_T;
        case LY_TYPE_UINT16:
            return SR_UINT16_T;
        case LY_TYPE_INT32:
            return SR_INT32_T;
        case LY_TYPE_UINT32:
            return SR_UINT32_T;
        case LY_TYPE_INT64:
            return SR_INT64_T;
        case LY_TYPE_UINT64:
            return SR_UINT64_T;
        default:
            return SR_UNKNOWN_T;
            //LY_LEAF_REF
            //LY_DERIVED
            //LY_TYPE_UNION
        }
}

static sr_type_t
sr_libyang_leaf_get_type_sch(const struct lys_node_leaf *leaf)
{
    if (NULL == leaf || !((LYS_LEAF | LYS_LEAFLIST) & leaf->nodetype)) {
        return SR_UNKNOWN_T;
    }

    switch(leaf->type.base){
        case LY_TYPE_BINARY:
            return SR_BINARY_T;
        case LY_TYPE_BITS:
            return SR_BITS_T;
        case LY_TYPE_BOOL:
            return SR_BOOL_T;
        case LY_TYPE_DEC64:
            return SR_DECIMAL64_T;
        case LY_TYPE_EMPTY:
            return SR_LEAF_EMPTY_T;
        case LY_TYPE_ENUM:
            return SR_ENUM_T;
        case LY_TYPE_IDENT:
            return SR_IDENTITYREF_T;
        case LY_TYPE_INST:
            return SR_INSTANCEID_T;
        case LY_TYPE_LEAFREF:
            return sr_libyang_leaf_get_type_sch(leaf->type.info.lref.target);
        case LY_TYPE_STRING:
            return SR_STRING_T;
        case LY_TYPE_INT8:
            return SR_INT8_T;
        case LY_TYPE_UINT8:
            return SR_UINT8_T;
        case LY_TYPE_INT16:
            return SR_INT16_T;
        case LY_TYPE_UINT16:
            return SR_UINT16_T;
        case LY_TYPE_INT32:
            return SR_INT32_T;
        case LY_TYPE_UINT32:
            return SR_UINT32_T;
        case LY_TYPE_INT64:
            return SR_INT64_T;
        case LY_TYPE_UINT64:
            return SR_UINT64_T;
        default:
            return SR_UNKNOWN_T;
            //LY_DERIVED
        }
}

sr_type_t
sr_libyang_leaf_get_type(const struct lyd_node_leaf_list *leaf)
{
    switch(leaf->value_type) {
        case LY_TYPE_BINARY:
            return SR_BINARY_T;
        case LY_TYPE_BITS:
            return SR_BITS_T;
        case LY_TYPE_BOOL:
            return SR_BOOL_T;
        case LY_TYPE_DEC64:
            return SR_DECIMAL64_T;
        case LY_TYPE_EMPTY:
            return SR_LEAF_EMPTY_T;
        case LY_TYPE_ENUM:
            return SR_ENUM_T;
        case LY_TYPE_IDENT:
            return SR_IDENTITYREF_T;
        case LY_TYPE_INST:
            return SR_INSTANCEID_T;
        case LY_TYPE_LEAFREF:
            return sr_libyang_leaf_get_type_sch(((struct lys_node_leaf *)leaf->schema)->type.info.lref.target);
        case LY_TYPE_STRING:
            return SR_STRING_T;
        case LY_TYPE_INT8:
            return SR_INT8_T;
        case LY_TYPE_UINT8:
            return SR_UINT8_T;
        case LY_TYPE_INT16:
            return SR_INT16_T;
        case LY_TYPE_UINT16:
            return SR_UINT16_T;
        case LY_TYPE_INT32:
            return SR_INT32_T;
        case LY_TYPE_UINT32:
            return SR_UINT32_T;
        case LY_TYPE_INT64:
            return SR_INT64_T;
        case LY_TYPE_UINT64:
            return SR_UINT64_T;
        default:
            return SR_UNKNOWN_T;
            //LY_DERIVED
        }
}

int
sr_check_value_conform_to_schema(const struct lys_node *node, const sr_val_t *value)
{
    CHECK_NULL_ARG2(node, value);

    struct lys_node_leaf *leafref = NULL;
    sr_list_t *union_list = NULL;
    sr_type_t type = SR_UNKNOWN_T;
    int rc = SR_ERR_OK;
    if (LYS_CONTAINER & node->nodetype) {
        struct lys_node_container *cont = (struct lys_node_container *) node;
        type = cont->presence != NULL ? SR_CONTAINER_PRESENCE_T : SR_CONTAINER_T;
    } else if (LYS_LIST & node->nodetype) {
        type = SR_LIST_T;
    } else if ((LYS_LEAF | LYS_LEAFLIST) & node->nodetype) {
        struct lys_node_leaf *l = (struct lys_node_leaf *) node;
        struct lys_type *actual_type = &l->type;
        switch(actual_type->base){
        case LY_TYPE_BINARY:
            type = SR_BINARY_T;
            break;
        case LY_TYPE_BITS:
            type = SR_BITS_T;
            break;
        case LY_TYPE_BOOL:
            type = SR_BOOL_T;
            break;
        case LY_TYPE_DEC64:
            type = SR_DECIMAL64_T;
            break;
        case LY_TYPE_EMPTY:
            type = SR_LEAF_EMPTY_T;
            break;
        case LY_TYPE_ENUM:
            type = SR_ENUM_T;
            break;
        case LY_TYPE_IDENT:
            type = SR_IDENTITYREF_T;
            break;
        case LY_TYPE_INST:
            type = SR_INSTANCEID_T;
            break;
        case LY_TYPE_LEAFREF:
            leafref = actual_type->info.lref.target;
            if (NULL != leafref && ((LYS_LEAF | LYS_LEAFLIST) & leafref->nodetype)) {
                return sr_check_value_conform_to_schema((const struct lys_node *)leafref, value);
            }
            break;
        case LY_TYPE_STRING:
            type = SR_STRING_T;
            break;
        case LY_TYPE_UNION:
            /* find the type in typedefs */
            rc = sr_list_init(&union_list);
            CHECK_RC_MSG_RETURN(rc, "List init failed");

            rc = sr_list_add(union_list, actual_type);
            CHECK_RC_MSG_GOTO(rc, matching_done, "List add failed");

            while (union_list->count > 0) {
                actual_type = (struct lys_type *) union_list->data[0];
                while (0 == actual_type->info.uni.count) {
                   actual_type = &actual_type->der->type;
                }
                for (int i = 0; i < actual_type->info.uni.count; i++) {
                    type = sr_ly_data_type_to_sr(actual_type->info.uni.types[i].base);
                    if (LY_TYPE_LEAFREF == actual_type->info.uni.types[i].base) {
                        leafref = actual_type->info.uni.types[i].info.lref.target;
                        if (SR_ERR_OK == sr_check_value_conform_to_schema((const struct lys_node *)leafref, value)) {
                            sr_list_cleanup(union_list);
                            return SR_ERR_OK;
                        }
                    } else if (LY_TYPE_UNION == actual_type->info.uni.types[i].base) {
                        rc = sr_list_add(union_list, &actual_type->info.uni.types[i]);
                        CHECK_RC_MSG_GOTO(rc, matching_done, "List add failed");
                    } else if (value->type == type) {
                        goto matching_done;
                    }
                }
                sr_list_rm_at(union_list, 0);
            }
            break;
        case LY_TYPE_INT8:
            type = SR_INT8_T;
            break;
        case LY_TYPE_UINT8:
            type = SR_UINT8_T;
            break;
        case LY_TYPE_INT16:
            type = SR_INT16_T;
            break;
        case LY_TYPE_UINT16:
            type = SR_UINT16_T;
            break;
        case LY_TYPE_INT32:
            type = SR_INT32_T;
            break;
        case LY_TYPE_UINT32:
            type = SR_UINT32_T;
            break;
        case LY_TYPE_INT64:
            type = SR_INT64_T;
            break;
        case LY_TYPE_UINT64:
            type = SR_UINT64_T;
            break;
        default:
            type = SR_UNKNOWN_T;
            //LY_DERIVED
        }
    } else if (LYS_ANYXML == node->nodetype) {  /* cannot use bitwise or, since LYS_ANYXML is sub-type of LYS_ANYDATA */
        type = SR_ANYXML_T;
    } else if (LYS_ANYDATA & node->nodetype) {
        type = SR_ANYDATA_T;
    }
matching_done:
    if (type != value->type) {
        SR_LOG_ERR("Value doesn't conform to schema expected %d instead of %d", type, value->type);
    }
    sr_list_cleanup(union_list);
    return type == value->type ? SR_ERR_OK : SR_ERR_INVAL_ARG;
}

/**
 * Functions copies the bits into string
 * @param [in] leaf - data tree node from the bits will be copied
 * @param [out] value - destination value where a space separated set bit field will be copied to
 * @return Error code (SR_ERR_OK on success)
 */
static int
sr_libyang_leaf_copy_bits(const struct lyd_node_leaf_list *leaf, sr_val_t *value)
{
    CHECK_NULL_ARG3(leaf, value, leaf->schema);

    struct lys_node_leaf *sch = (struct lys_node_leaf *) leaf->schema;
    char *bits_str = NULL;
    int bits_count = sch->type.info.bits.count;
    struct lys_type_bit **bits = leaf->value.bit;

    size_t length = 1; /* terminating NULL byte*/
    for (int i = 0; i < bits_count; i++) {
        if (NULL != bits[i] && NULL != bits[i]->name) {
            length += strlen(bits[i]->name);
            length++; /*space after bit*/
        }
    }
    bits_str = sr_calloc(value->_sr_mem, length, sizeof(*bits_str));
    if (NULL == bits_str) {
        SR_LOG_ERR_MSG("Memory allocation failed");
        return SR_ERR_NOMEM;
    }
    size_t offset = 0;
    for (int i = 0; i < bits_count; i++) {
        if (NULL != bits[i] && NULL != bits[i]->name) {
            strcpy(bits_str + offset, bits[i]->name);
            offset += strlen(bits[i]->name);
            bits_str[offset] = ' ';
            offset++;
        }
    }
    if (0 != offset) {
        bits_str[offset - 1] = '\0';
    }

    value->data.bits_val = bits_str;
    return SR_ERR_OK;
}

int
sr_libyang_val_str_to_sr_val(const char *val_str, sr_type_t type, sr_val_t *value)
{
    CHECK_NULL_ARG2(val_str, value);
    int ret = 0;

    switch (type) {
    case SR_BINARY_T:
    case SR_BITS_T:
    case SR_ENUM_T:
    case SR_IDENTITYREF_T:
    case SR_INSTANCEID_T:
    case SR_STRING_T:
    case SR_ANYXML_T:
    case SR_ANYDATA_T:
        sr_mem_edit_string(value->_sr_mem, &value->data.string_val, val_str);
        CHECK_NULL_NOMEM_RETURN(value->data.string_val);
        return SR_ERR_OK;
    case SR_BOOL_T:
        value->data.bool_val = 0 == strcmp("true", val_str);
        return SR_ERR_OK;
    case SR_UINT8_T:
        ret = sscanf(val_str, "%"SCNu8, &value->data.uint8_val);
        break;
    case SR_UINT16_T:
        ret = sscanf(val_str, "%"SCNu16, &value->data.uint16_val);
        break;
    case SR_UINT32_T:
        ret = sscanf(val_str, "%"SCNu32, &value->data.uint32_val);
        break;
    case SR_UINT64_T:
        ret = sscanf(val_str, "%"SCNu64, &value->data.uint64_val);
        break;
    case SR_INT8_T:
        ret = sscanf(val_str, "%"SCNd8, &value->data.int8_val);
        break;
    case SR_INT16_T:
        ret = sscanf(val_str, "%"SCNd16, &value->data.int16_val);
        break;
    case SR_INT32_T:
        ret = sscanf(val_str, "%"SCNd32, &value->data.int32_val);
        break;
    case SR_INT64_T:
        ret = sscanf(val_str, "%"SCNd64, &value->data.int64_val);
        break;
    case SR_DECIMAL64_T:
        ret = scanf(val_str, "%g", &value->data.decimal64_val);
        break;
    default:
        SR_LOG_ERR_MSG("Unknown type to convert");
        return SR_ERR_INVAL_ARG;
    }

    return ret == 1 ? SR_ERR_OK : SR_ERR_INTERNAL;
}

/**
 * @brief Get pointer to the first type-info matching the given type in the DFS order,
 *        starting from base_info as the root node.
 */
static struct lys_type *
sr_libyang_get_actual_leaf_type(struct lys_type *base_info, LY_DATA_TYPE type)
{
    struct lys_type *actual_info = NULL;

    if (base_info->base == type) {
        return base_info;
    }
    if (LY_TYPE_LEAFREF == base_info->base) {
        if (NULL != base_info->info.lref.target) {
            return sr_libyang_get_actual_leaf_type(&base_info->info.lref.target->type, type);
        }
    }
    if (LY_TYPE_UNION == base_info->base) {
        while (0 == base_info->info.uni.count) {
            base_info = &base_info->der->type;
        }
        for (int i = 0; i < base_info->info.uni.count; ++i) {
            actual_info = sr_libyang_get_actual_leaf_type(&base_info->info.uni.types[i], type);
            if (NULL != actual_info) {
                return actual_info;
            }
        }
    }
    return NULL;
}

static int
sr_mem_edit_string_va_wrapper(sr_mem_ctx_t *sr_mem, char **string_p, const char *format, ...)
{
    va_list arg_list;
    int rc = SR_ERR_OK;

    va_start(arg_list, format);
    rc = sr_mem_edit_string_va(sr_mem, string_p, format, arg_list);
    va_end(arg_list);

    return rc;
}

int
sr_libyang_leaf_copy_value(const struct lyd_node_leaf_list *leaf, sr_val_t *value)
{
    CHECK_NULL_ARG2(leaf, value);
    int rc = SR_ERR_OK;
    struct lys_type *actual_type = NULL;
    LY_DATA_TYPE type = leaf->value_type;
    const char *node_name = "(unknown)";
    if (NULL != leaf->schema && NULL != leaf->schema->name) {
        node_name = leaf->schema->name;
    }

    switch (type) {
    case LY_TYPE_BINARY:
        if (NULL == leaf->value.binary) {
            SR_LOG_ERR("Binary data in leaf '%s' is NULL", node_name);
            return SR_ERR_INTERNAL;
        }
        sr_mem_edit_string(value->_sr_mem, &value->data.binary_val, leaf->value.binary);
        if (NULL == value->data.binary_val) {
            SR_LOG_ERR("Copy value failed for leaf '%s' of type 'binary'", node_name);
            return SR_ERR_INTERNAL;
        }
        return SR_ERR_OK;
    case LY_TYPE_BITS:
        if (NULL == leaf->value.bit) {
            SR_LOG_ERR("Missing schema information for node '%s'", node_name);
        }
        rc = sr_libyang_leaf_copy_bits(leaf, value);
        if (SR_ERR_OK != rc) {
            SR_LOG_ERR("Copy value failed for leaf '%s' of type 'bits'", node_name);
        }
        return rc;
    case LY_TYPE_BOOL:
        value->data.bool_val = leaf->value.bln;
        return SR_ERR_OK;
    case LY_TYPE_DEC64:
        CHECK_NULL_ARG(leaf->schema);
        value->data.decimal64_val = (double) leaf->value.dec64;
        actual_type = sr_libyang_get_actual_leaf_type(&((struct lys_node_leaf *)leaf->schema)->type, LY_TYPE_DEC64);
        if (NULL == actual_type) {
            SR_LOG_ERR("Missing schema information for node '%s'", node_name);
            return SR_ERR_INTERNAL;
        }
        for (size_t i = 0; i < actual_type->info.dec64.dig; i++) {
            /* shift decimal point*/
            value->data.decimal64_val *= 0.1;
        }
        return SR_ERR_OK;
    case LY_TYPE_EMPTY:
        return SR_ERR_OK;
    case LY_TYPE_ENUM:
        if (NULL == leaf->value.enm || NULL == leaf->value.enm->name) {
            SR_LOG_ERR("Missing schema information for node '%s'", node_name);
            return SR_ERR_INTERNAL;
        }
        sr_mem_edit_string(value->_sr_mem, &value->data.enum_val, leaf->value.enm->name);
        if (NULL == value->data.enum_val) {
            SR_LOG_ERR("Copy value failed for leaf '%s' of type 'enum'", node_name);
            return SR_ERR_INTERNAL;
        }
        return SR_ERR_OK;
    case LY_TYPE_IDENT:
        if (NULL == leaf->schema || NULL == leaf->value.ident->name) {
            SR_LOG_ERR("Identity ref or schema in leaf '%s' is NULL", node_name);
            return SR_ERR_INTERNAL;
        }
        if (leaf->schema->module == leaf->value.ident->module) {
            sr_mem_edit_string(value->_sr_mem, &value->data.identityref_val, leaf->value.ident->name);
        } else {
            sr_mem_edit_string_va_wrapper(value->_sr_mem, &value->data.identityref_val, "%s:%s", leaf->value.ident->module->name, leaf->value.ident->name);
        }

        if (NULL == value->data.identityref_val) {
            SR_LOG_ERR("Copy value failed for leaf '%s' of type 'identityref'", node_name);
            return SR_ERR_INTERNAL;
        }
        return SR_ERR_OK;
    case LY_TYPE_INST:
        return sr_libyang_val_str_to_sr_val(leaf->value_str, value->type, value);
    case LY_TYPE_LEAFREF:
        return sr_libyang_val_str_to_sr_val(leaf->value_str, value->type, value);
    case LY_TYPE_STRING:
        if (NULL != leaf->value.string) {
            sr_mem_edit_string(value->_sr_mem, &value->data.string_val, leaf->value.string);
            if (NULL == value->data.string_val) {
                SR_LOG_ERR_MSG("String duplication failed");
                return SR_ERR_NOMEM;
            }
        }
        return SR_ERR_OK;
    case LY_TYPE_UNION:
        /* Copy of selected union type should be called instead */
        SR_LOG_ERR("Can not copy value of union '%s'", node_name);
        return SR_ERR_INTERNAL;
    case LY_TYPE_INT8:
        value->data.int8_val = leaf->value.int8;
        return SR_ERR_OK;
    case LY_TYPE_UINT8:
        value->data.uint8_val = leaf->value.uint8;
        return SR_ERR_OK;
    case LY_TYPE_INT16:
        value->data.int16_val = leaf->value.int16;
        return SR_ERR_OK;
    case LY_TYPE_UINT16:
        value->data.uint16_val = leaf->value.uint16;
        return SR_ERR_OK;
    case LY_TYPE_INT32:
        value->data.int32_val = leaf->value.int32;
        return SR_ERR_OK;
    case LY_TYPE_UINT32:
        value->data.uint32_val = leaf->value.uint32;
        return SR_ERR_OK;
    case LY_TYPE_INT64:
        value->data.int64_val = leaf->value.int64;
        return SR_ERR_OK;
    case LY_TYPE_UINT64:
        value->data.uint64_val = leaf->value.uint64;
        return SR_ERR_OK;
    default:
        SR_LOG_ERR("Copy value failed for leaf '%s'", node_name);
        return SR_ERR_INTERNAL;
    }
}

int
sr_libyang_anydata_copy_value(const struct lyd_node_anydata *node, sr_val_t *value)
{
    CHECK_NULL_ARG2(node, value);
    const char *node_name = "(unknown)";
    if (NULL != node->schema && NULL != node->schema->name) {
        node_name = node->schema->name;
    }

    if (LYD_ANYDATA_DATATREE == node->value_type || LYD_ANYDATA_XML == node->value_type) {
        SR_LOG_ERR("Unsupported (non-string) anydata value type for node '%s'", node_name);
    }
    if ((NULL != node->schema) && (NULL != node->value.str)) {
        switch (node->schema->nodetype) {
            case LYS_ANYXML:
                sr_mem_edit_string(value->_sr_mem, &value->data.anyxml_val, node->value.str);
                if (NULL == value->data.anyxml_val) {
                    SR_LOG_ERR_MSG("String duplication failed");
                    return SR_ERR_NOMEM;
                }
                break;
            case LYS_ANYDATA:
                sr_mem_edit_string(value->_sr_mem, &value->data.anydata_val, node->value.str);
                if (NULL == value->data.anydata_val) {
                    SR_LOG_ERR_MSG("String duplication failed");
                    return SR_ERR_NOMEM;
                }
                break;
            default:
                SR_LOG_ERR("Copy value failed for anydata node '%s'", node_name);
                return SR_ERR_INTERNAL;
        }
    }

    return SR_ERR_OK;
}

static int
sr_dec64_to_str(double val, const struct lys_node *schema_node, char **out)
{
    CHECK_NULL_ARG2(schema_node, out);
    size_t fraction_digits = 0;
    if (LYS_LEAF == schema_node->nodetype || LYS_LEAFLIST == schema_node->nodetype) {
        struct lys_node_leaflist *l = (struct lys_node_leaflist *) schema_node;
        struct lys_type *actual_type = sr_libyang_get_actual_leaf_type(&l->type, LY_TYPE_DEC64);
        if (NULL == actual_type) {
            SR_LOG_ERR("Missing schema information for node '%s'", schema_node->name);
            return SR_ERR_INTERNAL;
        }
        fraction_digits = actual_type->info.dec64.dig;
    } else {
        SR_LOG_ERR_MSG("Node must be either leaf or leaflist");
        return SR_ERR_INVAL_ARG;
    }
    /* format string for double string conversion "%.XXf", where XX is corresponding number of fraction digits 1-18 */
#define MAX_FMT_LEN 6 /**< max dec64 format string length */
    char format_string [MAX_FMT_LEN] = {0,};
    snprintf(format_string, MAX_FMT_LEN, "%%.%zuf", fraction_digits);

    size_t len = snprintf(NULL, 0, format_string, val);
    *out = calloc(len + 1, sizeof(**out));
    CHECK_NULL_NOMEM_RETURN(*out);
    snprintf(*out, len + 1, format_string, val);
    return SR_ERR_OK;
}

int
sr_val_to_str_with_schema(const sr_val_t *value, const struct lys_node *schema_node, char **out)
{
    CHECK_NULL_ARG3(value, schema_node, out);
    size_t len = 0;
    int rc = SR_ERR_OK;
    rc = sr_check_value_conform_to_schema(schema_node, value);
    CHECK_RC_LOG_RETURN(rc, "Value doesn't conform to schema node %s", schema_node->name);

    switch (value->type) {
    case SR_BINARY_T:
        if (NULL != value->data.binary_val) {
            *out = strdup(value->data.binary_val);
            CHECK_NULL_NOMEM_RETURN(*out);
        }
        break;
    case SR_BITS_T:
        if (NULL != value->data.bits_val) {
            *out = strdup(value->data.bits_val);
            CHECK_NULL_NOMEM_RETURN(*out);
        }
        break;
    case SR_BOOL_T:
        *out = value->data.bool_val ? strdup("true") : strdup("false");
        CHECK_NULL_NOMEM_RETURN(*out);
        break;
    case SR_DECIMAL64_T:
        return sr_dec64_to_str(value->data.decimal64_val, schema_node, out);
    case SR_ENUM_T:
        if (NULL != value->data.enum_val) {
            *out = strdup(value->data.enum_val);
            CHECK_NULL_NOMEM_RETURN(*out);
        }
        break;
    case SR_LIST_T:
    case SR_CONTAINER_T:
    case SR_CONTAINER_PRESENCE_T:
    case SR_LEAF_EMPTY_T:
        *out = strdup("");
        CHECK_NULL_NOMEM_RETURN(*out);
        break;
    case SR_IDENTITYREF_T:
        if (NULL != value->data.identityref_val) {
            *out = strdup(value->data.identityref_val);
            CHECK_NULL_NOMEM_RETURN(*out);
        }
        break;
    case SR_INSTANCEID_T:
        if (NULL != value->data.instanceid_val) {
            *out = strdup(value->data.instanceid_val);
            CHECK_NULL_NOMEM_RETURN(*out);
        }
        break;
    case SR_INT8_T:
        len = snprintf(NULL, 0, "%"PRId8, value->data.int8_val);
        *out = calloc(len + 1, sizeof(**out));
        CHECK_NULL_NOMEM_RETURN(*out);
        snprintf(*out, len + 1, "%"PRId8, value->data.int8_val);
        break;
    case SR_INT16_T:
        len = snprintf(NULL, 0, "%"PRId16, value->data.int16_val);
        *out = calloc(len + 1, sizeof(**out));
        CHECK_NULL_NOMEM_RETURN(*out);
        snprintf(*out, len + 1, "%"PRId16, value->data.int16_val);
        break;
    case SR_INT32_T:
        len = snprintf(NULL, 0, "%"PRId32, value->data.int32_val);
        *out = calloc(len + 1, sizeof(**out));
        CHECK_NULL_NOMEM_RETURN(*out);
        snprintf(*out, len + 1, "%"PRId32, value->data.int32_val);
        break;
    case SR_INT64_T:
        len = snprintf(NULL, 0, "%"PRId64, value->data.int64_val);
        *out = calloc(len + 1, sizeof(**out));
        CHECK_NULL_NOMEM_RETURN(*out);
        snprintf(*out, len + 1, "%"PRId64, value->data.int64_val);
        break;
    case SR_STRING_T:
        if (NULL != value->data.string_val){
            *out = strdup(value->data.string_val);
            CHECK_NULL_NOMEM_RETURN(*out);
        } else {
            *out = NULL;
            return SR_ERR_OK;
        }
        break;
    case SR_UINT8_T:
        len = snprintf(NULL, 0, "%"PRIu8, value->data.uint8_val);
        *out = calloc(len + 1, sizeof(**out));
        CHECK_NULL_NOMEM_RETURN(*out);
        snprintf(*out, len + 1, "%"PRIu8, value->data.uint8_val);
        break;
    case SR_UINT16_T:
        len = snprintf(NULL, 0, "%"PRIu16, value->data.uint16_val);
        *out = calloc(len + 1, sizeof(**out));
        CHECK_NULL_NOMEM_RETURN(*out);
        snprintf(*out, len + 1, "%"PRIu16, value->data.uint16_val);
        break;
    case SR_UINT32_T:
        len = snprintf(NULL, 0, "%"PRIu32, value->data.uint32_val);
        *out = calloc(len + 1, sizeof(**out));
        CHECK_NULL_NOMEM_RETURN(*out);
        snprintf(*out, len + 1, "%"PRIu32, value->data.uint32_val);
        break;
    case SR_UINT64_T:
        len = snprintf(NULL, 0, "%"PRIu64, value->data.uint64_val);
        *out = calloc(len + 1, sizeof(**out));
        CHECK_NULL_NOMEM_RETURN(*out);
        snprintf(*out, len + 1, "%"PRIu64, value->data.uint64_val);
        break;
    case SR_ANYXML_T:
        if (NULL != value->data.anyxml_val){
            *out = strdup(value->data.anyxml_val);
            CHECK_NULL_NOMEM_RETURN(*out);
        } else {
            *out = NULL;
            return SR_ERR_OK;
        }
        break;
    case SR_ANYDATA_T:
        if (NULL != value->data.anydata_val){
            *out = strdup(value->data.anydata_val);
            CHECK_NULL_NOMEM_RETURN(*out);
        } else {
            *out = NULL;
            return SR_ERR_OK;
        }
        break;
    default:
        SR_LOG_ERR_MSG("Conversion of value_t to string failed");
        *out = NULL;
    }
    return SR_ERR_OK;
}

bool
sr_is_key_node(const struct lys_node *node)
{
    if (NULL == node || NULL == node->parent || LYS_LIST != node->parent->nodetype) {
        return false;
    }
    struct lys_node_list *list  = (struct lys_node_list *) node->parent;
    for (uint8_t i = 0;  i < list->keys_size; i++) {
        if (node == (struct lys_node *)list->keys[i]) {
            return true;
        }
    }
    return false;
}

char *
sr_api_variant_to_str(sr_api_variant_t api_variant)
{
    switch (api_variant) {
        case SR_API_VALUES:
            return "values";
        case SR_API_TREES:
            return "trees";
        default:
            return "values";
    }
}

sr_api_variant_t
sr_api_variant_from_str(const char *api_variant_str)
{
    if (0 == strcmp("trees", api_variant_str)) {
        return SR_API_TREES;
    }

    /* SR_API_VALUES is default */
    return SR_API_VALUES;
}

/**
 * @brief Copy and convert content of a libyang node and its descendands into a sysrepo tree.
 *
 * @param [in] parent Parent node.
 * @param [in] node libyang node.
 * @param [in] depth Depth of the node relative to the root node.
 * @param [in] slice_offset Number of child nodes of the chunk root to skip.
 * @param [in] slice_width Maximum number of child nodes of the chunk root to include.
 * @param [in] child_limit Limit on the number of copied children imposed on each node starting from 3rd level.
 * @param [in] depth_limit Maximum number of tree levels to copy.
 * @param [out] sr_tree Returned sysrepo tree.
 */
static int
sr_copy_node_to_tree_internal(const struct lyd_node *parent, const struct lyd_node *node, size_t depth,
         size_t slice_offset, size_t slice_width, size_t child_limit, size_t depth_limit,
         sr_tree_pruning_cb pruning_cb, void *pruning_ctx, sr_node_t *sr_tree)
{
    int rc = SR_ERR_OK;
    struct lyd_node_leaf_list *data_leaf = NULL;
    struct lys_node_container *cont = NULL;
    struct lyd_node_anydata *sch_any = NULL;
    const struct lyd_node *child = NULL;
    size_t idx = 0;
    bool prune = false;
    sr_node_t *sr_subtree = NULL;

    CHECK_NULL_ARG2(node, sr_tree);

    /* copy node name */
    rc = sr_node_set_name(sr_tree, node->schema->name);
    CHECK_RC_MSG_GOTO(rc, cleanup, "Failed to set sysrepo node name");

    /* copy value and type */
    switch (node->schema->nodetype) {
        case LYS_LEAF:
        case LYS_LEAFLIST:
            data_leaf = (struct lyd_node_leaf_list *)node;
            sr_tree->type = sr_libyang_leaf_get_type(data_leaf);
            rc = sr_libyang_leaf_copy_value(data_leaf, (sr_val_t *)sr_tree);
            CHECK_RC_LOG_GOTO(rc, cleanup, "Error returned from sr_libyang_leaf_copy_value: %s.", sr_strerror(rc));
            break;
        case LYS_CONTAINER:
            cont = (struct lys_node_container *)node->schema;
            sr_tree->type = cont->presence != NULL ? SR_CONTAINER_PRESENCE_T : SR_CONTAINER_T;
            break;
        case LYS_LIST:
            sr_tree->type = SR_LIST_T;
            break;
        case LYS_ANYXML:
        case LYS_ANYDATA:
            sch_any = (struct lyd_node_anydata *) node;
            sr_tree->type = (LYS_ANYXML == node->schema->nodetype) ? SR_ANYXML_T : SR_ANYDATA_T;
            rc = sr_libyang_anydata_copy_value(sch_any, (sr_val_t *)sr_tree);
            CHECK_RC_LOG_GOTO(rc, cleanup, "Error returned from sr_libyang_anydata_copy_value: %s.", sr_strerror(rc));
            break;
        default:
            SR_LOG_ERR("Detected unsupported node data type (schema name: %s).", sr_tree->name);
            rc = SR_ERR_UNSUPPORTED;
            goto cleanup;
    }

    /* dflt flag */
    sr_tree->dflt = node->dflt;

    /* set module_name */
    if (NULL == parent || lyd_node_module(parent) != lyd_node_module(node)) {
        rc = sr_node_set_module(sr_tree, lyd_node_module(node)->name);
        CHECK_RC_MSG_GOTO(rc, cleanup, "Failed to set module of a sysrepo node.");
    }

    /* copy children */
    if ((LYS_CONTAINER | LYS_LIST) & node->schema->nodetype) {
        child = node->child;
        idx = 0;
        while (child) {
            if ((0 < depth || slice_offset <= idx) /* slice_offset */ &&
                (0 < depth || slice_width > idx - slice_offset) /* slice width */ &&
                (0 == depth || child_limit > idx) /* child_limit */ &&
                (depth_limit > depth + 1) /* depth limit */) {
                prune = false;
                if (NULL != pruning_cb) {
                    rc = pruning_cb(pruning_ctx, child, &prune);
                    CHECK_RC_MSG_GOTO(rc, cleanup, "Tree pruning has failed.");
                }
                if (true == prune) {
                    child = child->next;
                    continue;
                }
                rc = sr_node_add_child(sr_tree, NULL, NULL, &sr_subtree);
                if (SR_ERR_OK != rc) {
                    goto cleanup;
                }
                rc = sr_copy_node_to_tree_internal(node, child, depth + 1, slice_offset, slice_width,
                        child_limit, depth_limit, pruning_cb, pruning_ctx, sr_subtree);
                if (SR_ERR_OK != rc) {
                    goto cleanup;
                }
            }
            child = child->next;
            ++idx;
        }
    }

cleanup:
    if (SR_ERR_OK != rc) {
        sr_free_tree_content(sr_tree);
    }
    return rc;
}

int
sr_copy_node_to_tree(const struct lyd_node *node, sr_tree_pruning_cb pruning_cb, void *pruning_ctx, sr_node_t *sr_tree)
{
    return sr_copy_node_to_tree_internal(NULL, node, 0, 0, SIZE_MAX, SIZE_MAX, SIZE_MAX, pruning_cb, pruning_ctx, sr_tree);
}

int
sr_copy_node_to_tree_chunk(const struct lyd_node *node, size_t slice_offset, size_t slice_width, size_t child_limit,
        size_t depth_limit, sr_tree_pruning_cb pruning_cb, void *pruning_ctx, sr_node_t *sr_tree)
{
    return sr_copy_node_to_tree_internal(NULL, node, 0, slice_offset, slice_width, child_limit, depth_limit,
            pruning_cb, pruning_ctx, sr_tree);
}

int
sr_nodes_to_trees(struct ly_set *nodes, sr_mem_ctx_t *sr_mem, sr_tree_pruning_cb pruning_cb, void *pruning_ctx,
        sr_node_t **sr_trees, size_t *count)
{
    return sr_nodes_to_tree_chunks(nodes, 0, SIZE_MAX, SIZE_MAX, SIZE_MAX, sr_mem, pruning_cb, pruning_ctx,
            sr_trees, count, NULL);
}

int
sr_nodes_to_tree_chunks(struct ly_set *nodes, size_t slice_offset, size_t slice_width, size_t child_limit,
        size_t depth_limit, sr_mem_ctx_t *sr_mem, sr_tree_pruning_cb pruning_cb, void *pruning_ctx,
        sr_node_t **sr_trees, size_t *count, char ***chunk_ids_p)
{
    int rc = SR_ERR_OK;
    sr_node_t *trees = NULL;
    size_t tree_cnt = 0;
    sr_mem_snapshot_t snapshot = { 0, };
    sr_bitset_t *pruned = NULL;
    bool prune = false;
    size_t i = 0, j = 0;
    char **chunk_ids = NULL;
    char *chunk_id = NULL;

    CHECK_NULL_ARG3(nodes, sr_trees, count);

    if (0 == nodes->number) {
        *sr_trees = NULL;
        *count = 0;
        return rc;
    }

    if (sr_mem) {
        sr_mem_snapshot(sr_mem, &snapshot);
    }

    /* find out which trees should be completely pruned away and which should not */
    if (NULL != pruning_cb) {
        rc = sr_bitset_init(nodes->number, &pruned);
        CHECK_RC_MSG_GOTO(rc, cleanup, "Failed to initialize bitset.");
        for (i = 0; i < nodes->number; ++i) {
            rc = pruning_cb(pruning_ctx, nodes->set.d[i], &prune);
            CHECK_RC_MSG_GOTO(rc, cleanup, "Tree pruning has failed.");
            rc = sr_bitset_set(pruned, i, prune);
            CHECK_RC_MSG_GOTO(rc, cleanup, "Failed to enable bit in a bitset.");
            tree_cnt += !prune;
        }
    } else {
        tree_cnt = nodes->number;
    }

    if (0 == tree_cnt) {
        goto cleanup;
    }

    if (NULL != chunk_ids_p) {
        chunk_ids = sr_calloc(sr_mem, tree_cnt, sizeof(char *));
        CHECK_NULL_NOMEM_GOTO(chunk_ids, rc, cleanup);
        for (i = j = 0; i < nodes->number; ++i) {
            prune = false;
            if (NULL != pruned) {
                rc = sr_bitset_get(pruned, i, &prune);
                CHECK_RC_MSG_GOTO(rc, cleanup, "Failed to get value of a bit in a bitset.");
            }
            if (prune) {
                continue;
            }
            chunk_id = lyd_path(nodes->set.d[i]);
            if (NULL == chunk_id) {
                SR_LOG_ERR_MSG("Failed to get ID of a subtree chunk.");
                rc = SR_ERR_INTERNAL;
                goto cleanup;
            }
            rc = sr_mem_edit_string(sr_mem, chunk_ids+j, chunk_id);
            free(chunk_id);
            if (SR_ERR_OK != rc) {
                SR_LOG_ERR_MSG("Failed to store ID of a subtree chunk.");
                rc = SR_ERR_INTERNAL;
                goto cleanup;
            }
            ++j;
        }
    }

    trees = sr_calloc(sr_mem, tree_cnt, sizeof *trees);
    CHECK_NULL_NOMEM_GOTO(trees, rc, cleanup);
    if (sr_mem) {
        ++sr_mem->obj_count;
    }

    for (i = j = 0; i < nodes->number && 0 == rc; ++i) {
        prune = false;
        if (NULL != pruned) {
            rc = sr_bitset_get(pruned, i, &prune);
            CHECK_RC_MSG_GOTO(rc, cleanup, "Failed to get value of a bit in a bitset.");
        }
        if (prune) {
            continue;
        }
        trees[j]._sr_mem = sr_mem;
        rc = sr_copy_node_to_tree_internal(NULL, nodes->set.d[i], 0, slice_offset, slice_width, child_limit,
                depth_limit, pruning_cb, pruning_ctx, trees + j);
        ++j;
    }

cleanup:
    sr_bitset_cleanup(pruned);
    if (SR_ERR_OK == rc) {
        *sr_trees = trees;
        *count = tree_cnt;
        if (NULL != chunk_ids_p) {
            *chunk_ids_p = chunk_ids;
        }
    } else {
        if (sr_mem) {
            sr_mem_restore(&snapshot);
        } else {
            for (size_t i = 0; NULL != chunk_ids && i < tree_cnt; ++i) {
                free(chunk_ids[i]);
            }
            free(chunk_ids);
            sr_free_trees(trees, tree_cnt);
        }
    }
    return rc;
}

static int
sr_subtree_to_dt(struct ly_ctx *ly_ctx, const sr_node_t *sr_tree, bool output, struct lyd_node *parent,
        const char *xpath, struct lyd_node **data_tree)
{
    int ret = 0;
    struct lyd_node *node = NULL;
    struct ly_set *nodeset = NULL;
    const struct lys_module *module = NULL;
    const struct lys_node *sch_node = NULL;
    sr_node_t *sr_subtree = NULL;
    char *string_val = NULL, *relative_xpath = NULL;
    struct lys_node *start_node = NULL;

    CHECK_NULL_ARG3(ly_ctx, sr_tree, data_tree);

    if (NULL == parent && NULL == xpath) {
        return SR_ERR_INVAL_ARG;
    }

    if (NULL != parent) {
        /* get module */
        if (NULL != sr_tree->module_name) {
            module = ly_ctx_get_module(ly_ctx, sr_tree->module_name, NULL);
        } else {
            module = lyd_node_module(parent);
        }
        if (NULL == module) {
            SR_LOG_ERR("Failed to obtain module schema for node: %s.", sr_tree->name);
            return SR_ERR_INTERNAL;
        }
    } else {
        char *ns = NULL;
        ret = sr_copy_first_ns(xpath, &ns);
        CHECK_RC_MSG_RETURN(ret, "Copy first ns failed");
        module = ly_ctx_get_module(ly_ctx, ns, NULL);
        free(ns);
        if (NULL != module) {
            start_node = module->data;
            module = NULL;
        }
    }

    switch (sr_tree->type) {
        case SR_LIST_T:
        case SR_CONTAINER_T:
        case SR_CONTAINER_PRESENCE_T:
            /* create the inner node in the tree */
            if (NULL == parent) {
                node = lyd_new_path(*data_tree, ly_ctx, xpath, NULL, 0, output ? LYD_PATH_OPT_OUTPUT : 0);
                if (NULL == *data_tree) {
                    *data_tree = node;
                }
                if (NULL == node) {
                    SR_LOG_ERR("Failed to create tree root node with xpath: %s.", xpath);
                    return SR_ERR_INTERNAL;
                }
                node = NULL;
                nodeset = lyd_find_xpath(*data_tree, xpath);
                if (NULL != nodeset && 1 == nodeset->number) {
                    node = nodeset->set.d[0];
                }
                ly_set_free(nodeset);
                if (NULL == node) {
                    SR_LOG_ERR("Failed to obtain newly created tree root node with xpath: %s.", xpath);
                    return SR_ERR_INTERNAL;
                }
            } else {
                node = lyd_new(parent, module, sr_tree->name);
            }
            /* process children */
            sr_subtree = sr_tree->first_child;
            while  (sr_subtree) {
                ret = sr_subtree_to_dt(ly_ctx, sr_subtree, output, node, NULL, data_tree);
                sr_subtree = sr_subtree->next;
            }
            return ret;

        case SR_UNKNOWN_T:
            SR_LOG_ERR("Detected unsupported node data type (schema name: %s).", sr_tree->name);
            return SR_ERR_UNSUPPORTED;

        default: /* leaf */
            if (sr_tree->dflt) {
                /* skip default value */
                return SR_ERR_OK;
            }
            /* get node schema */
            if (NULL == parent) {
                sch_node = sr_find_schema_node(start_node, xpath, output ? LYS_FIND_OUTPUT : 0);
            } else {
                relative_xpath = calloc(strlen(module->name) + strlen(sr_tree->name) + 2, sizeof(*relative_xpath));
                CHECK_NULL_NOMEM_RETURN(relative_xpath);
                strcat(relative_xpath, module->name);
                strcat(relative_xpath, ":");
                strcat(relative_xpath, sr_tree->name);
                sch_node = sr_find_schema_node(parent->schema, relative_xpath, output ? LYS_FIND_OUTPUT : 0);
                free(relative_xpath);
                relative_xpath = NULL;
            }
            if (NULL == sch_node) {
                SR_LOG_ERR("Unable to get the schema node for a sysrepo node ('%s'): %s", sr_tree->name, ly_errmsg());
                return SR_ERR_INTERNAL;
            }
            /* copy argument value to string */
            ret = sr_val_to_str_with_schema((sr_val_t *)sr_tree, sch_node, &string_val);
            if (SR_ERR_OK != ret) {
                SR_LOG_ERR("Unable to convert value to string for sysrepo node: %s.", sr_tree->name);
                return ret;
            }
            /* create the leaf in the tree */
            if (NULL == parent) {
                node = lyd_new_path(*data_tree, ly_ctx, xpath, string_val, 0, output ? LYD_PATH_OPT_OUTPUT : 0);
                free(string_val);
                if (NULL == *data_tree) {
                    *data_tree = node;
                }
                if (NULL == node) {
                    SR_LOG_ERR("Failed to create tree root node (leaf) ('%s'): %s", xpath, ly_errmsg());
                    return SR_ERR_INTERNAL;
                }
            } else {
                node = lyd_new_leaf(parent, module, sr_tree->name, string_val);
                free(string_val);
                if (NULL == node) {
                    SR_LOG_ERR("Unable to add leaf node (named '%s'): %s", sr_tree->name, ly_errmsg());
                    return SR_ERR_INTERNAL;
                }
            }
            return SR_ERR_OK;
    }
}

int
sr_tree_to_dt(struct ly_ctx *ly_ctx, const sr_node_t *sr_tree, const char *root_xpath, bool output, struct lyd_node **data_tree)
{
    int rc = 0;
    char *xpath = NULL;

    CHECK_NULL_ARG2(ly_ctx, data_tree);

    if (NULL == sr_tree) {
        return SR_ERR_OK;
    }
    if (NULL == root_xpath && NULL == sr_tree->module_name) {
        return SR_ERR_INVAL_ARG;
    }

    if (NULL == root_xpath) {
        xpath = calloc(strlen(sr_tree->name) + strlen(sr_tree->module_name) + 3, sizeof(*xpath));
        CHECK_NULL_NOMEM_RETURN(xpath);
        strcat(xpath, "/");
        strcat(xpath, sr_tree->module_name);
        strcat(xpath, ":");
        strcat(xpath, sr_tree->name);
    }

    rc = sr_subtree_to_dt(ly_ctx, sr_tree, output, NULL, NULL == root_xpath ? xpath : root_xpath, data_tree);
    free(xpath);
    return rc;
}

const char *
sr_ds_to_str(sr_datastore_t ds)
{
    const char *const sr_dslist[] = {
        "startup",    /* SR_DS_STARTUP */
        "running",    /* SR_DS_RUNNING */
        "candidate",  /* SR_DS_CANDIDATE */
    };

    if (ds >= (sizeof(sr_dslist) / (sizeof *sr_dslist))) {
        return "Unknown datastore";
    } else {
        return sr_dslist[ds];
    }
}

void
sr_free_val_content(sr_val_t *value)
{
    if (NULL == value){
        return;
    }
    if (NULL != value->_sr_mem) {
        /* do nothing */
        return;
    }
    free(value->xpath);
    if (SR_BINARY_T == value->type){
        free(value->data.binary_val);
    }
    else if (SR_STRING_T == value->type){
        free(value->data.string_val);
    }
    else if (SR_IDENTITYREF_T == value->type){
        free(value->data.identityref_val);
    }
    else if (SR_ENUM_T == value->type){
        free(value->data.enum_val);
    }
    else if (SR_BINARY_T == value->type){
        free(value->data.binary_val);
    }
    else if (SR_BITS_T == value->type){
        free(value->data.bits_val);
    }
    else if (SR_INSTANCEID_T == value->type){
        free(value->data.instanceid_val);
    }
    else if (SR_ANYXML_T == value->type){
        free(value->data.anyxml_val);
    }
    else if (SR_ANYDATA_T == value->type){
        free(value->data.anydata_val);
    }
    value->xpath = NULL;
    value->data.int64_val = 0;
}

void
sr_free_values_arr(sr_val_t **values, size_t count)
{
    if (NULL != values) {
        for (size_t i = 0; i < count; i++) {
            sr_free_val(values[i]);
        }
        free(values);
    }
}

void
sr_free_values_arr_range(sr_val_t **values, size_t from, size_t to)
{
    if (NULL != values) {
        for (size_t i = from; i < to; i++) {
            sr_free_val(values[i]);
        }
        free(values);
    }
}

void
sr_free_tree_content(sr_node_t *tree)
{
    if (NULL != tree) {
        if (NULL != tree->_sr_mem) {
            /* do nothing */
            return;
        }

        if (SR_TREE_ITERATOR_T == tree->type) {
            assert(0 == tree->data.int32_val);
        } else {
            sr_node_t *sr_subtree = tree->first_child, *next = NULL;
            while (sr_subtree) {
                next = sr_subtree->next;
                sr_free_tree(sr_subtree);
                sr_subtree = next;
            }
        }
        free(tree->module_name);
        sr_free_val_content((sr_val_t *)tree);
    }
}

void
sr_free_node(sr_node_t *node)
{
    if (NULL != node) {
        if (NULL != node->_sr_mem) {
            /* do nothing */
            return;
        }

        if (SR_TREE_ITERATOR_T == node->type) {
            assert(0 == node->data.int32_val);
        }

        free(node->module_name);
        sr_free_val_content((sr_val_t *)node);
        free(node);
    }
}

int
sr_add_error(sr_error_info_t **sr_errors, size_t *sr_error_cnt, const char *xpath,
        const char *msg_fmt, ...)
{
    CHECK_NULL_ARG3(sr_errors, sr_error_cnt, msg_fmt);
    int rc = SR_ERR_OK;
    int length = 0;
    char *message = NULL;
    char *xpath_dup = NULL;
    sr_error_info_t *tmp_errors = NULL;

    va_list va;
    va_start(va, msg_fmt);

    /* copy xpath */
    if (NULL != xpath) {
        xpath_dup = strdup(xpath);
        CHECK_NULL_NOMEM_GOTO(xpath_dup, rc, cleanup);
    }

    /* construct error message */
    length = vsnprintf(NULL, 0, msg_fmt, va);
    message = calloc(length+1, sizeof *message);
    CHECK_NULL_NOMEM_GOTO(message, rc, cleanup);
    va_end(va); /**< restart va_list */
    va_start(va, msg_fmt);
    vsnprintf(message, length+1, msg_fmt, va);

    /* add error into the array */
    tmp_errors = realloc(*sr_errors, (*sr_error_cnt+1) * sizeof(**sr_errors));
    CHECK_NULL_NOMEM_GOTO(tmp_errors, rc, cleanup);
    *sr_errors = tmp_errors;
    (*sr_errors)[*sr_error_cnt].message = message;
    (*sr_errors)[*sr_error_cnt].xpath = xpath_dup;
    (*sr_error_cnt) += 1;

cleanup:
    if (SR_ERR_OK != rc) {
        free(xpath_dup);
        free(message);
    }
    va_end(va);
    return rc;
}

void
sr_free_errors(sr_error_info_t *errors, size_t error_cnt)
{
    if (NULL != errors) {
        for (size_t i = 0; i < error_cnt; i++) {
            free((void*)errors[i].xpath);
            free((void*)errors[i].message);
        }
        free(errors);
    }
}

void
sr_free_schema(sr_schema_t *schema)
{
    if (NULL != schema) {
        if (schema->_sr_mem) {
            /* do nothing, object counter will be decreased by ::sr_free_schemas */
            return;
        }
        free((void*)schema->module_name);
        free((void*)schema->prefix);
        free((void*)schema->ns);
        free((void*)schema->revision.revision);
        free((void*)schema->revision.file_path_yin);
        free((void*)schema->revision.file_path_yang);
        for (size_t s = 0; s < schema->submodule_count; s++){
            free((void*)schema->submodules[s].submodule_name);
            free((void*)schema->submodules[s].revision.revision);
            free((void*)schema->submodules[s].revision.file_path_yin);
            free((void*)schema->submodules[s].revision.file_path_yang);
        }
        free(schema->submodules);
        for (size_t f = 0; f < schema->enabled_feature_cnt; f++) {
            free(schema->enabled_features[f]);
        }
        free(schema->enabled_features);
    }
}

void
sr_free_changes(sr_change_t *changes, size_t count)
{
    if (NULL != changes) {
        for (size_t i = 0; i < count; i++) {
            sr_free_val(changes[i].old_value);
            sr_free_val(changes[i].new_value);
        }
        free(changes);
    }
}

/**
 * @brief Signal handler used to deliver initialization result from daemon
 * child to daemon parent process, so that the parent can exit with appropriate exit code.
 */
static void
sr_daemon_child_status_handler(int signum)
{
    switch(signum) {
        case SIGUSR1:
            /* child process has initialized successfully */
            exit(EXIT_SUCCESS);
            break;
        case SIGALRM:
            /* child process has not initialized within SR_CHILD_INIT_TIMEOUT seconds */
            fprintf(stderr, "Sysrepo daemon did not initialize within the timeout period, "
                    "check syslog for more info.\n");
            exit(EXIT_FAILURE);
            break;
        case SIGCHLD:
            /* child process has terminated */
            fprintf(stderr, "Failure by initialization of sysrepo daemon, check syslog for more info.\n");
            exit(EXIT_FAILURE);
            break;
    }
}

/**
 * @brief Maintains only single instance of a daemon by opening and locking the PID file.
 */
static void
sr_daemon_check_single_instance(const char *pid_file, int *pid_file_fd)
{
    char str[NAME_MAX] = { 0 };
    int ret = 0;

    CHECK_NULL_ARG_VOID2(pid_file, pid_file_fd);

    /* open PID file */
    *pid_file_fd = open(pid_file, O_RDWR | O_CREAT, 0640);
    if (*pid_file_fd < 0) {
        SR_LOG_ERR("Unable to open sysrepo PID file '%s': %s.", pid_file, sr_strerror_safe(errno));
        exit(EXIT_FAILURE);
    }

    /* acquire lock on the PID file */
    if (lockf(*pid_file_fd, F_TLOCK, 0) < 0) {
        if (EACCES == errno || EAGAIN == errno) {
            SR_LOG_ERR_MSG("Another instance of sysrepo daemon is running, unable to start.");
        } else {
            SR_LOG_ERR("Unable to lock sysrepo PID file '%s': %s.", pid_file, sr_strerror_safe(errno));
        }
        exit(EXIT_FAILURE);
    }

    /* write PID into the PID file */
    snprintf(str, NAME_MAX, "%d\n", getpid());
    ret = write(*pid_file_fd, str, strlen(str));
    if (-1 == ret) {
        SR_LOG_ERR("Unable to write into sysrepo PID file '%s': %s.", pid_file, sr_strerror_safe(errno));
        exit(EXIT_FAILURE);
    }

    /* do not close nor unlock the PID file, keep it open while the daemon is alive */
}

/**
 * @brief Ignores certain signals that sysrepo daemon should not care of.
 */
static void
sr_daemon_ignore_signals()
{
    signal(SIGUSR1, SIG_IGN);
    signal(SIGALRM, SIG_IGN);
    signal(SIGTSTP, SIG_IGN);  /* keyboard stop */
    signal(SIGTTIN, SIG_IGN);  /* background read from tty */
    signal(SIGTTOU, SIG_IGN);  /* background write to tty */
    signal(SIGHUP, SIG_IGN);   /* hangup */
    signal(SIGPIPE, SIG_IGN);  /* broken pipe */
}

/**
 * @brief Daemonize the process - fork() and instruct the child to behave as a proper daemon.
 */
pid_t
sr_daemonize(bool debug_mode, int log_level, const char *pid_file, int *pid_file_fd)
{
    pid_t pid = 0, sid = 0;
    int fd = -1;

    /* set file creation mask */
    umask(S_IWGRP | S_IWOTH);

    /* set log levels */
    if (debug_mode) {
        sr_log_stderr(SR_DAEMON_LOG_LEVEL);
        sr_log_syslog(SR_LL_NONE);
    } else {
        sr_log_stderr(SR_DAEMON_LOG_LEVEL);
        sr_log_syslog(SR_DAEMON_LOG_LEVEL);
    }
    if ((-1 != log_level) && (log_level >= SR_LL_NONE) && (log_level <= SR_LL_DBG)) {
        if (debug_mode) {
            sr_log_stderr(log_level);
        } else {
            sr_log_syslog(log_level);
        }
    }

    if (debug_mode) {
        /* do not fork in debug mode */
        sr_daemon_check_single_instance(pid_file, pid_file_fd);
        sr_daemon_ignore_signals();
        return 0;
    }

    /* register handlers for signals that we expect to receive from child process */
    signal(SIGCHLD, sr_daemon_child_status_handler);
    signal(SIGUSR1, sr_daemon_child_status_handler);
    signal(SIGALRM, sr_daemon_child_status_handler);

    /* fork off the parent process. */
    pid = fork();
    if (pid < 0) {
        SR_LOG_ERR("Unable to fork sysrepo plugin daemon: %s.", sr_strerror_safe(errno));
        exit(EXIT_FAILURE);
    }
    if (pid > 0) {
        /* this is the parent process, wait for a signal from child */
        alarm(SR_DAEMON_INIT_TIMEOUT);
        pause();
        exit(EXIT_FAILURE); /* this should not be executed */
    }

    /* at this point we are executing as the child process */
    sr_daemon_check_single_instance(pid_file, pid_file_fd);

    /* ignore certain signals */
    sr_daemon_ignore_signals();

    /* create a new session containing a single (new) process group */
    sid = setsid();
    if (sid < 0) {
        SR_LOG_ERR("Unable to create new session: %s.", sr_strerror_safe(errno));
        exit(EXIT_FAILURE);
    }

    /* change the current working directory. */
    if ((chdir(SR_DEAMON_WORK_DIR)) < 0) {
        SR_LOG_ERR("Unable to change directory to '%s': %s.", SR_DEAMON_WORK_DIR, sr_strerror_safe(errno));
        exit(EXIT_FAILURE);
    }

    /* turn off stderr logging */
    sr_log_stderr(SR_LL_NONE);

    /* redirect standard files to /dev/null */
    fd = open("/dev/null", O_RDWR, 0);
    if (-1 != fd) {
        dup2(fd, STDIN_FILENO);
        dup2(fd, STDOUT_FILENO);
        dup2(fd, STDERR_FILENO);
        close(fd);
    }

    return getppid(); /* return PID of the parent */
}

void
sr_daemonize_signal_success(pid_t parent_pid)
{
    kill(parent_pid, SIGUSR1);
}

int
sr_set_socket_dir_permissions(const char *socket_dir, const char *data_serach_dir, const char *module_name, bool strict)
{
    char *data_file_name = NULL;
    struct stat data_file_stat = { 0, };
    mode_t mode = 0;
    int ret = 0, rc = SR_ERR_OK;

    CHECK_NULL_ARG2(socket_dir, module_name);

    /* skip privilege setting for internal 'module name' */
    if (0 == strcmp(module_name, SR_GLOBAL_SUBSCRIPTIONS_SUBDIR)) {
        return SR_ERR_OK;
    }

    /* retrieve module's data filename */
    rc = sr_get_data_file_name(data_serach_dir, module_name, SR_DS_STARTUP, &data_file_name);
    CHECK_RC_LOG_RETURN(rc, "Unable to get data file name for module %s.", module_name);

    /* lookup for permissions of the data file */
    ret = stat(data_file_name, &data_file_stat);
    free(data_file_name);

    CHECK_ZERO_LOG_RETURN(ret, SR_ERR_INTERNAL, "Unable to stat data file for '%s': %s.", module_name, sr_strerror_safe(errno));

    mode = data_file_stat.st_mode;
    /* set the execute permissions to be the same as write permissions */
    if (mode & S_IWUSR) {
        mode |= S_IXUSR;
    }
    if (mode & S_IWGRP) {
        mode |= S_IXGRP;
    }
    if (mode & S_IWOTH) {
        mode |= S_IXOTH;
    }

    /* change the permissions */
    ret = chmod(socket_dir, mode);
    CHECK_ZERO_LOG_RETURN(ret, SR_ERR_UNAUTHORIZED, "Unable to execute chmod on '%s': %s.", socket_dir, sr_strerror_safe(errno));

    /* change the owner (if possible) */
    ret = chown(socket_dir, data_file_stat.st_uid, data_file_stat.st_gid);
    if (0 != ret) {
        if (strict) {
            SR_LOG_ERR("Unable to execute chown on '%s': %s.", socket_dir, sr_strerror_safe(errno));
            return SR_ERR_INTERNAL;
        } else {
            /* non-privileged process may not be able to set chown - print warning, since
             * this may prevent some users otherwise allowed to access the data to connect to our socket.
             * Correct permissions can be set up at any time using sysrepoctl. */
            SR_LOG_WRN("Unable to execute chown on '%s': %s.", socket_dir, sr_strerror_safe(errno));
        }
    }

    return rc;
}

int
sr_clock_get_time(clockid_t clock_id, struct timespec *ts)
{
    CHECK_NULL_ARG(ts);
#ifdef __APPLE__
    /* OS X */
    clock_serv_t cclock = {0};
    mach_timespec_t mts = {0};
    host_get_clock_service(mach_host_self(), clock_id, &cclock);
    clock_get_time(cclock, &mts);
    mach_port_deallocate(mach_task_self(), cclock);
    ts->tv_sec = mts.tv_sec;
    ts->tv_nsec = mts.tv_nsec;
    return 0;
#else
    return clock_gettime(clock_id, ts);
#endif
}

struct lys_node *
sr_find_schema_node(const struct lys_node *node, const char *expr, int options)
{
    struct lys_node *result = NULL;
    struct ly_set *set = lys_find_xpath(node, expr, options);
    if (NULL != set && 1 == set->number) {
        result = set->set.s[0];
    }
    ly_set_free(set);
    return result;
}

int
sr_mkdir_recursive(const char *path, mode_t mode)
{
    CHECK_NULL_ARG(path);

    const size_t len = strlen(path);
    char path_dup[PATH_MAX] = { 0, };
    char *p = NULL;

    errno = 0;

    /* Duplicate string so its mutable */
    if (len > sizeof(path_dup)-1) {
        errno = ENAMETOOLONG;
        return SR_ERR_INVAL_ARG;
    }
    strcpy(path_dup, path);

    /* Iterate the string */
    for (p = path_dup + 1; *p; p++) {
        if (*p == '/') {
            /* Temporarily truncate */
            *p = '\0';
            if (mkdir(path_dup, mode) != 0) {
                if (errno != EEXIST)
                    return SR_ERR_IO;
            }
            *p = '/';
        }
    }

    if (mkdir(path_dup, mode) != 0) {
        if (errno != EEXIST)
            return SR_ERR_IO;
    }

    return 0;
}

bool
sr_lys_module_has_data(const struct lys_module *module)
{
    struct lys_node *iter = NULL;

    if (!module) {
        return false;
    }

    /* submodules don't have data tree, the data nodes are placed in the main module altogether */
    if (module->type) {
        return false;
    }

    /* iterate through top-level nodes */
    LY_TREE_FOR(module->data, iter) {
        if (((LYS_CONFIG_R & iter->flags) /* operational data */ ||
             ((LYS_CONTAINER | LYS_LIST | LYS_LEAF | LYS_LEAFLIST | LYS_CHOICE | LYS_RPC | LYS_NOTIF | LYS_ACTION | LYS_USES) & iter->nodetype))) {
            /* data-carrying */
            return true;
        }
    }
    return false;
}

int
sr_print(sr_print_ctx_t *print_ctx, const char *format, ...)
{
    int rc = SR_ERR_OK, count = 0, len = 0;
    char *str = NULL, *aux = NULL;
    size_t new_size;
    va_list va;

    CHECK_NULL_ARG2(print_ctx, format);

    va_start(va, format);

    switch (print_ctx->type) {
        case SR_PRINT_FD:
            count = vdprintf(print_ctx->method.fd, format, va);
            CHECK_NOT_MINUS1_MSG_GOTO(count, rc, SR_ERR_INTERNAL, cleanup, "vdprintf failed");
            break;
        case SR_PRINT_STREAM:
            count = vfprintf(print_ctx->method.stream, format, va);
            CHECK_NOT_MINUS1_MSG_GOTO(count, rc, SR_ERR_INTERNAL, cleanup, "vfprintf failed");
            break;
        case SR_PRINT_MEM:
            /* print string to a temporary memory buffer */
            len = vsnprintf(NULL, 0, format, va);
            str = calloc(len+1, sizeof *str);
            CHECK_NULL_NOMEM_GOTO(str, rc, cleanup);
            va_end(va); /**< restart va_list */
            va_start(va, format);
            count = vsnprintf(str, len+1, format, va);
            CHECK_NOT_MINUS1_MSG_GOTO(count, rc, SR_ERR_INTERNAL, cleanup, "vsnprintf failed");
            /* append the string to already printed data */
            if (print_ctx->method.mem.len + count + 1 > print_ctx->method.mem.size) {
                new_size = MAX(2 * print_ctx->method.mem.size, print_ctx->method.mem.len + count + 1);
                aux = realloc(print_ctx->method.mem.buf, new_size * sizeof *aux);
                CHECK_NULL_NOMEM_GOTO(aux, rc, cleanup);
                print_ctx->method.mem.buf = aux;
                print_ctx->method.mem.size = new_size;
            }
            strcpy(print_ctx->method.mem.buf + print_ctx->method.mem.len, str);
            print_ctx->method.mem.len += count;
            break;
    }

cleanup:
    free(str);
    va_end(va);
    return rc;
}

int
sr_create_uri_for_module(const struct lys_module *module, char **uri)
{
    CHECK_NULL_ARG4(module, uri, module->name, module->ns);

    int rc = SR_ERR_OK;
    char *buffer = NULL;
    sr_list_t *features = NULL;

    rc = sr_list_init(&features);
    CHECK_RC_MSG_GOTO(rc, cleanup, "List init failed");

    size_t len = strlen(module->ns)+strlen("?module=")+strlen(module->name)+1;

    if (0 < module->rev_size) {
        len += strlen("&amp;revision=")+strlen(module->rev[0].date);
    }

    if (0 < module->features_size) {
        for (uint8_t i = 0; i < module->features_size; i++) {
            if (module->features[i].flags & LYS_FENABLED) {
                len += strlen(module->features[i].name);
                rc = sr_list_add(features, (void *) module->features[i].name);
                CHECK_RC_MSG_GOTO(rc, cleanup, "Failed to add feature into list");
            }
        }
        if (features->count > 0) {
            len += strlen("&amp;features=");
            len += features->count -1; /*commas among feature names*/
        }
    }
    buffer = calloc(len, sizeof(*buffer));
    CHECK_NULL_NOMEM_GOTO(buffer, rc, cleanup);

    snprintf(buffer, len, "%s?module=%s", module->ns, module->name);
    size_t ptr = strlen(buffer);
    snprintf(buffer + ptr, len-ptr, "&amp;revision=%s", module->rev[0].date);

    if (features->count > 0) {
        ptr = strlen(buffer);
        snprintf(buffer + ptr, len-ptr, "&amp;features=");
        ptr += strlen("&amp;features=");

        for (size_t i = 0; i < features->count; i++) {
            snprintf(buffer+ptr, len-ptr, "%s,", (char *)features->data[i]);
            ptr += strlen((char *)features->data[i])+1;
        }
        /* overwrite last comma by terminating NULL byte*/
        buffer[len-1] = 0;
    }

cleanup:
    sr_list_cleanup(features);
    if (SR_ERR_OK == rc ) {
        *uri = buffer;
    } else {
        free(buffer);
    }
    return rc;
<<<<<<< HEAD
=======
}

int
sr_get_system_groups(const char *username, char ***groups_p, size_t *group_cnt_p)
{
#define MAX_BUF_REALLOC_ATEMPTS   10
    int rc = SR_ERR_OK, ret = 0;
    size_t max_attempts = MAX_BUF_REALLOC_ATEMPTS;
    size_t group_cnt = 0;
    int group_id_cnt = 16;
#ifdef __APPLE__
    int *group_ids = NULL, *tmp_group_ids = NULL;
    int user_gid = 0;
#else
    gid_t *group_ids = NULL, *tmp_group_ids = NULL;
    gid_t user_gid = 0;
#endif
    char **groups = NULL;
    struct passwd pw = {0}, *pw_p = NULL;
    struct group gr = {0}, *gr_p = NULL;
    size_t pw_bufsize = sysconf(_SC_GETPW_R_SIZE_MAX);
    size_t gr_bufsize = sysconf(_SC_GETGR_R_SIZE_MAX);
    char *tmp_buf = NULL, *pw_buf = NULL, *gr_buf = NULL;
    CHECK_NULL_ARG3(username, groups_p, group_cnt_p);

    if (-1 == pw_bufsize) {
        pw_bufsize = 256;
    }

    if (-1 == gr_bufsize) {
        gr_bufsize = 256;
    }

    /* get the user's primary group */
    pw_buf = malloc(pw_bufsize);
    CHECK_NULL_NOMEM_GOTO(pw_buf, rc, cleanup);

    max_attempts = MAX_BUF_REALLOC_ATEMPTS;
    while (max_attempts && ERANGE == (ret = getpwnam_r(username, &pw, pw_buf, pw_bufsize, &pw_p))) {
        tmp_buf = realloc(pw_buf, pw_bufsize << 1);
        CHECK_NULL_NOMEM_GOTO(tmp_buf, rc, cleanup);
        pw_buf = tmp_buf;
        pw_bufsize <<= 1;
        --max_attempts;
    }
    CHECK_ZERO_LOG_GOTO(ret, rc, SR_ERR_IO, cleanup,
                        "Failed to get the password file record for user '%s': %s. ", username, sr_strerror_safe(ret));
    if (NULL == pw_p) {
        goto cleanup;
    }
#ifdef __APPLE__
    user_gid = (int)pw.pw_gid;
#else
    user_gid = pw.pw_gid;
#endif

    /* get secondary groups */
    group_ids = calloc(group_id_cnt, sizeof *group_ids);
    CHECK_NULL_NOMEM_GOTO(group_ids, rc, cleanup);

    max_attempts = MAX_BUF_REALLOC_ATEMPTS;
    while (max_attempts && (ret = getgrouplist(username, user_gid, group_ids, &group_id_cnt)) < 0) {
        tmp_group_ids = realloc(group_ids, group_id_cnt * (sizeof *tmp_group_ids));
        CHECK_NULL_NOMEM_GOTO(tmp_group_ids, rc, cleanup);
        group_ids = tmp_group_ids;
        --max_attempts;
    }
    CHECK_NOT_MINUS1_LOG_GOTO(ret, rc, SR_ERR_IO, cleanup,
                              "Failed to get the list of secondary groups for user '%s'.", username);
    if (0 == group_id_cnt) {
        goto cleanup;
    }

    /* get names of the groups */
    groups = calloc(group_id_cnt, sizeof(char *));
    CHECK_NULL_NOMEM_GOTO(groups, rc, cleanup);

    gr_buf = malloc(gr_bufsize);
    CHECK_NULL_NOMEM_GOTO(gr_buf, rc, cleanup);

    for (size_t i = 0; i < group_id_cnt; ++i) {
        max_attempts = MAX_BUF_REALLOC_ATEMPTS;
        while (max_attempts && ERANGE == (ret = getgrgid_r((gid_t)group_ids[i], &gr, gr_buf, gr_bufsize, &gr_p))) {
            tmp_buf = realloc(gr_buf, gr_bufsize << 1);
            CHECK_NULL_NOMEM_GOTO(gr_buf, rc, cleanup);
            gr_buf = tmp_buf;
            gr_bufsize <<= 1;
            --max_attempts;
        }
        CHECK_ZERO_LOG_GOTO(ret, rc, SR_ERR_IO, cleanup,
                            "Failed to get the group database entry for gid '%d': %s. ",
                            group_ids[i], sr_strerror_safe(ret));
        if (NULL != gr_p && NULL != gr.gr_name) {
            groups[group_cnt] = strdup(gr.gr_name);
            CHECK_NULL_NOMEM_GOTO(groups[group_cnt], rc, cleanup);
            ++group_cnt;
        }
    }

cleanup:
    free(pw_buf);
    free(gr_buf);
    free(group_ids);
    if (SR_ERR_OK == rc) {
        *groups_p = groups;
        *group_cnt_p = group_cnt;
    } else {
        if (NULL != groups) {
            for (size_t i = 0; i < group_cnt; ++i) {
                free(groups[i]);
            }
            free(groups);
        }
    }
    return rc;
}

void
sr_free_list_of_strings (sr_list_t *list)
{
    if (NULL != list) {
        for (size_t i = 0; i < list->count; i++) {
            free((char *) list->data[i]);
        }
        sr_list_cleanup(list);
    }
>>>>>>> bd842225
}<|MERGE_RESOLUTION|>--- conflicted
+++ resolved
@@ -2544,8 +2544,6 @@
         free(buffer);
     }
     return rc;
-<<<<<<< HEAD
-=======
 }
 
 int
@@ -2672,5 +2670,4 @@
         }
         sr_list_cleanup(list);
     }
->>>>>>> bd842225
 }