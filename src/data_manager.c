/**
 * @file data_manager.c
 * @author Rastislav Szabo <raszabo@cisco.com>, Lukas Macko <lmacko@cisco.com>,
 *         Milan Lenco <milan.lenco@pantheon.tech>
 * @brief
 *
 * @copyright
 * Copyright 2015 Cisco Systems, Inc.
 *
 * Licensed under the Apache License, Version 2.0 (the "License");
 * you may not use this file except in compliance with the License.
 * You may obtain a copy of the License at
 *
 *    http://www.apache.org/licenses/LICENSE-2.0
 *
 * Unless required by applicable law or agreed to in writing, software
 * distributed under the License is distributed on an "AS IS" BASIS,
 * WITHOUT WARRANTIES OR CONDITIONS OF ANY KIND, either express or implied.
 * See the License for the specific language governing permissions and
 * limitations under the License.
 */

#include <sys/types.h>
#include <sys/stat.h>
#include <unistd.h>
#include <stdlib.h>
#include <dirent.h>
#include <pthread.h>
#include <fcntl.h>
#include <libyang/libyang.h>
#include <string.h>
#include <inttypes.h>
#include <libyang/libyang.h>
#include <libyang/tree_data.h>

#include "data_manager.h"
#include "sr_common.h"
#include "rp_dt_xpath.h"
#include "rp_dt_get.h"
#include "access_control.h"
#include "notification_processor.h"
#include "persistence_manager.h"
#include "rp_dt_edit.h"
#include "module_dependencies.h"
#include "nacm.h"

/**
 * @brief Structure holding an instance of temporary libyang context that can be used
 * for validation or parsing
 */
typedef struct dm_tmp_ly_ctx_s {
    pthread_mutex_t mutex;
    struct ly_ctx *ctx;
    sr_list_t *loaded_modules;
} dm_tmp_ly_ctx_t;

/**
 * @brief Data manager context holding loaded schemas, data trees
 * and corresponding locks
 */
typedef struct dm_ctx_s {
    ac_ctx_t *ac_ctx;             /**< Access Control module context */
    np_ctx_t *np_ctx;             /**< Notification Processor context */
    pm_ctx_t *pm_ctx;             /**< Persistence Manager context */
    md_ctx_t *md_ctx;             /**< Module Dependencies context */
    nacm_ctx_t *nacm_ctx;         /**< NACM context */
    cm_connection_mode_t conn_mode;  /**< Mode in which Connection Manager operates */
    char *schema_search_dir;      /**< location where schema files are located */
    char *data_search_dir;        /**< location where data files are located */
    sr_locking_set_t *locking_ctx;/**< lock context for lock/unlock/commit operations */
    bool *ds_lock;                /**< Flags if the ds lock is hold by a session*/
    pthread_mutex_t ds_lock_mutex;/**< Data store lock mutex */
    sr_btree_t *schema_info_tree; /**< Binary tree holding information about schemas */
    pthread_rwlock_t schema_tree_lock;  /**< rwlock for access schema_info_tree */
    dm_commit_ctxs_t commit_ctxs; /**< Structure holding commit contexts and corresponding lock */
    struct timespec last_commit_time;  /**< Time of the last commit */
    dm_tmp_ly_ctx_t *tmp_ly_ctx;  /**< Structure wrapping libyang context that is used to validate/print/parse date
                                   * where the set of required yang module can vary */

} dm_ctx_t;

/**
 * @brief Structure that holds Data Manager's per-session context.
 */
typedef struct dm_session_s {
    dm_ctx_t *dm_ctx;                   /**< dm_ctx where the session belongs to */
    sr_datastore_t datastore;           /**< datastore to which the session is tied */
    const ac_ucred_t *user_credentials; /**< credentials of the user who this session belongs to */
    sr_btree_t **session_modules;       /**< array of binary trees holding session copies of data models for each datastore */
    dm_sess_op_t **operations;          /**< array of list of operations performed in this session */
    size_t *oper_count;                 /**< array of number of performed operation */
    size_t *oper_size;                  /**< array of number of allocated operations */
    char *error_msg;                    /**< description of the last error */
    char *error_xpath;                  /**< xpath of the last error if applicable */
    sr_list_t *locked_files;            /**< set of filename that are locked by this session */
    bool *holds_ds_lock;                /**< flags if the session holds ds lock*/
} dm_session_t;

/**
 * @brief Info structure for the node which holds its state in the running data store
 * and a hash of its xpath in the schema tree.
 * (It will hold information about notification subscriptions.)
 */
typedef struct dm_node_info_s {
    dm_node_state_t state;
    uint32_t xpath_hash;
} dm_node_info_t;

/**
 * @brief Kind of procedure that DM can validate.
 */
typedef enum dm_procedure_e {
    DM_PROCEDURE_RPC,               /**< Remote procedure call */
    DM_PROCEDURE_EVENT_NOTIF,       /**< Event notification */
    DM_PROCEDURE_ACTION,            /**< NETCONF RPC operation connected to a specific data node. */
} dm_procedure_t;

/** @brief Invalid value for the commit context id, used for signaling e.g.: duplicate id */
#define DM_COMMIT_CTX_ID_INVALID 0
/** @brief Number of attempts to generate unique id for commit context */
#define DM_COMMIT_CTX_ID_MAX_ATTEMPTS 100

/**
 * @brief Minimal nanosecond difference between current time and modification timestamp.
 * To allow optimized commit - if timestamp of the file system file and session copy matches
 * overwrite the data file.
 *
 * If this constant were 0 we could lose some changes in 1.read 2.read 1.commit 2.commit scenario.
 * Because the file can be read and write with the same timestamp.
 * See edit_commit_test2 and edit_commit_test3.
 */
#define NANOSEC_THRESHOLD 10000000

/**
 * @brief Compares two data trees by module name
 */
static int
dm_data_info_cmp(const void *a, const void *b)
{
    assert(a);
    assert(b);
    dm_data_info_t *node_a = (dm_data_info_t *) a;
    dm_data_info_t *node_b = (dm_data_info_t *) b;

    int res = strcmp(node_a->schema->module->name, node_b->schema->module->name);
    if (res == 0) {
        return 0;
    } else if (res < 0) {
        return -1;
    } else {
        return 1;
    }
}

/**
 * @brief Compares two schema data info by module name
 */
static int
dm_schema_info_cmp(const void *a, const void *b)
{
    assert(a);
    assert(b);
    dm_schema_info_t *info_a = (dm_schema_info_t *) a;
    dm_schema_info_t *info_b = (dm_schema_info_t *) b;

    int res = strcmp(info_a->module_name, info_b->module_name);
    if (res == 0) {
        return 0;
    } else if (res < 0) {
        return -1;
    } else {
        return 1;
    }
}

/**
 * @brief Compares two schema data info by module name
 */
static int
dm_module_subscription_cmp(const void *a, const void *b)
{
    assert(a);
    assert(b);
    dm_model_subscription_t *sub_a = (dm_model_subscription_t *) a;
    dm_model_subscription_t *sub_b = (dm_model_subscription_t *) b;

    int res = strcmp(sub_a->schema_info->module_name, sub_b->schema_info->module_name);
    if (res == 0) {
        return 0;
    } else if (res < 0) {
        return -1;
    } else {
        return 1;
    }
}

/**
 * @brief Compares two commit context by id
 */
static int
dm_c_ctx_id_cmp(const void *a, const void *b)
{
    assert(a);
    assert(b);
    dm_commit_context_t *cctx_a = (dm_commit_context_t *) a;
    dm_commit_context_t *cctx_b = (dm_commit_context_t *) b;


    if (cctx_a->id == cctx_b->id) {
        return 0;
    } else if (cctx_a->id < cctx_b->id) {
        return -1;
    } else {
        return 1;
    }
}

int
dm_set_node_state(struct lys_node *node, dm_node_state_t state)
{
    CHECK_NULL_ARG(node);
    if (NULL == node->priv) {
        node->priv = calloc(1, sizeof(dm_node_info_t));
        CHECK_NULL_NOMEM_RETURN(node->priv);
    }
    ((dm_node_info_t *) node->priv)->state = state;
    return SR_ERR_OK;
}

/**
 * @brief Sets the hash value associated with the xpath of the given schema node.
 */
static int
dm_set_node_xpath_hash(struct lys_node *node, uint32_t hash)
{
    CHECK_NULL_ARG(node);
    if (NULL == node->priv) {
        node->priv = calloc(1, sizeof(dm_node_info_t));
        CHECK_NULL_NOMEM_RETURN(node->priv);
    }
    ((dm_node_info_t *) node->priv)->xpath_hash = hash;
    return SR_ERR_OK;
}

static void
dm_free_lys_private_data(const struct lys_node *node, void *private)
{
    if (NULL != private) {
        free(private);
    }
}

static void
dm_free_schema_info(void *schema_info)
{
    CHECK_NULL_ARG_VOID(schema_info);
    dm_schema_info_t *si = (dm_schema_info_t *) schema_info;
    free(si->module_name);
    pthread_rwlock_destroy(&si->model_lock);
    pthread_mutex_destroy(&si->usage_count_mutex);
    if (NULL != si->ly_ctx) {
        ly_ctx_destroy(si->ly_ctx, dm_free_lys_private_data);
    }
    free(si);
}

/**
 * @brief frees the dm_data_info stored in binary tree
 */
static void
dm_data_info_free(void *item)
{
    dm_data_info_t *info = (dm_data_info_t *) item;
    if (NULL != info && !info->rdonly_copy) {
        lyd_free_withsiblings(info->node);
        sr_free_list_of_strings(info->required_modules);
        /* decrement the number of usage of the module */
        pthread_mutex_lock(&info->schema->usage_count_mutex);
        info->schema->usage_count--;
        SR_LOG_DBG("Usage count %s decremented (value=%zu)", info->schema->module_name, info->schema->usage_count);
        pthread_mutex_unlock(&info->schema->usage_count_mutex);
    }
    free(info);
}

static void
dm_model_subscription_free(void *sub)
{
    dm_model_subscription_t *ms = (dm_model_subscription_t *) sub;
    if (NULL != ms) {
        np_subscriptions_list_cleanup(ms->subscriptions);
        free(ms->nodes);
        lyd_free_diff(ms->difflist);
        if (NULL != ms->changes) {
            for (int i = 0; i < ms->changes->count; i++) {
                sr_free_changes(ms->changes->data[i], 1);
            }
            sr_list_cleanup(ms->changes);
        }
        pthread_rwlock_destroy(&ms->changes_lock);
    }
    free(ms);
}

/**
 * @brief Enables/disables the features in tmp_ctx to match the settings from persist file.
 *
 * @param [in] dm_ctx
 * @param [in] md_module - corresponding record from md_ctx
 * @param [in] module - module where the features should be modifier
 * @return Error code (SR_ERR_OK on success)
 */
static int
dm_enable_features_in_tmp_module(dm_ctx_t *dm_ctx, md_module_t *md_module, const struct lys_module *module)
{
    CHECK_NULL_ARG3(dm_ctx, md_module, module);

    int rc = SR_ERR_OK;
    int ret = 0;
    dm_schema_info_t *si = NULL;
    const char **features = NULL;
    uint8_t *features_state = NULL;
    const struct lys_module *module_to_read_from = NULL;
    const char *main_module_name = NULL;
    sr_llist_node_t *ll_node = NULL;
    md_dep_t *md_dep = NULL;

    if (!md_module->has_persist) {
        return SR_ERR_OK;
    }

    if (!md_module->has_data) {
        /* we have to find schema_info where the module is used */
        ll_node = md_module->inv_deps->first;
        while (ll_node) {
            md_dep = (md_dep_t *) ll_node->data;
            ll_node = ll_node->next;
            if (md_dep->dest->has_data) {
                main_module_name = md_dep->dest->name;
                break;
            }
        }
    } else {
        main_module_name = module->name;
    }

    rc = dm_get_schema_info(dm_ctx, main_module_name, &si);
    CHECK_RC_LOG_RETURN(rc, "Schema '%s' not found", main_module_name);

    module_to_read_from = main_module_name == module->name ? si->module : ly_ctx_get_module(si->ly_ctx, module->name, NULL);
    if (NULL == module_to_read_from) {
        SR_LOG_ERR("Module %s not found", main_module_name);
        return SR_ERR_INTERNAL;
    }

    features = lys_features_list(module_to_read_from, &features_state);

    size_t f = 0;
    while (NULL != features[f]) {
        if (features_state[f]) {
            ret = lys_features_enable(module, features[f]);
        } else {
            ret = lys_features_disable(module, features[f]);
        }
        CHECK_ZERO_LOG_GOTO(ret, rc, SR_ERR_INTERNAL, cleanup, "Failed to modify feature '%s' state in module '%s'", features[f], module->name);
        f++;
    }

cleanup:
    free(features_state);
    free(features);

    return rc;
}

/**
 * @brief The function is called to load the requested module into the context.
 */
const struct lys_module *
dm_module_clb (struct ly_ctx *ctx, const char *name, const char *ns, int options, void *user_data)
{
    SR_LOG_DBG("CALLBACK FOR MODULE %s %s", name, ns);
    dm_ctx_t *dm_ctx = (dm_ctx_t *) user_data;
    md_ctx_t *md_ctx = dm_ctx->md_ctx;
    md_module_t *module = NULL;
    const struct lys_module *ly_module = NULL;
    int rc = SR_ERR_OK;

    if (NULL != ns) {
        rc = md_get_module_info_by_ns(md_ctx, ns, &module);
        if (SR_ERR_OK != rc) {
            SR_LOG_ERR("Module identified by ns '%s' was not found", ns);
            return NULL;
        }
    } else if (NULL != name) {
        rc = md_get_module_info(md_ctx, name, NULL, &module);
        if (SR_ERR_OK != rc) {
            SR_LOG_ERR("Module '%s' was not found", name);
            return NULL;
        }
    }
    LYS_INFORMAT fmt = sr_str_ends_with(module->filepath, SR_SCHEMA_YIN_FILE_EXT) ? LYS_IN_YIN : LYS_IN_YANG;

    ly_module = lys_parse_path(ctx, module->filepath, fmt);

    rc = dm_enable_features_in_tmp_module(dm_ctx, module, ly_module);

    return SR_ERR_OK == rc ? ly_module : NULL;
}

/**
 * @brief Releases the temporary libyang context.
 * @param [in] ctx
 */
static void
dm_free_tmp_ly_ctx(dm_tmp_ly_ctx_t *ctx)
{
    if (NULL != ctx) {
        pthread_mutex_destroy(&ctx->mutex);
        sr_free_list_of_strings(ctx->loaded_modules);
        ly_ctx_destroy(ctx->ctx, NULL);
        free(ctx);
    }
}


/**
 * @brief Acquires temporary libyang context, that can be used to parse/validate/print data that
 * requires schemas different from installation time dependencies.
 * @param [in] dm_ctx
 * @param [in] models_to_be_loaded - list of modules that should be loaded into temporary context
 * @param [out] tmp_ctx - acquired context. Once the context is no more needed it should be release
 * using ::dm_release_tmp_ly_ctx
 * @return Error code (SR_ERR_OK on success)
 */
static int
dm_get_tmp_ly_ctx(dm_ctx_t *dm_ctx, sr_list_t *models_to_be_loaded, dm_tmp_ly_ctx_t **tmp_ctx)
{
    CHECK_NULL_ARG2(dm_ctx, tmp_ctx);
    int rc = SR_ERR_OK;
    dm_tmp_ly_ctx_t *t_ctx = NULL;
    char *module_name = NULL;
    md_module_t *module = NULL;
    bool locked = false;
    const struct lys_module *ly_module = NULL;

    /* dequeue reusable structure */
    //TODO: implement as queue that is capable to hold multiple tmp_ctx_s
    t_ctx = dm_ctx->tmp_ly_ctx;

    /* acquire mutex */
    MUTEX_LOCK_TIMED_CHECK_RETURN(&t_ctx->mutex);

    /* load requested modules */
    if (NULL != models_to_be_loaded) {
        md_ctx_lock(dm_ctx->md_ctx, false);
        locked = true;
        for (size_t i = 0; i < models_to_be_loaded->count; i++) {
            module_name = (char *) models_to_be_loaded->data[i];
            rc = md_get_module_info(dm_ctx->md_ctx, module_name, NULL, &module);
            CHECK_RC_LOG_GOTO(rc, cleanup, "Failed to get md_get_info for %s", module_name);

            ly_module = lys_parse_path(t_ctx->ctx, module->filepath, LYS_IN_YANG);
            if (NULL == ly_module) {
                SR_LOG_ERR("Failed to load module %s", module_name);
                rc = SR_ERR_INTERNAL;
                goto cleanup;
            }
            /* enable requested features */
            rc = dm_enable_features_in_tmp_module(dm_ctx, module, ly_module);
            CHECK_RC_LOG_GOTO(rc, cleanup, "Failed to enable features in module %s", module_name);
        }

    }
cleanup:
    if (locked) {
        md_ctx_unlock(dm_ctx->md_ctx);
    }
    if (SR_ERR_OK == rc)  {
        *tmp_ctx = t_ctx;
    }

    return rc;

}

/**
 * @brief Releases the previously acquired tmp ly_ctx.
 * @param [in] dm_ctx
 * @param [in] tmp_ctx
 * @return Error code (SR_ERR_OK on success)
 */
static int
dm_release_tmp_ly_ctx(dm_ctx_t *dm_ctx, dm_tmp_ly_ctx_t *tmp_ctx)
{
    CHECK_NULL_ARG2(dm_ctx, tmp_ctx);
    int rc = SR_ERR_OK;
    uint32_t idx = 0;
    const struct lys_module *module = NULL;

    /* disable all modules */
    while (NULL == (module = ly_ctx_get_module_iter(tmp_ctx->ctx, &idx))) {
        lys_set_disabled(module);
    }

    ly_ctx_set_module_data_clb(tmp_ctx->ctx, NULL, NULL);
    pthread_mutex_unlock(&tmp_ctx->mutex);

    return rc;
}

static int
dm_schema_info_init(const char *schema_search_dir, dm_schema_info_t **schema_info)
{
    CHECK_NULL_ARG2(schema_search_dir, schema_info);
    int rc = SR_ERR_OK;
    dm_schema_info_t *si = NULL;

    si = calloc(1, sizeof(*si));
    CHECK_NULL_NOMEM_RETURN(si);

    si->ly_ctx = ly_ctx_new(schema_search_dir);
    CHECK_NULL_NOMEM_GOTO(si->ly_ctx, rc, cleanup);

    pthread_rwlock_init(&si->model_lock, NULL);
    pthread_mutex_init(&si->usage_count_mutex, NULL);

cleanup:
    if (SR_ERR_OK != rc) {
        free(si);
    } else {
        *schema_info = si;
    }
    return rc;
}

/**
 * @brief Creates the copy of dm_data_info structure and inserts it into binary tree
 * @param [in] tree
 * @param [in] di
 * @return Error code (SR_ERR_OK on success)
 */
static int
dm_insert_data_info_copy(sr_btree_t *tree, const dm_data_info_t *di)
{
    CHECK_NULL_ARG2(tree, di);
    int rc = SR_ERR_OK;
    dm_data_info_t *copy = NULL;
    copy = calloc (1, sizeof(*copy));
    CHECK_NULL_NOMEM_RETURN(copy);

    if (NULL != di->node) {
        copy->node = sr_dup_datatree(di->node);
        CHECK_NULL_NOMEM_GOTO(copy->node, rc, cleanup);
    }

    pthread_mutex_lock(&di->schema->usage_count_mutex);
    di->schema->usage_count++;
    SR_LOG_DBG("Usage count %s incremented (value=%zu)", di->schema->module_name, di->schema->usage_count);
    pthread_mutex_unlock(&di->schema->usage_count_mutex);
    copy->schema = di->schema;
    copy->timestamp = di->timestamp;

    rc = sr_btree_insert(tree, (void *) copy);
cleanup:
    if (SR_ERR_OK != rc) {
        dm_data_info_free(copy);
    }
    return rc;
}

/**
 * @brief Function verifies that current module is not used by a session
 * and dis/enable the feature
 *
 * @note Function expects that a schema info is locked for writing.
 *
 * @param [in] dm_ctx
 * @param [in] schema_info - schema info that is locked
 * @param [in] module_name
 * @param [in] feature_name
 * @param [in] enable Flag denoting whether feature should be enabled or disabled
 * @return Error code (SR_ERR_OK on success)
 */
static int
dm_feature_enable_internal(dm_ctx_t *dm_ctx, dm_schema_info_t *schema_info, const char *module_name, const char *feature_name, bool enable)
{
    CHECK_NULL_ARG4(dm_ctx, schema_info, module_name, feature_name);
    int rc = SR_ERR_OK;

    pthread_mutex_lock(&schema_info->usage_count_mutex);
    if (0 != schema_info->usage_count) {
        SR_LOG_ERR("Feature state can not be modified because %zu is using the module", schema_info->usage_count);
        pthread_mutex_unlock(&schema_info->usage_count_mutex);
        return SR_ERR_OPERATION_FAILED;
    }

    const struct lys_module *module = ly_ctx_get_module(schema_info->ly_ctx, module_name, NULL);
    if (NULL != module) {
        rc = enable ? lys_features_enable(module, feature_name) : lys_features_disable(module, feature_name);
        SR_LOG_DBG("%s feature '%s' in module '%s'", enable ? "Enabling" : "Disabling", feature_name, module_name);
    } else {
        SR_LOG_ERR("Module %s not found in provided context", module_name);
        rc = SR_ERR_UNKNOWN_MODEL;
    }
    pthread_mutex_unlock(&schema_info->usage_count_mutex);

    if (1 == rc) {
        SR_LOG_ERR("Unknown feature %s in model %s", feature_name, module_name);
    }

    return rc;
}

/**
 *
 * @brief Initializes module private data for newly added schema nodes.
 * Most importantly computes hashes from their xpaths.
 * Function assumes that the schema info is locked for writing or that it cannot be
 * accessed by multiple threads at the same time.
 *
 * @param [in] schema_info
 */
static int
dm_init_missing_node_priv_data(dm_schema_info_t *schema_info)
{
    int rc = SR_ERR_OK;
    struct lys_node *node = NULL;
    char *node_full_name = NULL;
    bool backtracking = false;
    uint32_t hash = 0;
    CHECK_NULL_ARG(schema_info);

    node = schema_info->module->data;

    while (node) {
        if (backtracking) {
            if (node->next) {
                node = node->next;
                backtracking = false;
            } else {
                node = node->parent;
                if (NULL != node && LYS_AUGMENT == node->nodetype) {
                    node = ((struct lys_node_augment *)node)->target;
                }
            }
        } else {
            if (NULL == node->priv && sr_lys_data_node(node)) {
                hash = dm_get_node_xpath_hash(sr_lys_node_get_data_parent(node, false));
                node_full_name = calloc(strlen(LYS_MAIN_MODULE(node)->name) + strlen(node->name) + 2,
                                        sizeof *node_full_name);
                CHECK_NULL_NOMEM_RETURN(node_full_name);
                strcat(node_full_name, LYS_MAIN_MODULE(node)->name);
                strcat(node_full_name, ":");
                strcat(node_full_name, node->name);
                hash += sr_str_hash(node_full_name);
                free(node_full_name);
                node_full_name = NULL;
                rc = dm_set_node_xpath_hash(node, hash);
            }
            if (SR_ERR_OK != rc) {
                return rc;
            }
            if (!(node->nodetype & (LYS_LEAF | LYS_LEAFLIST | LYS_ANYDATA)) && node->child) {
                node = node->child;
            } else {
                backtracking = true;
            }
        }
    }

    return rc;
}

/**
 * @brief Edits module private data - enables all nodes
 *
 * @note Function expects that a schema info is locked for writing.
 *
 * @param [in] ctx
 * @param [in] session
 * @param [in] schema_info
 * @param [in] module_name
 * @return Error code (SR_ERR_OK on success)
 */
static int
dm_enable_module_running_internal(dm_ctx_t *ctx, dm_session_t *session, dm_schema_info_t *schema_info, const char *module_name)
{
    CHECK_NULL_ARG3(ctx, schema_info, module_name); /* session can be NULL */
    char xpath[PATH_MAX] = {0,};
    int rc = SR_ERR_OK;
    const struct lys_node *node = NULL;

    /* enable each subtree within the module */
    const struct lys_module *module = ly_ctx_get_module(schema_info->ly_ctx, module_name, NULL);
    if (NULL != module) {
        /* Use lys_getnext to get real nodes, for rfc6020 7.12.1 support */
        while (NULL != (node = lys_getnext(node, NULL, module, 0)))
        {
            if ((LYS_CONTAINER | LYS_LIST | LYS_LEAF | LYS_LEAFLIST) & node->nodetype) {
                snprintf(xpath, PATH_MAX, "/%s:%s", module->name, node->name);
                rc = rp_dt_enable_xpath(ctx, session, schema_info, xpath);
                if (SR_ERR_OK != rc) {
                    break;
                }
            }

        }
    } else {
        SR_LOG_ERR("Module %s not found in provided context", module_name);
        rc = SR_ERR_UNKNOWN_MODEL;
    }


    return rc;
}

/**
 *
 * @note Function expects that a schema info is locked for writing.
 *
 * @param [in] ctx
 * @param [in] session
 * @param [in] module_name
 * @param [in] xpath
 * @param [in] schema_info
 * @return Error code (SR_ERR_OK on success)
 */
static int
dm_enable_module_subtree_running_internal(dm_ctx_t *ctx, dm_session_t *session, dm_schema_info_t *schema_info, const char *module_name, const char *xpath)
{
    CHECK_NULL_ARG3(ctx, module_name, xpath); /* session can be NULL */
    int rc = SR_ERR_OK;

    /* enable the subtree specified by xpath */
    rc = rp_dt_enable_xpath(ctx, session, schema_info, xpath);
    CHECK_RC_LOG_RETURN(rc, "Enabling of xpath %s failed", xpath);

    return rc;
}

int
dm_get_schema_info(dm_ctx_t *dm_ctx, const char *module_name, dm_schema_info_t **schema_info)
{
    CHECK_NULL_ARG3(dm_ctx, module_name, schema_info);
    int rc = SR_ERR_OK;
    dm_schema_info_t lookup_item = {0,};
    lookup_item.module_name = (char *) module_name;
    RWLOCK_RDLOCK_TIMED_CHECK_RETURN(&dm_ctx->schema_tree_lock);
    *schema_info = sr_btree_search(dm_ctx->schema_info_tree, &lookup_item);
    pthread_rwlock_unlock(&dm_ctx->schema_tree_lock);
    if (NULL == *schema_info) {
        SR_LOG_ERR("Schema info not found for model %s", module_name);
        return SR_ERR_NOT_FOUND;
    }
    return rc;
}

static int
dm_apply_persist_data_for_model(dm_ctx_t *dm_ctx, dm_session_t *session, const char *module_name, dm_schema_info_t *si)
{
    CHECK_NULL_ARG3(dm_ctx, module_name, si);
    char **enabled_subtrees = NULL, **features = NULL;
    size_t enabled_subtrees_cnt = 0, features_cnt = 0;
    bool module_enabled = false;

    int rc = SR_ERR_OK;
    if (NULL == dm_ctx->pm_ctx) {
        SR_LOG_WRN("Persist manager not initialized, applying of persist data will be skipped for module %s", module_name);
        return SR_ERR_OK;
    }

    /* load module's persistent data */
    rc = pm_get_module_info(dm_ctx->pm_ctx, (NULL != session) ? session->user_credentials : NULL, module_name, NULL,
            &module_enabled,
            &enabled_subtrees, &enabled_subtrees_cnt, &features, &features_cnt);
    if (SR_ERR_OK == rc) {
        /* enable active features */
        for (size_t i = 0; i < features_cnt; i++) {
            rc = dm_feature_enable_internal(dm_ctx, si, module_name, features[i], true);
            if (SR_ERR_OK != rc) {
                SR_LOG_WRN("Unable to enable feature '%s' in module '%s' in Data Manager.", features[i], module_name);
            }
        }

        if (SR_ERR_OK == rc) {
            if (module_enabled) {
                /* enable running datastore for whole module */
                rc = dm_enable_module_running_internal(dm_ctx, NULL, si, module_name);
            } else {
                /* enable running datastore for specified subtrees */
                for (size_t i = 0; i < enabled_subtrees_cnt; i++) {
                    rc = dm_enable_module_subtree_running_internal(dm_ctx, NULL, si, module_name, enabled_subtrees[i]);
                    if (SR_ERR_OK != rc) {
                        SR_LOG_WRN("Unable to enable subtree '%s' in module '%s' in running ds.", enabled_subtrees[i], module_name);
                    }
                }
            }
        }

        /* release memory */
        for (size_t i = 0; i < enabled_subtrees_cnt; i++) {
            free(enabled_subtrees[i]);
        }
        free(enabled_subtrees);
        for (size_t i = 0; i < features_cnt; i++) {
            free(features[i]);
        }
        free(features);
    } else if (SR_ERR_DATA_MISSING == rc) {
        SR_LOG_WRN("Persist file for module %s does not exist.", module_name);
        rc = SR_ERR_OK;
    }
    return rc;
}

/**
 * @brief Loads a schema file into the schema_info structure.
 *
 * @note Function expects that module write lock is hold by caller if append is true
 *
 * @param [in] dm_ctx
 * @param [in] schema_filepath
 * @param [in] append - flag denoting whether schema_info should be allocated or already allocated schema info
 * has been passed as an argument and schema should be loaded into it
 * @param [out] schema_info
 * @return Error code (SR_ERR_OK on success)
 */
static int
dm_load_schema_file(dm_ctx_t *dm_ctx, const char *schema_filepath, bool append, dm_schema_info_t **schema_info)
{
    CHECK_NULL_ARG3(dm_ctx, schema_filepath, schema_info);
    const struct lys_module *module = NULL;

    dm_schema_info_t *si = NULL;
    int rc = SR_ERR_OK;

    if (append) {
        /* schemas will be loaded into provided context */
        CHECK_NULL_ARG(*schema_info);
        si = *schema_info;
    } else {
        /* allocate new structure where schemas will be loaded*/
        rc = dm_schema_info_init(dm_ctx->schema_search_dir, &si);
        CHECK_RC_MSG_RETURN(rc, "Schema info init failed");
    }

    /* load schema tree */
    LYS_INFORMAT fmt = sr_str_ends_with(schema_filepath, SR_SCHEMA_YIN_FILE_EXT) ? LYS_IN_YIN : LYS_IN_YANG;
    module = lys_parse_path(si->ly_ctx, schema_filepath, fmt);
    if (module == NULL) {
        SR_LOG_WRN("Unable to parse a schema file: %s", schema_filepath);
        if (!append) {
            dm_free_schema_info(si);
        }
        return SR_ERR_INTERNAL;
    }

    if (!append) {
        si->module_name = strdup(module->name);
        CHECK_NULL_NOMEM_GOTO(si->module_name, rc, cleanup);
        si->module = module;
    }

    *schema_info = si;
    return SR_ERR_OK;

cleanup:
    dm_free_schema_info(si);
    return rc;
}

/**
 * @brief Loads module and all its dependencies into the libyang context.
 * @param [in] dm_ctx
 * @param [in] module_name
 * @param [in] revision can be NULL
 * @param [out] module_schema
 * @return Error code (SR_ERR_OK on success)
 */
static int
dm_load_module(dm_ctx_t *dm_ctx, const char *module_name, const char *revision, dm_schema_info_t **schema_info)
{
    CHECK_NULL_ARG3(dm_ctx, module_name, schema_info); /* revision might be NULL*/
    int rc = SR_ERR_OK;
    dm_schema_info_t *si = NULL;
    md_module_t *module = NULL;
    md_dep_t *dep = NULL;
    sr_llist_node_t *ll_node = NULL;

    /* search for the module to use */
    md_ctx_lock(dm_ctx->md_ctx, false);
    rc = md_get_module_info(dm_ctx->md_ctx, module_name, revision, &module);
    if (SR_ERR_OK != rc) {
        SR_LOG_ERR("Module '%s:%s' is not installed.", module_name, revision ? revision : "<latest>");
        *schema_info = NULL;
        md_ctx_unlock(dm_ctx->md_ctx);
        return SR_ERR_UNKNOWN_MODEL;
    }
    if (module->submodule) {
        SR_LOG_WRN("An attempt to load submodule %s", module_name);
        rc = SR_ERR_INVAL_ARG;
        goto cleanup;
    }

    /* load the module schema and all its dependencies */
    rc = dm_load_schema_file(dm_ctx, module->filepath, false, &si);
    CHECK_RC_LOG_GOTO(rc, cleanup, "Failed to load schema %s", module->filepath);

    si->has_instance_id = module->inst_ids->first != NULL;

    ll_node = module->deps->first;
    while (ll_node) {
        dep = (md_dep_t *)ll_node->data;
        if (dep->type == MD_DEP_EXTENSION || dep->type == MD_DEP_DATA) {
            /**
             * Note:
             *  - imports are automatically loaded by libyang
             *  - module write lock is not required because schema info is not added into schema tree yet
             */
            rc = dm_load_schema_file(dm_ctx, dep->dest->filepath, true, &si);
            if (SR_ERR_OK != rc) {
                *schema_info = NULL;
                md_ctx_unlock(dm_ctx->md_ctx);
                return rc;
            }
        }
        if (dep->type == MD_DEP_DATA) {
            /* mark this module as dependent on data from other modules */
            si->cross_module_data_dependency = true;
        }
        ll_node = ll_node->next;
    }

    /* compute xpath hashes for all schema nodes (referenced from data tree) */
    rc = dm_init_missing_node_priv_data(si);
    CHECK_RC_LOG_GOTO(rc, unlock, "Failed to initialize private data for module %s", module->name);

    /* apply persist data enable features, running datastore */
    if (module->has_persist) {
        rc = dm_apply_persist_data_for_model(dm_ctx, NULL, module_name, si); /* TODO: session should be known here */
        CHECK_RC_LOG_GOTO(rc, cleanup, "Failed to apply persist data for module %s", module_name);
    }

    ll_node = module->deps->first;
    while (ll_node) {
        dep = (md_dep_t *) ll_node->data;
        if ((dep->type == MD_DEP_EXTENSION || dep->type == MD_DEP_DATA) && dep->dest->has_persist) {
            rc = dm_apply_persist_data_for_model(dm_ctx, NULL, dep->dest->name, si); /* TODO: session should be known here */
            CHECK_RC_LOG_GOTO(rc, cleanup, "Failed to apply persist data for module %s", dep->dest->name);
        }
        ll_node = ll_node->next;
    }

    /* distinguish between modules that can and cannot be locked */
    si->can_not_be_locked = !module->has_data;

    /* insert schema info into schema tree */
    RWLOCK_WRLOCK_TIMED_CHECK_GOTO(&dm_ctx->schema_tree_lock, rc, cleanup);

    rc = sr_btree_insert(dm_ctx->schema_info_tree, si);
    if (SR_ERR_OK != rc) {
        if (SR_ERR_DATA_EXISTS != rc) {
            SR_LOG_WRN("Insert into schema binary tree failed. %s", sr_strerror(rc));
            goto unlock;
        } else {
            /* if someone loaded schema meanwhile */
            dm_schema_info_t *lookup = si;
            si = sr_btree_search(dm_ctx->schema_info_tree, lookup);
            dm_free_schema_info(lookup);
            if (NULL != si) {
                rc = SR_ERR_OK;
            } else {
                SR_LOG_ERR_MSG("Failed to find a schema in schema tree");
            }
        }
    }

unlock:
    pthread_rwlock_unlock(&dm_ctx->schema_tree_lock);
cleanup:
    if (SR_ERR_OK == rc) {
        *schema_info = si;
    } else {
        dm_free_schema_info(si);
    }
    md_ctx_unlock(dm_ctx->md_ctx);
    return rc;
}

<<<<<<< HEAD
static int
dm_remove_added_data_trees_by_module_name(const char *module_name, struct lyd_node **root)
{
    CHECK_NULL_ARG(module_name);
    int rc = SR_ERR_OK;
    if (NULL != *root) {
        struct ly_ctx *ctx = (*root)->schema->module->ctx;
        const struct lys_module *module = ly_ctx_get_module(ctx, module_name, NULL);
        if (NULL == module) {
            SR_LOG_ERR("Module %s not found", module_name);
            return SR_ERR_INTERNAL;
        }
        if (module != (*root)->schema->module) {
            lyd_free_withsiblings(*root);
            *root = NULL;
            return SR_ERR_OK;
        }
        struct lyd_node *n = *root;
        struct lyd_node *tmp = NULL;

        while (n) {
           tmp = n;
           n = n->next;
           if (module != tmp->schema->module) {
              lyd_free(tmp);
           }
        }
    }

    return rc;
}

=======
>>>>>>> 0168fa8d
/**
 * @brief Tries to load data tree from provided opened file.
 * @param [in] dm_ctx
 * @param [in] fd to be read from, function does not close it
 * If NULL passed data info with empty data will be created
 * @param [in] schema_info
 * @param [in] data_info
 * @return Error code (SR_ERR_OK on success)
 */
static int
dm_load_data_tree_file(dm_ctx_t *dm_ctx, int fd, const char *data_filename, dm_schema_info_t *schema_info, dm_data_info_t **data_info)
{
    CHECK_NULL_ARG4(dm_ctx, schema_info, data_filename, data_info);
    int rc = SR_ERR_OK;
    struct lyd_node *data_tree = NULL;
    *data_info = NULL;

    dm_data_info_t *data = NULL;
    data = calloc(1, sizeof(*data));
    CHECK_NULL_NOMEM_RETURN(data);

    if (-1 != fd) {
#ifdef HAVE_STAT_ST_MTIM
        struct stat st = {0};
        rc = stat(data_filename, &st);
        if (-1 == rc) {
            SR_LOG_ERR_MSG("Stat failed");
            free(data);
            return SR_ERR_INTERNAL;
        }
        data->timestamp = st.st_mtim;
        SR_LOG_DBG("Loaded module %s: mtime sec=%lld nsec=%lld", schema_info->module->name,
                (long long) st.st_mtim.tv_sec,
                (long long) st.st_mtim.tv_nsec);
#endif
        if (schema_info->has_instance_id) {
            struct lyd_node *tmp_node = NULL;
            dm_tmp_ly_ctx_t *tmp_ctx = NULL;

            rc = dm_get_tmp_ly_ctx(dm_ctx, NULL, &tmp_ctx);
            md_ctx_lock(dm_ctx->md_ctx, false);
            ly_ctx_set_module_data_clb(tmp_ctx->ctx, dm_module_clb, dm_ctx);
            md_ctx_unlock(dm_ctx->md_ctx);

            tmp_node = lyd_parse_fd(tmp_ctx->ctx, fd, LYD_XML, LYD_OPT_TRUSTED | LYD_OPT_CONFIG);
            if (NULL == tmp_node && LY_SUCCESS != ly_errno) {
                SR_LOG_ERR("Parsing data tree from file %s failed: %s", data_filename, ly_errmsg());
                free(data);
                return SR_ERR_INTERNAL;
            }

            dm_remove_added_data_trees_by_module_name(schema_info->module_name, &tmp_node);

            if (NULL != tmp_node) {
                data_tree = sr_dup_datatree_to_ctx(tmp_node, schema_info->ly_ctx);
            }
            lyd_free_withsiblings(tmp_node);
            dm_release_tmp_ly_ctx(dm_ctx, tmp_ctx);
        } else {
            ly_errno = 0;
            /* use LYD_OPT_TRUSTED, validation will be done later */
            data_tree = lyd_parse_fd(schema_info->ly_ctx, fd, LYD_XML, LYD_OPT_TRUSTED | LYD_OPT_CONFIG);
            if (NULL == data_tree && LY_SUCCESS != ly_errno) {
                SR_LOG_ERR("Parsing data tree from file %s failed: %s", data_filename, ly_errmsg());
                free(data);
                return SR_ERR_INTERNAL;
            }
        }
    }

    /* if there is no data dependency validate it with of LYD_OPT_STRICT, validate it (only non-empty data trees are validated)*/
    if (!schema_info->cross_module_data_dependency) {
        if (NULL != data_tree) {
            rc = lyd_validate(&data_tree, LYD_OPT_STRICT | LYD_OPT_CONFIG, schema_info->ly_ctx);
            if (rc) {
                SR_LOG_ERR("Loaded data tree '%s' is not valid", data_filename);
                lyd_free_withsiblings(data_tree);
                free(data);
                return SR_ERR_INTERNAL;
            }
        } else {
            rc = lyd_validate(&data_tree, LYD_OPT_STRICT | LYD_OPT_CONFIG, schema_info->ly_ctx);
            if (rc) {
                SR_LOG_INF("lyd_validate failed, maybe empty data is illegal but no initial data? data_file: %s",
                        data_filename);
                rc = 0;
                lyd_free_withsiblings(data_tree);
                data_tree = NULL;
            }
        }
    }

    data->schema = schema_info;
    data->modified = false;
    data->node = data_tree;

    /* increment counter of data tree using the module */
    pthread_mutex_lock(&schema_info->usage_count_mutex);
    schema_info->usage_count++;
    SR_LOG_DBG("Usage count %s incremented (value=%zu)", schema_info->module_name, schema_info->usage_count);
    pthread_mutex_unlock(&schema_info->usage_count_mutex);

    if (NULL == data_tree) {
        SR_LOG_INF("Data file %s is empty", data_filename);
    } else {
        SR_LOG_INF("Data file %s loaded successfully", data_filename);
    }

    *data_info = data;

    return rc;
}

/**
 * @brief Loads data tree from file. Module and datastore argument are used to
 * determine the file name.
 *
 * @note Function expects that a schema info is locked for reading.
 *
 * @param [in] dm_ctx
 * @param [in] dm_session_ctx
 * @param [in] schema_info
 * @param [in] ds
 * @param [out] data_info
 * @return Error code (SR_ERR_OK on success), SR_ERR_INTERAL if the parsing of the data tree fails.
 */
static int
dm_load_data_tree(dm_ctx_t *dm_ctx, dm_session_t *dm_session_ctx, dm_schema_info_t *schema_info, sr_datastore_t ds, dm_data_info_t **data_info)
{
    CHECK_NULL_ARG4(dm_ctx, schema_info, schema_info->module, schema_info->module->name);

    char *data_filename = NULL;
    int rc = 0;
    *data_info = NULL;
    rc = sr_get_data_file_name(dm_ctx->data_search_dir, schema_info->module->name, ds, &data_filename);
    CHECK_RC_LOG_RETURN(rc, "Get data_filename failed for %s", schema_info->module->name);

    ac_set_user_identity(dm_ctx->ac_ctx, dm_session_ctx->user_credentials);

    int fd = open(data_filename, O_RDONLY);

    ac_unset_user_identity(dm_ctx->ac_ctx);

    if (-1 != fd) {
        /* lock, read-only, blocking */
        sr_lock_fd(fd, false, true);
    } else if (ENOENT == errno) {
        SR_LOG_DBG("Data file %s does not exist, creating empty data tree", data_filename);
    } else if (EACCES == errno) {
        SR_LOG_DBG("Data file %s can't be read because of access rights", data_filename);
        free(data_filename);
        return SR_ERR_UNAUTHORIZED;
    }

    rc = dm_load_data_tree_file(dm_ctx, fd, data_filename, schema_info, data_info);

    if (-1 != fd) {
        sr_unlock_fd(fd);
        close(fd);
    }

    free(data_filename);
    return rc;
}

static void
dm_free_sess_op(dm_sess_op_t *op)
{
    if (NULL == op) {
        return;
    }
    free(op->xpath);
    if (DM_SET_OP == op->op) {
        sr_free_val(op->detail.set.val);
        free(op->detail.set.str_val);
    } else if (DM_MOVE_OP == op->op) {
        free(op->detail.mov.relative_item);
        op->detail.mov.relative_item = NULL;
    }
}

static void
dm_free_sess_operations(dm_sess_op_t *ops, size_t count)
{
    if (NULL == ops) {
        return;
    }

    for (size_t i = 0; i < count; i++) {
        dm_free_sess_op(&ops[i]);
    }
    free(ops);
}

/**
 * @brief Locks a file based on provided file name.
 * @param [in] lock_ctx
 * @param [in] filename
 * @return Error code (SR_ERR_OK on success), SR_ERR_LOCKED if the file is already locked,
 * SR_ERR_UNATHORIZED if the file can not be locked because of the permission.
 */
static int
dm_lock_file(sr_locking_set_t *lock_ctx, char *filename)
{
    CHECK_NULL_ARG2(lock_ctx, filename);
    return sr_locking_set_lock_file_open(lock_ctx, filename, true, false, NULL);
}

/**
 * @brief Unlocks the file based on the filename
 * @param [in] lock_ctx
 * @param [in] filename
 * @return Error code (SR_ERR_OK on success) SR_ERR_INVAL_ARG if the
 * file had not been locked in provided context
 */
static int
dm_unlock_file(sr_locking_set_t *lock_ctx, char *filename)
{
    CHECK_NULL_ARG2(lock_ctx, filename);
    return sr_locking_set_unlock_close_file(lock_ctx, filename);
}

/**
 * @brief Logging callback called from libyang for each log entry.
 */
static void
dm_ly_log_cb(LY_LOG_LEVEL level, const char *msg, const char *path)
{
    if (LY_LLERR == level) {
        SR_LOG_DBG("libyang error: %s", msg);
    }
}

int
dm_lock_module(dm_ctx_t *dm_ctx, dm_session_t *session, const char *modul_name)
{
    CHECK_NULL_ARG3(dm_ctx, session, modul_name);
    int rc = SR_ERR_OK;
    char *lock_file = NULL;
    dm_schema_info_t *si = NULL;

    /* check if module name is valid */
    rc = dm_get_module_and_lock(dm_ctx, modul_name, &si);
    CHECK_RC_LOG_RETURN(rc, "Unknown module %s to lock", modul_name);

    if (si->can_not_be_locked) {
        SR_LOG_DBG("Module %s contains no data, locking for the module is no operation.", modul_name);
        goto cleanup;
    }

    rc = sr_get_lock_data_file_name(dm_ctx->data_search_dir, modul_name, session->datastore, &lock_file);
    CHECK_RC_MSG_GOTO(rc, cleanup, "Lock file name can not be created");

    /* check if already locked by this session */
    for (size_t i = 0; i < session->locked_files->count; i++) {
        if (0 == strcmp(lock_file, (char *) session->locked_files->data[i])) {
            SR_LOG_INF("File %s is already by this session", lock_file);
            free(lock_file);
            goto cleanup;
        }
    }

    /* switch identity */
    ac_set_user_identity(dm_ctx->ac_ctx, session->user_credentials);

    rc = dm_lock_file(dm_ctx->locking_ctx, lock_file);

    /* switch identity back */
    ac_unset_user_identity(dm_ctx->ac_ctx);

    /* log information about locked model */
    if (SR_ERR_OK != rc) {
        free(lock_file);
    } else {
        rc = sr_list_add(session->locked_files, lock_file);
        CHECK_RC_MSG_RETURN(rc, "List add failed");

        pthread_mutex_lock(&si->usage_count_mutex);
        si->usage_count++;
        SR_LOG_DBG("Usage count %s incremented (value=%zu)", si->module_name, si->usage_count);
        pthread_mutex_unlock(&si->usage_count_mutex);
    }
cleanup:
    pthread_rwlock_unlock(&si->model_lock);
    return rc;
}

int
dm_unlock_module(dm_ctx_t *dm_ctx, dm_session_t *session, char *modul_name)
{
    CHECK_NULL_ARG3(dm_ctx, session, modul_name);
    int rc = SR_ERR_OK;
    dm_schema_info_t *si = NULL;
    char *lock_file = NULL;
    size_t i = 0;

    SR_LOG_INF("Unlock request module='%s'", modul_name);

    rc = dm_get_module_and_lock(dm_ctx, modul_name, &si);
    CHECK_RC_LOG_RETURN(rc, "Unknown module %s to unlock", modul_name);

    rc = sr_get_lock_data_file_name(dm_ctx->data_search_dir, modul_name, session->datastore, &lock_file);
    CHECK_RC_MSG_GOTO(rc, cleanup, "Lock file name can not be created");

    /* check if already locked */
    bool found = false;
    for (i = 0; i < session->locked_files->count; i++) {
        if (0 == strcmp(lock_file, (char *) session->locked_files->data[i])) {
            found = true;
            break;
        }
    }

    if (!found) {
        SR_LOG_ERR("File %s has not been locked in this context", lock_file);
        rc = SR_ERR_INVAL_ARG;
    } else {
        rc = dm_unlock_file(dm_ctx->locking_ctx, lock_file);
        free(session->locked_files->data[i]);
        sr_list_rm_at(session->locked_files, i);
        pthread_mutex_lock(&si->usage_count_mutex);
        si->usage_count--;
        SR_LOG_DBG("Usage count %s decremented (value=%zu)", si->module_name, si->usage_count);
        pthread_mutex_unlock(&si->usage_count_mutex);
    }
cleanup:
    free(lock_file);
    pthread_rwlock_unlock(&si->model_lock);
    return rc;
}

int
dm_lock_datastore(dm_ctx_t *dm_ctx, dm_session_t *session)
{
    CHECK_NULL_ARG2(dm_ctx, session);
    int rc = SR_ERR_OK;
    sr_schema_t *schemas = NULL;
    size_t schema_count = 0;

    sr_list_t *locked = NULL;
    rc = sr_list_init(&locked);
    CHECK_RC_MSG_RETURN(rc, "List init failed");

    rc = dm_list_schemas(dm_ctx, session, &schemas, &schema_count);
    CHECK_RC_MSG_GOTO(rc, cleanup, "List schemas failed");

    pthread_mutex_lock(&dm_ctx->ds_lock_mutex);
    if (dm_ctx->ds_lock[session->datastore]) {
        SR_LOG_ERR_MSG("Datastore lock is hold by other session");
        rc = SR_ERR_LOCKED;
        pthread_mutex_unlock(&dm_ctx->ds_lock_mutex);
        goto cleanup;
    }
    dm_ctx->ds_lock[session->datastore] = true;
    pthread_mutex_unlock(&dm_ctx->ds_lock_mutex);
    session->holds_ds_lock[session->datastore] = true;

    for (size_t i = 0; i < schema_count; i++) {
        rc = dm_lock_module(dm_ctx, session, (char *) schemas[i].module_name);
        if (SR_ERR_OK != rc) {
            if (SR_ERR_UNAUTHORIZED == rc) {
                SR_LOG_INF("Not allowed to lock %s, skipping", schemas[i].module_name);
                continue;
            } else if (SR_ERR_LOCKED == rc) {
                SR_LOG_ERR("Model %s is already locked by other session", schemas[i].module_name);
            }
            for (size_t l = 0; l < locked->count; l++) {
                dm_unlock_module(dm_ctx, session, (char *) locked->data[l]);
            }
            pthread_mutex_lock(&dm_ctx->ds_lock_mutex);
            dm_ctx->ds_lock[session->datastore] = false;
            pthread_mutex_unlock(&dm_ctx->ds_lock_mutex);
            session->holds_ds_lock[session->datastore] = false;
            goto cleanup;
        }
        SR_LOG_DBG("Module %s locked", schemas[i].module_name);
        rc = sr_list_add(locked, (char *) schemas[i].module_name);
        CHECK_RC_MSG_GOTO(rc, cleanup, "List add failed");
    }
cleanup:
    sr_free_schemas(schemas, schema_count);
    sr_list_cleanup(locked);
    return rc;
}

/**
 *
 * @brief Extracts the name of the module and lookups the schema info from lock files.
 *
 * Expectes that lock file name are in form [DATA_DIR][MODULE_NAME][DATASTORE].lock
 *
 * @note Schema info read lock is acquired on successful return from function. Must be released by caller.
 *
 * @param [in] dm_ctx
 * @param [in] lock_file
 * @param [out] schema_info
 * @return Error code (SR_ERR_OK on success)
 */
static int
dm_get_schema_info_by_lock_file(dm_ctx_t *dm_ctx, const char *lock_file, dm_schema_info_t **schema_info)
{
    CHECK_NULL_ARG3(dm_ctx, lock_file, schema_info);
    int rc = SR_ERR_OK;
    char *begin = NULL;
    char *end = NULL;
    char *module_name = NULL;

    if (NULL == strstr(lock_file, dm_ctx->data_search_dir)){
        return SR_ERR_INTERNAL;
    }
    begin = (char *)lock_file + strlen(dm_ctx->data_search_dir);
    if ((end = strstr(begin, SR_STARTUP_FILE_EXT SR_LOCK_FILE_EXT))
            || (end = strstr(begin, SR_RUNNING_FILE_EXT SR_LOCK_FILE_EXT))
            || (end = strstr(begin, ".candidate" SR_LOCK_FILE_EXT))) {
        /* dup the module name */
        module_name = strndup(begin, end-begin);
        CHECK_NULL_NOMEM_RETURN(module_name);

        rc = dm_get_module_and_lock(dm_ctx, module_name, schema_info);
        free(module_name);
    } else {
        SR_LOG_ERR("Unable to extract module name %s", lock_file);
        rc = SR_ERR_INTERNAL;
    }

    return rc;
}

int
dm_unlock_datastore(dm_ctx_t *dm_ctx, dm_session_t *session)
{
    CHECK_NULL_ARG2(dm_ctx, session);
    SR_LOG_INF_MSG("Unlock datastore request");
    int rc = SR_ERR_OK;
    dm_schema_info_t *si = NULL;

    while (session->locked_files->count > 0) {
        si = NULL;
        rc = dm_get_schema_info_by_lock_file(dm_ctx, (char *) session->locked_files->data[0], &si);
        if (SR_ERR_OK == rc) {
            SR_LOG_DBG("Module_name %s", si->module_name);
            pthread_mutex_lock(&si->usage_count_mutex);
            si->usage_count--;
            SR_LOG_DBG("Usage count %s decremented (value=%zu)", si->module_name, si->usage_count);
            pthread_mutex_unlock(&si->usage_count_mutex);
            pthread_rwlock_unlock(&si->model_lock);
        } else {
            SR_LOG_WRN("Get schema info by lock file failed %s", (char *) session->locked_files->data[0]);
        }

        dm_unlock_file(dm_ctx->locking_ctx, (char *) session->locked_files->data[0]);
        free(session->locked_files->data[0]);
        sr_list_rm_at(session->locked_files, 0);
    }
    for (int i = 0; i < DM_DATASTORE_COUNT; i++) {
        if (session->holds_ds_lock[i]) {
            pthread_mutex_lock(&dm_ctx->ds_lock_mutex);
            dm_ctx->ds_lock[i] = false;
            session->holds_ds_lock[i] = false;
            pthread_mutex_unlock(&dm_ctx->ds_lock_mutex);
        }
    }
    return SR_ERR_OK;
}

/**
 * @brief Returns the state of node. If the NULL is provided as an argument
 * DM_NODE_DISABLED is returned.
 */
static dm_node_state_t
dm_get_node_state(struct lys_node *node)
{
    if (NULL == node || NULL == node->priv) {
        return DM_NODE_DISABLED;
    }
    dm_node_info_t *n_info = (dm_node_info_t *) node->priv;

    if (NULL == n_info) {
        return DM_NODE_DISABLED;
    }
    return n_info->state;
}

uint32_t
dm_get_node_xpath_hash(struct lys_node *node)
{
    if (NULL == node || NULL == node->priv) {
        return 0;
    }
    dm_node_info_t *n_info = (dm_node_info_t *) node->priv;
    return n_info->xpath_hash;
}

static int
dm_alloc_operation(dm_session_t *session, dm_operation_t op, const char *xpath)
{
    int rc = SR_ERR_OK;
    CHECK_NULL_ARG2(session, xpath);

    if (NULL == session->operations[session->datastore]) {
        session->oper_size[session->datastore] = 1;
        session->operations[session->datastore] = calloc(session->oper_size[session->datastore], sizeof(*session->operations[session->datastore]));
        CHECK_NULL_NOMEM_RETURN(session->operations[session->datastore]);
    } else if (session->oper_count[session->datastore] == session->oper_size[session->datastore]) {
        session->oper_size[session->datastore] *= 2;
        dm_sess_op_t *tmp_op = realloc(session->operations[session->datastore], session->oper_size[session->datastore] * sizeof(*session->operations[session->datastore]));
        CHECK_NULL_NOMEM_RETURN(tmp_op);
        session->operations[session->datastore] = tmp_op;
    }
    int index = session->oper_count[session->datastore];
    session->operations[session->datastore][index].op = op;
    session->operations[session->datastore][index].has_error = false;
    session->operations[session->datastore][index].xpath = strdup(xpath);
    CHECK_NULL_NOMEM_RETURN(session->operations[session->datastore][index].xpath);

    return rc;
}

int
dm_add_set_operation(dm_session_t *session, const char *xpath, sr_val_t *val, char *str_val, sr_edit_options_t opts)
{
    int rc = SR_ERR_OK;
    CHECK_NULL_ARG_NORET2(rc, session, xpath); /* value, str_val can be NULL*/
    if (SR_ERR_OK != rc) {
        goto cleanup;
    }

    rc = dm_alloc_operation(session, DM_SET_OP, xpath);
    CHECK_RC_MSG_GOTO(rc, cleanup, "Failed to allocate operation");

    int index = session->oper_count[session->datastore];

    session->operations[session->datastore][index].detail.set.val = val;
    session->operations[session->datastore][index].detail.set.options = opts;
    session->operations[session->datastore][index].detail.set.str_val = str_val;

    session->oper_count[session->datastore]++;
    return rc;
cleanup:
    sr_free_val(val);
    free(str_val);
    return rc;
}

int
dm_add_del_operation(dm_session_t *session, const char *xpath, sr_edit_options_t opts)
{
    int rc = SR_ERR_OK;
    CHECK_NULL_ARG2(session, xpath);

    rc = dm_alloc_operation(session, DM_DELETE_OP, xpath);
    CHECK_RC_MSG_RETURN(rc, "Failed to allocate operation");

    int index = session->oper_count[session->datastore];
    session->operations[session->datastore][index].detail.del.options = opts;
    session->oper_count[session->datastore]++;
    return rc;
}

int
dm_add_move_operation(dm_session_t *session, const char *xpath, sr_move_position_t pos, const char *rel_item)
{
    int rc = SR_ERR_OK;
    CHECK_NULL_ARG2(session, xpath);

    rc = dm_alloc_operation(session, DM_MOVE_OP, xpath);
    CHECK_RC_MSG_RETURN(rc, "Failed to allocate operation");

    int index = session->oper_count[session->datastore];

    session->operations[session->datastore][index].detail.mov.position = pos;
    if (NULL != rel_item) {
        session->operations[session->datastore][index].detail.mov.relative_item = strdup(rel_item);
        CHECK_NULL_NOMEM_RETURN(session->operations[session->datastore][index].detail.mov.relative_item);
    } else {
        session->operations[session->datastore][index].detail.mov.relative_item = NULL;
    }

    session->oper_count[session->datastore]++;
    return rc;
}

void
dm_remove_last_operation(dm_session_t *session)
{
    CHECK_NULL_ARG_VOID(session);
    if (session->oper_count[session->datastore] > 0) {
        session->oper_count[session->datastore]--;
        int index = session->oper_count[session->datastore];
        dm_free_sess_op(&session->operations[session->datastore][index]);
        session->operations[session->datastore][index].xpath = NULL;
        session->operations[session->datastore][index].detail.set.val = NULL;
        session->operations[session->datastore][index].detail.set.str_val = NULL;
    }
}

void
dm_get_session_operations(dm_session_t *session, dm_sess_op_t **ops, size_t *count)
{
    CHECK_NULL_ARG_VOID3(session, ops, count);
    *ops = session->operations[session->datastore];
    *count = session->oper_count[session->datastore];
}

void
dm_clear_session_errors(dm_session_t *session)
{
    if (NULL == session) {
        return;
    }

    if (NULL != session->error_msg) {
        free(session->error_msg);
        session->error_msg = NULL;
    }

    if (NULL != session->error_xpath) {
        free(session->error_xpath);
        session->error_xpath = NULL;
    }
}

int
dm_report_error(dm_session_t *session, const char *msg, const char *err_path, int rc)
{
    if (NULL == session) {
        return SR_ERR_INTERNAL;
    }

    /* if NULL is provided, message will be generated according to the error code */
    if (NULL == msg) {
        msg = sr_strerror(rc);
    }

    /* error mesage */
    if (NULL != session->error_msg) {
        SR_LOG_DBG("Overwriting session error message %s", session->error_msg);
        free(session->error_msg);
    }
    session->error_msg = strdup(msg);
    CHECK_NULL_NOMEM_RETURN(session->error_msg);

    /* error xpath */
    if (NULL != err_path) {
        if (NULL != session->error_xpath) {
            SR_LOG_DBG("Overwriting session error xpath %s", session->error_xpath);
            free(session->error_xpath);
        }
        session->error_xpath = strdup(err_path);
        CHECK_NULL_NOMEM_RETURN(session->error_xpath);
    } else {
        SR_LOG_DBG_MSG("Error xpath passed to dm_report is NULL");
    }

    return rc;
}

bool
dm_has_error(dm_session_t *session)
{
    if (NULL == session) {
        return false;
    }
    return NULL != session->error_msg || NULL != session->error_xpath;
}

int
dm_copy_errors(dm_session_t *session, sr_mem_ctx_t *sr_mem, char **error_msg, char **err_xpath)
{
    CHECK_NULL_ARG3(session, error_msg, err_xpath);
    if (NULL != session->error_msg) {
        sr_mem_edit_string(sr_mem, error_msg, session->error_msg);
    }
    if (NULL != session->error_xpath) {
        sr_mem_edit_string(sr_mem, err_xpath, session->error_xpath);
    }
    if ((NULL != session->error_msg && NULL == *error_msg) || (NULL != session->error_xpath && NULL == *err_xpath)) {
        SR_LOG_ERR_MSG("Error duplication failed");
        return SR_ERR_INTERNAL;
    }
    return SR_ERR_OK;
}

bool
dm_is_node_enabled(struct lys_node* node)
{
    dm_node_state_t state = dm_get_node_state(node);
    return DM_NODE_ENABLED == state || DM_NODE_ENABLED_WITH_CHILDREN == state;
}

bool
dm_is_node_enabled_with_children(struct lys_node* node)
{
    return DM_NODE_ENABLED_WITH_CHILDREN == dm_get_node_state(node);
}

bool
dm_is_enabled_check_recursively(struct lys_node *node)
{
    if (dm_is_node_enabled(node)) {
        return true;
    }
    node = node->parent;
    while (NULL != node) {
        if (NULL == node->parent && LYS_AUGMENT == node->nodetype) {
            node = ((struct lys_node_augment *) node)->target;
            continue;
        }
        if (dm_is_node_enabled_with_children(node)) {
            return true;
        }
        node = node->parent;
    }
    return false;
}

bool
dm_is_running_ds_session(dm_session_t *session)
{
    if (NULL != session) {
        return SR_DS_RUNNING == session->datastore;
    }
    return false;
}

/**
 * @brief Function appends data tree from different context to validate
 * cross-module reference
 *
 * @param [in] session
 * @param [in] data_info
 * @param [in] module_name
 *
 * @return Error code (SR_ERR_OK on success)
 */
static int
dm_append_data_tree(dm_ctx_t *dm_ctx, dm_session_t *session, dm_data_info_t *data_info, const char *module_name)
{
    CHECK_NULL_ARG4(dm_ctx, session, data_info, module_name);
    int rc = SR_ERR_OK;
    int ret = 0;
    dm_data_info_t *di = NULL;

    rc = dm_get_data_info(dm_ctx, session, module_name, &di);
    CHECK_RC_LOG_RETURN(rc, "Get data info failed for module %s", module_name);

    /* transform data from one ctx to another */
    if (NULL != di->node) {
        if (NULL == data_info->node) {
            data_info->node = sr_dup_datatree_to_ctx(di->node, data_info->schema->ly_ctx);
        } else {
            ret = lyd_merge_to_ctx(&data_info->node, di->node, LYD_OPT_EXPLICIT, data_info->schema->ly_ctx);
            CHECK_ZERO_LOG_RETURN(ret, SR_ERR_INTERNAL, "Failed to merge %s data tree", di->schema->module->name);
        }
    } else {
        SR_LOG_DBG("Dependant module %s is empty", di->schema->module->name);
    }

    return rc;
}


/**
 * @brief Function deletes data that do not belong to the main module and was added due to
 * validation of cross-module dependant data
 *
 * @param [in] session
 * @param [in] data_info
 *
 * @return Error code (SR_ERR_OK on success)
 */
static int
dm_remove_added_data_trees(dm_session_t *session, dm_data_info_t *data_info)
{
    CHECK_NULL_ARG2(session, data_info);
    if (NULL != data_info->node) {
        if (data_info->schema->module != data_info->node->schema->module) {
            /* verify that the module referencing others has some data */
            lyd_free_withsiblings(data_info->node);
            data_info->node = NULL;
            return SR_ERR_OK;
        }
        const struct lys_module *module = data_info->node->schema->module;
        struct lyd_node *n = data_info->node;
        struct lyd_node *tmp = NULL;

        while (n) {
           tmp = n;
           n = n->next;
           if (module != tmp->schema->module) {
              lyd_free(tmp);
           }
        }
    }
    return SR_ERR_OK;
}

/**
 * @brief Append all dependant data.
 *
 * @param [in] dm_ctx
 * @param [in] session
 * @param [in] info
 * @return Error code (SR_ERR_OK on success)
 */
static int
dm_load_dependant_data(dm_ctx_t *dm_ctx, dm_session_t *session, dm_data_info_t *info)
{
    CHECK_NULL_ARG3(dm_ctx, session, info);
    sr_llist_node_t *ll_node = NULL;
    md_module_t *module = NULL;
    md_dep_t *dep = NULL;
    int rc = SR_ERR_OK;

    /* remove previously appended data */
    rc = dm_remove_added_data_trees(session, info);
    CHECK_RC_MSG_RETURN(rc, "Removing of added data trees failed");

    if (info->schema->cross_module_data_dependency) {
        md_ctx_lock(dm_ctx->md_ctx, false);
        rc = md_get_module_info(dm_ctx->md_ctx, info->schema->module_name, NULL, &module);
        CHECK_RC_LOG_GOTO(rc, unlock, "Unable to get the list of dependencies for module '%s'.", info->schema->module_name);
        ll_node = module->deps->first;
        while (ll_node) {
            dep = (md_dep_t *)ll_node->data;
            if (MD_DEP_DATA == dep->type && dep->dest->latest_revision) {
                const char *dependant_module = dep->dest->name;
                rc = dm_append_data_tree(session->dm_ctx, session, info, dependant_module);
                CHECK_RC_LOG_GOTO(rc, unlock, "Failed to append data tree %s", dependant_module);
                SR_LOG_DBG("Data tree %s appended because of validation", dependant_module);
            }
            ll_node = ll_node->next;
        }
unlock:
        md_ctx_unlock(dm_ctx->md_ctx);
    }
    return rc;
}

int
dm_init(ac_ctx_t *ac_ctx, np_ctx_t *np_ctx, pm_ctx_t *pm_ctx, const cm_connection_mode_t conn_mode,
        const char *schema_search_dir, const char *data_search_dir, dm_ctx_t **dm_ctx)
{
    CHECK_NULL_ARG3(schema_search_dir, data_search_dir, dm_ctx);

    SR_LOG_INF("Initializing Data Manager, schema_search_dir=%s, data_search_dir=%s", schema_search_dir, data_search_dir);

    dm_ctx_t *ctx = NULL;
    dm_tmp_ly_ctx_t *t_ctx = NULL;
    int rc = SR_ERR_OK;
    pthread_rwlockattr_t attr;
    pthread_rwlockattr_init(&attr);
    char *internal_schema_search_dir = NULL, *internal_data_search_dir = NULL;
    ctx = calloc(1, sizeof(*ctx));
    CHECK_NULL_NOMEM_GOTO(ctx, rc, cleanup);
    ctx->ac_ctx = ac_ctx;
    ctx->np_ctx = np_ctx;
    ctx->pm_ctx = pm_ctx;
    ctx->conn_mode = conn_mode;

    ly_set_log_clb(dm_ly_log_cb, 1);

    ctx->schema_search_dir = strdup(schema_search_dir);
    CHECK_NULL_NOMEM_GOTO(ctx->schema_search_dir, rc, cleanup);

    ctx->data_search_dir = strdup(data_search_dir);
    CHECK_NULL_NOMEM_GOTO(ctx->data_search_dir, rc, cleanup);

    ctx->ds_lock = calloc(DM_DATASTORE_COUNT, sizeof(*ctx->ds_lock));
    CHECK_NULL_NOMEM_GOTO(ctx->ds_lock, rc, cleanup);

    rc = sr_locking_set_init(&ctx->locking_ctx);
    CHECK_RC_MSG_GOTO(rc, cleanup, "Locking set init failed");

#if defined(HAVE_PTHREAD_RWLOCKATTR_SETKIND_NP)
    pthread_rwlockattr_setkind_np(&attr, PTHREAD_RWLOCK_PREFER_WRITER_NONRECURSIVE_NP);
#endif

    rc = pthread_rwlock_init(&ctx->schema_tree_lock, &attr);
    CHECK_ZERO_MSG_GOTO(rc, rc, SR_ERR_INTERNAL, cleanup, "lyctx mutex initialization failed");

    rc = sr_btree_init(dm_schema_info_cmp, dm_free_schema_info, &ctx->schema_info_tree);
    CHECK_RC_MSG_GOTO(rc, cleanup, "Schema binary tree allocation failed");

    rc = sr_btree_init(dm_c_ctx_id_cmp, dm_free_commit_context, &ctx->commit_ctxs.tree);
    CHECK_RC_MSG_GOTO(rc, cleanup, "Commit context binary tree initialization failed");

    rc = pthread_rwlock_init(&ctx->commit_ctxs.lock, &attr);
    CHECK_ZERO_MSG_GOTO(rc, rc, SR_ERR_INTERNAL, cleanup, "c_ctxs_lock init failed");

    rc = sr_str_join(schema_search_dir, "internal", &internal_schema_search_dir);
    CHECK_ZERO_MSG_GOTO(rc, rc, SR_ERR_INTERNAL, cleanup, "sr_str_join failed");
    rc = sr_str_join(data_search_dir, "internal", &internal_data_search_dir);
    CHECK_ZERO_MSG_GOTO(rc, rc, SR_ERR_INTERNAL, cleanup, "sr_str_join failed");

    rc = md_init(schema_search_dir, internal_schema_search_dir,
                 internal_data_search_dir, false, &ctx->md_ctx);
    CHECK_RC_MSG_GOTO(rc, cleanup, "Failed to initialize Module Dependencies context.");

#ifdef ENABLE_NACM
    if (CM_MODE_DAEMON == conn_mode) {
        rc = nacm_init(ctx, ctx->data_search_dir, &ctx->nacm_ctx);
        CHECK_RC_MSG_GOTO(rc, cleanup, "Failed to initialize NACM context.");
    } else {
        SR_LOG_INF_MSG("Sysrepo is running in the local mode => NACM will be disabled.");
    }
#endif
    t_ctx = calloc(1, sizeof(*t_ctx));
    CHECK_NULL_NOMEM_GOTO(t_ctx, rc, cleanup);

    pthread_mutex_init(&t_ctx->mutex, NULL);
    rc = sr_list_init(&t_ctx->loaded_modules);
    CHECK_RC_MSG_GOTO(rc, cleanup, "Failed to initialize a list");

    t_ctx->ctx = ly_ctx_new(ctx->schema_search_dir);
    CHECK_NULL_NOMEM_GOTO(t_ctx->ctx, rc, cleanup);

    ctx->tmp_ly_ctx = t_ctx;
    t_ctx = NULL;

    *dm_ctx = ctx;

cleanup:
    free(internal_schema_search_dir);
    free(internal_data_search_dir);
    pthread_rwlockattr_destroy(&attr);
    if (SR_ERR_OK != rc) {
        dm_cleanup(ctx);
        dm_free_tmp_ly_ctx(t_ctx);
    }
    return rc;

}

void
dm_cleanup(dm_ctx_t *dm_ctx)
{
    if (NULL != dm_ctx) {
        nacm_cleanup(dm_ctx->nacm_ctx);
        sr_btree_cleanup(dm_ctx->commit_ctxs.tree);
        free(dm_ctx->schema_search_dir);
        free(dm_ctx->data_search_dir);
        free(dm_ctx->ds_lock);
        sr_btree_cleanup(dm_ctx->schema_info_tree);
        md_destroy(dm_ctx->md_ctx);
        pthread_rwlock_destroy(&dm_ctx->schema_tree_lock);
        sr_locking_set_cleanup(dm_ctx->locking_ctx);
        pthread_mutex_destroy(&dm_ctx->ds_lock_mutex);
        pthread_rwlock_destroy(&dm_ctx->commit_ctxs.lock);
        dm_free_tmp_ly_ctx(dm_ctx->tmp_ly_ctx);
        free(dm_ctx);
    }
}

int
dm_session_start(dm_ctx_t *dm_ctx, const ac_ucred_t *user_credentials, const sr_datastore_t ds, dm_session_t **dm_session_ctx)
{
    CHECK_NULL_ARG(dm_session_ctx);

    dm_session_t *session_ctx = NULL;
    session_ctx = calloc(1, sizeof(*session_ctx));
    CHECK_NULL_NOMEM_RETURN(session_ctx);
    session_ctx->dm_ctx = dm_ctx;
    session_ctx->user_credentials = user_credentials;
    session_ctx->datastore = ds;

    int rc = SR_ERR_OK;
    session_ctx->session_modules = calloc(DM_DATASTORE_COUNT, sizeof(*session_ctx->session_modules));
    CHECK_NULL_NOMEM_GOTO(session_ctx->session_modules, rc, cleanup);

    for (size_t i = 0; i < DM_DATASTORE_COUNT; i++) {
        rc = sr_btree_init(dm_data_info_cmp, dm_data_info_free, &session_ctx->session_modules[i]);
        CHECK_RC_MSG_GOTO(rc, cleanup, "Session module binary tree init failed");
    }

    rc = sr_list_init(&session_ctx->locked_files);
    CHECK_RC_MSG_GOTO(rc, cleanup, "List init failed");

    session_ctx->holds_ds_lock = calloc(DM_DATASTORE_COUNT, sizeof(*session_ctx->holds_ds_lock));
    CHECK_NULL_NOMEM_GOTO(session_ctx->holds_ds_lock, rc, cleanup);
    session_ctx->operations = calloc(DM_DATASTORE_COUNT, sizeof(*session_ctx->operations));
    CHECK_NULL_NOMEM_GOTO(session_ctx->operations, rc, cleanup);
    session_ctx->oper_count = calloc(DM_DATASTORE_COUNT, sizeof(*session_ctx->oper_count));
    CHECK_NULL_NOMEM_GOTO(session_ctx->oper_count, rc, cleanup);
    session_ctx->oper_size = calloc(DM_DATASTORE_COUNT, sizeof(*session_ctx->oper_size));
    CHECK_NULL_NOMEM_GOTO(session_ctx->oper_size, rc, cleanup);


cleanup:
    if (SR_ERR_OK == rc) {
        *dm_session_ctx = session_ctx;
    } else {
        dm_session_stop((dm_ctx_t *) dm_ctx, session_ctx);
    }
    return rc;
}

void
dm_session_stop(dm_ctx_t *dm_ctx, dm_session_t *session)
{
    CHECK_NULL_ARG_VOID2(dm_ctx, session);
    if (NULL != session->locked_files) {
        dm_unlock_datastore(dm_ctx, session);
        sr_list_cleanup(session->locked_files);
    }
    for (size_t i = 0; i < DM_DATASTORE_COUNT; i++) {
        sr_btree_cleanup(session->session_modules[i]);
    }
    free(session->session_modules);
    dm_clear_session_errors(session);
    for (size_t i = 0; i < DM_DATASTORE_COUNT; i++) {
        dm_free_sess_operations(session->operations[i], session->oper_count[i]);
    }
    free(session->holds_ds_lock);
    free(session->operations);
    free(session->oper_count);
    free(session->oper_size);
    free(session);
}

/**
 * @brief Removes not enabled leaves from data tree.
 *
 * @note Function expects that a schema info is locked for reading.
 *
 * @param [in] info
 * @return Error code (SR_ERR_OK on success)
 */
static int
dm_remove_not_enabled_nodes(dm_data_info_t *info)
{
    CHECK_NULL_ARG(info);
    struct lyd_node *iter = NULL, *child = NULL, *next = NULL;
    sr_list_t *stack = NULL;
    int rc = SR_ERR_OK;

    rc = sr_list_init(&stack);
    CHECK_RC_MSG_RETURN(rc, "List init failed");

    /* iterate through top-level nodes */
    LY_TREE_FOR_SAFE(info->node, next, iter)
    {
        if (((LYS_CONTAINER | LYS_LIST | LYS_LEAF | LYS_LEAFLIST) & iter->schema->nodetype)) {
            if (dm_is_node_enabled(iter->schema)) {
                if (!dm_is_node_enabled_with_children(iter->schema) && (LYS_CONTAINER | LYS_LIST) & iter->schema->nodetype) {
                    LY_TREE_FOR(iter->child, child)
                    {
                        if (((LYS_CONTAINER | LYS_LIST | LYS_LEAF | LYS_LEAFLIST) & iter->schema->nodetype) && dm_is_node_enabled(child->schema)) {
                            rc = sr_list_add(stack, child);
                            CHECK_RC_MSG_GOTO(rc, cleanup, "Adding to sr_list failed");
                        }
                    }
                }
            } else {
                sr_lyd_unlink(info, iter);
                lyd_free_withsiblings(iter);
            }

        }
    }

    while (stack->count != 0) {
        iter = stack->data[stack->count - 1];
        if (dm_is_node_enabled(iter->schema)) {
            if (!dm_is_node_enabled_with_children(iter->schema) && (LYS_CONTAINER | LYS_LIST) & iter->schema->nodetype) {

                LY_TREE_FOR(iter->child, child)
                {
                    if (((LYS_CONTAINER | LYS_LIST | LYS_LEAF | LYS_LEAFLIST) & iter->schema->nodetype)) {
                        rc = sr_list_add(stack, child);
                        CHECK_RC_MSG_GOTO(rc, cleanup, "Adding to sr_list failed");
                    }
                }
            }
        } else {
            sr_lyd_unlink(info, iter);
            lyd_free_withsiblings(iter);
        }
        sr_list_rm(stack, iter);
    }

cleanup:
    sr_list_cleanup(stack);
    return rc;
}


/**
 * @brief Test if there is not enabled leaf in the provided data tree
 *
 * @note Function expects that a schema info is locked for reading.
 *
 * @param [in] info
 * @param [out] res
 * @return Error code (SR_ERR_OK on success)
 */
static int
dm_has_not_enabled_nodes(dm_data_info_t *info, bool *res)
{
    CHECK_NULL_ARG2(info, res);
    struct lyd_node *iter = NULL, *child = NULL, *next = NULL;
    sr_list_t *stack = NULL;
    int rc = SR_ERR_OK;

    rc = sr_list_init(&stack);
    CHECK_RC_MSG_RETURN(rc, "List init failed");

    /* iterate through top-level nodes */
    LY_TREE_FOR_SAFE(info->node, next, iter)
    {
        if (((LYS_CONTAINER | LYS_LIST | LYS_LEAF | LYS_LEAFLIST) & iter->schema->nodetype)) {
            if (dm_is_node_enabled(iter->schema) || iter->dflt) {
                if (!dm_is_node_enabled_with_children(iter->schema) && (LYS_CONTAINER | LYS_LIST) & iter->schema->nodetype) {
                    LY_TREE_FOR(iter->child, child)
                    {
                        if (((LYS_CONTAINER | LYS_LIST | LYS_LEAF | LYS_LEAFLIST) & iter->schema->nodetype)) {
                            rc = sr_list_add(stack, child);
                            CHECK_RC_MSG_GOTO(rc, cleanup, "Adding to sr_list failed");
                        }
                    }
                }
            } else {
                SR_LOG_DBG("Found not enabled node %s in module %s", iter->schema->name, iter->schema->module->name);
                *res = true;
                goto cleanup;
            }

        }
    }

    while (stack->count != 0) {
        iter = stack->data[stack->count - 1];
        if (dm_is_node_enabled(iter->schema) || iter->dflt) {
            if (!dm_is_node_enabled_with_children(iter->schema) && (LYS_CONTAINER | LYS_LIST) & iter->schema->nodetype) {

                LY_TREE_FOR(iter->child, child)
                {
                    if (((LYS_CONTAINER | LYS_LIST | LYS_LEAF | LYS_LEAFLIST) & iter->schema->nodetype)) {
                        rc = sr_list_add(stack, child);
                        CHECK_RC_MSG_GOTO(rc, cleanup, "Adding to sr_list failed");
                    }
                }
            }
        } else {
            SR_LOG_DBG("Found not enabled node %s in module %s", iter->schema->name, iter->schema->module->name);
            *res = true;
            goto cleanup;
        }
        sr_list_rm(stack, iter);
    }
    *res = false;

cleanup:
    sr_list_cleanup(stack);
    return rc;
}

int
dm_get_data_info(dm_ctx_t *dm_ctx, dm_session_t *dm_session_ctx, const char *module_name, dm_data_info_t **info)
{
    CHECK_NULL_ARG4(dm_ctx, dm_session_ctx, module_name, info);
    int rc = SR_ERR_OK;
    dm_data_info_t *exisiting_data_info = NULL;
    dm_schema_info_t *schema_info = NULL;

    rc = dm_get_module_and_lock(dm_ctx, module_name, &schema_info);
    CHECK_RC_LOG_RETURN(rc, "Get module '%s' failed", module_name);

    dm_data_info_t lookup_data = {0};
    lookup_data.schema = schema_info;
    exisiting_data_info = sr_btree_search(dm_session_ctx->session_modules[dm_session_ctx->datastore], &lookup_data);

    if (NULL != exisiting_data_info) {
        *info = exisiting_data_info;
        SR_LOG_DBG("Module %s already loaded", module_name);
        goto cleanup;
    }

    /* session copy not found load it from file system */
    dm_data_info_t *di = NULL;
    if (SR_DS_CANDIDATE == dm_session_ctx->datastore) {
        rc = dm_load_data_tree(dm_ctx, dm_session_ctx, schema_info, SR_DS_RUNNING, &di);
        CHECK_RC_LOG_GOTO(rc, cleanup, "Getting data tree for %s failed.", module_name);
        rc = dm_remove_not_enabled_nodes(di);
        if (SR_ERR_OK != rc) {
            dm_data_info_free(di);
            SR_LOG_ERR("Removing of not enabled nodes in model %s failed", di->schema->module->name);
            goto cleanup;
        }
    }
    else {
        rc = dm_load_data_tree(dm_ctx, dm_session_ctx, schema_info, dm_session_ctx->datastore, &di);
        CHECK_RC_LOG_GOTO(rc, cleanup, "Getting data tree for %s failed.", module_name);
    }

    rc = sr_btree_insert(dm_session_ctx->session_modules[dm_session_ctx->datastore], (void *) di);
    if (SR_ERR_OK != rc) {
        SR_LOG_ERR("Insert into session avl failed module %s", module_name);
        dm_data_info_free(di);
        goto cleanup;
    }

    SR_LOG_DBG("Module %s has been loaded", module_name);
    *info = di;

cleanup:
    pthread_rwlock_unlock(&schema_info->model_lock);
    return rc;
}

int
dm_get_datatree(dm_ctx_t *dm_ctx, dm_session_t *dm_session_ctx, const char *module_name, struct lyd_node **data_tree)
{
    CHECK_NULL_ARG4(dm_ctx, dm_session_ctx, module_name, data_tree);
    int rc = SR_ERR_OK;
    dm_data_info_t *info = NULL;
    rc = dm_get_data_info(dm_ctx, dm_session_ctx, module_name, &info);
    CHECK_RC_LOG_RETURN(rc, "Get data info failed for module %s", module_name);
    *data_tree = info->node;
    if (NULL == info->node) {
        return SR_ERR_NOT_FOUND;
    }
    return rc;
}

static int
dm_get_module_internal(dm_ctx_t *dm_ctx, const char *module_name, bool lock, bool write, dm_schema_info_t **schema_info)
{
    CHECK_NULL_ARG3(dm_ctx, module_name, schema_info);

    int rc = SR_ERR_OK;
    dm_schema_info_t lookup = {0};
    dm_schema_info_t *sch_info = NULL;

    lookup.module_name = (char *) module_name;
    RWLOCK_RDLOCK_TIMED_CHECK_RETURN(&dm_ctx->schema_tree_lock);
    sch_info = sr_btree_search(dm_ctx->schema_info_tree, &lookup);

    if (NULL != sch_info) {
        /* there is matching item in schema info tree */
        if (lock) {

            if (write) {
                RWLOCK_WRLOCK_TIMED_CHECK_GOTO(&sch_info->model_lock, rc, cleanup);
            } else {
                RWLOCK_RDLOCK_TIMED_CHECK_GOTO(&sch_info->model_lock, rc, cleanup);
            }

            if (NULL == sch_info->ly_ctx) {
                SR_LOG_DBG("Module %s has been uninstalled", sch_info->module_name);
                pthread_rwlock_unlock(&sch_info->model_lock);
                rc = SR_ERR_UNKNOWN_MODEL;
                goto cleanup;
            }
        }
        *schema_info = sch_info;
        goto cleanup;
    } else {
        /* try to load schema */
        pthread_rwlock_unlock(&dm_ctx->schema_tree_lock);
        rc = dm_load_module(dm_ctx, module_name, NULL, &sch_info);
        if (SR_ERR_OK == rc && lock) {
            if (write) {
                RWLOCK_WRLOCK_TIMED_CHECK_GOTO(&sch_info->model_lock, rc, cleanup);
            } else {
                RWLOCK_RDLOCK_TIMED_CHECK_GOTO(&sch_info->model_lock, rc, cleanup);
            }

            if (NULL == sch_info->ly_ctx) {
                SR_LOG_DBG("Module %s has been uninstalled", sch_info->module_name);
                pthread_rwlock_unlock(&sch_info->model_lock);
                rc = SR_ERR_UNKNOWN_MODEL;
            } else {
                *schema_info = sch_info;
            }

        }
    }

    return rc;

cleanup:
    pthread_rwlock_unlock(&dm_ctx->schema_tree_lock);
    return rc;
}

int
dm_get_module_and_lockw(dm_ctx_t *dm_ctx, const char *module_name, dm_schema_info_t **schema_info)
{
    return dm_get_module_internal(dm_ctx, module_name, true, true, schema_info);
}

int
dm_get_module_and_lock(dm_ctx_t *dm_ctx, const char *module_name, dm_schema_info_t **schema_info)
{
    return dm_get_module_internal(dm_ctx, module_name, true, false, schema_info);
}

int
dm_get_module_without_lock(dm_ctx_t *dm_ctx, const char *module_name, dm_schema_info_t **schema_info)
{
    CHECK_NULL_ARG3(dm_ctx, module_name, schema_info);
    int rc = SR_ERR_OK;

    rc = dm_get_module_and_lock(dm_ctx, module_name, schema_info);
    if (SR_ERR_OK == rc) {
        pthread_rwlock_unlock(&(*schema_info)->model_lock);
    }
    return rc;
}

static int
dm_list_rev_file(dm_ctx_t *dm_ctx, sr_mem_ctx_t *sr_mem, const char *module_name, const char *rev_date, sr_sch_revision_t *rev)
{
    CHECK_NULL_ARG3(dm_ctx, module_name, rev);
    int rc = SR_ERR_OK;
    char *file_name = NULL;

    if (NULL != rev_date && 0 != strcmp("", rev_date)) {
        sr_mem_edit_string(sr_mem, (char **)&rev->revision, rev_date);
        CHECK_NULL_NOMEM_GOTO(rev->revision, rc, cleanup);
    }

    rc = sr_get_schema_file_name(dm_ctx->schema_search_dir, module_name, rev_date, true, &file_name);
    if (SR_ERR_OK == rc) {
        if (-1 != access(file_name, F_OK)) {
            rc = sr_mem_edit_string(sr_mem, (char **)&rev->file_path_yang, file_name);
        }
    }
    CHECK_RC_MSG_GOTO(rc, cleanup, "Get schema file name failed");

    free(file_name);
    file_name = NULL;

    rc = sr_get_schema_file_name(dm_ctx->schema_search_dir, module_name, rev_date, false, &file_name);
    if (SR_ERR_OK == rc) {
        if (-1 != access(file_name, F_OK)) {
            sr_mem_edit_string(sr_mem, (char **)&rev->file_path_yin, file_name);
        }
    }
    CHECK_RC_MSG_GOTO(rc, cleanup, "Get schema file name failed");

    free(file_name);
    return rc;

cleanup:
    free(file_name);
    if (NULL == sr_mem) {
        free((void*) rev->revision);
        free((void*) rev->file_path_yang);
        free((void*) rev->file_path_yin);
    }
    return rc;
}

/**
 * @brief Fills the schema_t structure for one module all its revisions and submodules
 * @param [in] dm_ctx
 * @param [in] dm_session
 * @param [in] module
 * @param [in] schs
 * @return Error code (SR_ERR_OK on success)
 */
static int
dm_list_module(dm_ctx_t *dm_ctx, dm_session_t *dm_session, md_module_t *module, sr_schema_t *schema)
{
    CHECK_NULL_ARG4(dm_ctx, dm_session, module, schema);
    int rc = SR_ERR_OK;
    bool module_enabled = false;
    size_t enabled_subtrees_cnt = 0;
    char **enabled_subtrees = NULL;
    sr_llist_node_t *dep = NULL;
    md_dep_t *dep_mod = NULL;
    size_t submod_cnt = 0;
    sr_mem_ctx_t *sr_mem = schema->_sr_mem;

    sr_mem_edit_string(sr_mem, (char **)&schema->module_name, module->name);
    CHECK_NULL_NOMEM_GOTO(schema->module_name, rc, cleanup);

    sr_mem_edit_string(sr_mem, (char **)&schema->ns, module->ns);
    CHECK_NULL_NOMEM_GOTO(schema->ns, rc, cleanup);

    sr_mem_edit_string(sr_mem, (char **)&schema->prefix, module->prefix);
    CHECK_NULL_NOMEM_GOTO(schema->prefix, rc, cleanup);

    schema->implemented = module->implemented;

    rc = dm_list_rev_file(dm_ctx, sr_mem, module->name, module->revision_date, &schema->revision);
    CHECK_RC_LOG_GOTO(rc, cleanup, "List rev file failed module %s", module->name);

    dep = module->deps->first;
    while (NULL != dep) {
        dep_mod = (md_dep_t *) dep->data;
        dep = dep->next;
        if (!dep_mod->dest->submodule) {
            continue;
        }
        submod_cnt++;
    }

    if (0 < submod_cnt) {
        schema->submodules = sr_calloc(sr_mem, submod_cnt, sizeof(*schema->submodules));
        CHECK_NULL_NOMEM_GOTO(schema->submodules, rc, cleanup);
    }

    dep = module->deps->first;
    size_t s = 0;
    while (NULL != dep) {
        dep_mod = (md_dep_t *) dep->data;
        dep = dep->next;
        if (!dep_mod->dest->submodule) {
            continue;
        }
        sr_mem_edit_string(sr_mem, (char **)&schema->submodules[s].submodule_name, dep_mod->dest->name);
        CHECK_NULL_NOMEM_GOTO(schema->submodules[s].submodule_name, rc, cleanup);

        rc = dm_list_rev_file(dm_ctx, sr_mem, dep_mod->dest->name, dep_mod->dest->revision_date, &schema->submodules[s].revision);
        CHECK_RC_LOG_GOTO(rc, cleanup, "List rev file failed module %s", module->name);

        schema->submodule_count++;
        s++;
    }

    rc = pm_get_module_info(dm_ctx->pm_ctx, dm_session->user_credentials, module->name, sr_mem, &module_enabled,
            &enabled_subtrees, &enabled_subtrees_cnt, &schema->enabled_features, &schema->enabled_feature_cnt);
    if (SR_ERR_OK == rc) {
        /* release memory */
        for (size_t i = 0; i < enabled_subtrees_cnt; i++) {
            free(enabled_subtrees[i]);
        }
        free(enabled_subtrees);
    } else {
        /* ignore errors in pm */
        rc = SR_ERR_OK;
    }

cleanup:
    if (SR_ERR_OK != rc) {
        sr_free_schema(schema);
    }
    return rc;
}

int
dm_list_schemas(dm_ctx_t *dm_ctx, dm_session_t *dm_session, sr_schema_t **schemas, size_t *schema_count)
{
    CHECK_NULL_ARG4(dm_ctx, dm_session, schemas, schema_count);
    int rc = SR_ERR_OK;
    md_module_t *module = NULL;
    sr_llist_node_t *module_ll_node = NULL;
    size_t i = 0;

    sr_schema_t *sch = NULL;
    size_t sch_count = 0;
    sr_mem_ctx_t *sr_mem = NULL;

    md_ctx_lock(dm_ctx->md_ctx, false);
    module_ll_node = dm_ctx->md_ctx->modules->first;
    while (module_ll_node) {
        module = (md_module_t *) module_ll_node->data;
        module_ll_node = module_ll_node->next;
        if (module->submodule) {
            continue;
        }
        sch_count++;
    }
    if (0 == sch_count) {
        goto cleanup;
    }

    rc = sr_mem_new(0, &sr_mem);
    CHECK_RC_MSG_GOTO(rc, cleanup, "Failed to create a new Sysrepo memory context.");
    sch = sr_calloc(sr_mem, sch_count, sizeof(*sch));
    CHECK_NULL_NOMEM_GOTO(sch, rc, cleanup);

    module_ll_node = dm_ctx->md_ctx->modules->first;
    while (module_ll_node) {
        module = (md_module_t *) module_ll_node->data;
        module_ll_node = module_ll_node->next;
        if (module->submodule) {
            /* skip submodules */
            continue;
        }

        sch[i]._sr_mem = sr_mem;
        rc = dm_list_module(dm_ctx, dm_session, module, &sch[i]);
        CHECK_RC_LOG_GOTO(rc, cleanup, "List module %s failed", module->name);

        i++;
    }

cleanup:
    md_ctx_unlock(dm_ctx->md_ctx);
    if (SR_ERR_OK == rc) {
        if (NULL != sr_mem) {
            sr_mem->obj_count = 1; /* 1 for the entire array */
        }
        *schemas = sch;
        *schema_count = sch_count;
    } else {
        sr_mem_free(sr_mem);
    }
    return rc;
}

int
dm_get_schema(dm_ctx_t *dm_ctx, const char *module_name, const char *module_revision, const char *submodule_name, bool yang_format, char **schema)
{
    CHECK_NULL_ARG3(dm_ctx, module_name, schema);
    int rc = SR_ERR_OK;
    int ret = 0;
    dm_schema_info_t *si = NULL;
    const struct lys_module *module = NULL;
    md_module_t *md_module = NULL;
    sr_llist_node_t *dep_node = NULL;
    md_dep_t *dependency = NULL;
    const char *main_module = module_name;

    SR_LOG_INF("Get schema '%s', revision: '%s', submodule: '%s'", module_name, module_revision, submodule_name);

    md_ctx_lock(dm_ctx->md_ctx, false);
    rc = md_get_module_info(dm_ctx->md_ctx, module_name, module_revision, &md_module);

    if (NULL != md_module && !md_module->latest_revision) {
        /* find a module in latest revision that includes the requested module
         * this handles the case that requested module is included in older revision by other module */
        dep_node = md_module->inv_deps->first;
        while (NULL != dep_node) {
            dependency = dep_node->data;
            dep_node = dep_node->next;
            if (!dependency->dest->submodule && dependency->dest->latest_revision) {
                main_module = dependency->dest->name;
                break;
            }
        }
    }

    md_ctx_unlock(dm_ctx->md_ctx);
    CHECK_RC_LOG_RETURN(rc, "Module %s in revision %s not found", module_name, module_revision);

    rc = dm_get_module_and_lock(dm_ctx, main_module, &si);
    CHECK_RC_LOG_RETURN(rc, "Get module failed for %s", module_name);

    if (NULL != submodule_name) {
        module = (const struct lys_module *) ly_ctx_get_submodule(si->ly_ctx, module_name, module_revision, submodule_name, NULL);
    } else {
        module = ly_ctx_get_module(si->ly_ctx, module_name, module_revision);
    }

    if (NULL == module) {
        SR_LOG_ERR("Not found module %s submodule %s revision %s", module_name, submodule_name, module_revision);
        rc = SR_ERR_NOT_FOUND;
        goto cleanup;
    }
    ret = lys_print_mem(schema, module, yang_format ? LYS_OUT_YANG : LYS_OUT_YIN, NULL);
    CHECK_ZERO_LOG_GOTO(ret, rc, SR_ERR_INTERNAL, cleanup, "Module %s print failed.", si->module_name);

cleanup:
    pthread_rwlock_unlock(&si->model_lock);
    return rc;
}

int
dm_string_cmp(void *a, void *b)
{
    assert(a);
    assert(b);

    int result = strcmp(a, b);
    if (result < 0) {
        return -1;
    } else if (result > 0) {
        return 1;
    } else {
        return 0;
    }

}

/**
 * @brief Tests if the data requires some schemas to pass the validation. If yes, it collects
 * all required one into the list.
 *
 * @param [in] dm_ctx
 * @param [in] session
 * @param [in] di
 * @param [out] required_data - subset of modules that require also data to be loaded, the list contains the same strings as required_modules (do not free the content)
 * @param [out] required_modules - if a module different from the installation-time dependencies is required to pass the validation
 * @return Error code (SR_ERR_OK on success)
 */
static int
dm_requires_tmp_context(dm_ctx_t *dm_ctx, dm_session_t *session, dm_data_info_t *di, sr_list_t **required_data, sr_list_t **required_modules)
{
    CHECK_NULL_ARG5(dm_ctx, session, di, required_data, required_modules);

    int rc = SR_ERR_OK;
    md_module_t *module = NULL;
    sr_llist_node_t *ll_node = NULL;
    md_subtree_ref_t *id = NULL;
    struct lys_node *sch_node = NULL;
    struct ly_set *set = NULL;
    const char *id_val = NULL;
    sr_llist_node_t *ll_dep = NULL;
    md_dep_t *dep = NULL;
    char *namespace = NULL;
    bool inserted = false;
    char *module_name = NULL;
    dm_data_info_t *recursive_info = NULL;

    md_ctx_lock(dm_ctx->md_ctx, false);

    if (!di->schema->has_instance_id) {
        /* if there is no instance id all dependencies are known on schema installation time */

        if (NULL != *required_modules) {
            /* list is already initialized that means we'll use temp ctx, append install time deps */
            rc = md_get_module_info(dm_ctx->md_ctx, di->schema->module_name, NULL, &module);
            CHECK_RC_LOG_GOTO(rc, cleanup, "Failed to retrieve md info for %s module", di->schema->module_name);

            /* installation time dependencies */
            ll_dep = module->deps->first;
            while (ll_dep) {
               dep = (md_dep_t *) ll_dep->data;
               ll_dep = ll_dep->next;

               module_name = strdup(dep->dest->name);
               CHECK_NULL_NOMEM_GOTO(module_name, rc, cleanup);

               rc = sr_list_insert_unique_ord(*required_modules, module_name, dm_string_cmp, &inserted);
               CHECK_RC_MSG_GOTO(rc, cleanup, "Failed to insert item into the list");

               /* if dep has instanced id and it was inserted call recursively */
               if (inserted && NULL != dep->dest->inst_ids->first) {
                   rc = dm_get_data_info(dm_ctx, session, dep->dest->name, &recursive_info);
                   CHECK_RC_LOG_GOTO(rc, cleanup, "Get data info failed for %s", dep->dest->name);

                   rc = dm_requires_tmp_context(dm_ctx, session, recursive_info, required_data, required_modules);
                   CHECK_RC_LOG_GOTO(rc, cleanup, "Failed to resolve recusrive deps in %s", recursive_info->schema->module_name);

               } else if (!inserted){
                   free(module_name);
               }
            }

        }
        goto cleanup;
    }


    rc = md_get_module_info(dm_ctx->md_ctx, di->schema->module_name, NULL, &module);
    CHECK_RC_LOG_GOTO(rc, cleanup, "Failed to retrieve md info for %s module", di->schema->module_name);

    /* loop through instance ids */
    ll_node = module->inst_ids->first;

    while (ll_node) {
        id = (md_subtree_ref_t *) ll_node->data;
        ll_node = ll_node->next;

        sch_node = sr_find_schema_node(di->schema->module->data, id->xpath, 0);
        if (NULL == sch_node) {
            SR_LOG_ERR("Sch node not found for xpath %s", id->xpath);
            rc = SR_ERR_INTERNAL;
            goto cleanup;
        }

        /* find instance id nodes and check their content */
        set = lyd_find_instance(di->node, sch_node);
        if (NULL == set) {
            continue;
        }

        /* loop through instance id nodes*/
        for (unsigned int i = 0; i < set->number; i++) {
            id_val = ((struct lyd_node_leaf_list *) set->set.d[i])->value_str;

            rc = sr_copy_first_ns(id_val, &namespace);
            CHECK_RC_LOG_GOTO(rc, cleanup, "Failed to retrieve first namespace from %s", namespace);

            /* Test if it is among known dependencies */
            if (0 == strcmp(namespace, di->schema->module_name)) {
                free(namespace);
                continue;
            }

            ll_dep = module->deps->first;
            bool found = false;

            while (ll_dep) {
               dep = (md_dep_t *) ll_dep->data;
               ll_dep = ll_dep->next;

               if (0 == strcmp(namespace, dep->dest->name)) {
                   found = true;
                   free(namespace);
                   break;
               }
            }
            /* else append to required modules */
            if (!found) {
                if (NULL == *required_modules) {
                    rc = sr_list_init(required_modules);
                    CHECK_RC_MSG_GOTO(rc, cleanup, "List initialization failed");

                    rc = sr_list_init(required_data);
                    CHECK_RC_MSG_GOTO(rc, cleanup, "List initialization failed");

                    /* insert module itself */
                    module_name = strdup(di->schema->module_name);
                    CHECK_NULL_NOMEM_GOTO(module_name, rc, cleanup);

                    rc = sr_list_insert_unique_ord(*required_modules, module_name, dm_string_cmp, &inserted);
                    CHECK_RC_MSG_GOTO(rc, cleanup, "Failed to insert item into the list");

                    rc = sr_list_add(*required_data, module_name);
                    CHECK_RC_MSG_GOTO(rc, cleanup, "Failed to insert item into the list");

                    /* add installation time dependencies */
                    ll_dep = module->deps->first;
                    while (ll_dep) {
                       dep = (md_dep_t *) ll_dep->data;
                       ll_dep = ll_dep->next;

                       module_name = strdup(dep->dest->name);
                       CHECK_NULL_NOMEM_GOTO(module_name, rc, cleanup);

                       rc = sr_list_insert_unique_ord(*required_modules, module_name, dm_string_cmp, &inserted);
                       CHECK_RC_MSG_GOTO(rc, cleanup, "Failed to insert item into the list");

                       if (inserted && dep->dest->has_data) {
                           rc = sr_list_add(*required_data, module_name);
                           CHECK_RC_MSG_GOTO(rc, cleanup, "Failed to add item into the list");
                       }

                       /* if dep has instanced id and it was inserted call recursively */
                       if (inserted && NULL != dep->dest->inst_ids->first) {
                           rc = dm_get_data_info(dm_ctx, session, dep->dest->name, &recursive_info);
                           CHECK_RC_LOG_GOTO(rc, cleanup, "Get data info failed for %s", dep->dest->name);

                           rc = dm_requires_tmp_context(dm_ctx, session, recursive_info, required_data, required_modules);
                           CHECK_RC_LOG_GOTO(rc, cleanup, "Failed to resolve recusrive deps in %s", recursive_info->schema->module_name);

                       } else if (!inserted){
                           free(module_name);
                       }
                    }
                }
                inserted = false;
                rc = sr_list_insert_unique_ord(*required_modules, namespace, dm_string_cmp, &inserted);
                CHECK_RC_MSG_GOTO(rc, cleanup, "List add failed");

                if (inserted) {
                    rc = sr_list_add(*required_data, namespace);
                    CHECK_RC_MSG_GOTO(rc, cleanup, "Failed to insert an item into the list");

                    /* call recursively */
                    rc = dm_get_data_info(dm_ctx, session, namespace, &recursive_info);
                    CHECK_RC_LOG_GOTO(rc, cleanup, "Get data info failed for %s", namespace);

                    rc = dm_requires_tmp_context(dm_ctx, session, recursive_info, required_data, required_modules);
                    CHECK_RC_LOG_GOTO(rc, cleanup, "Failed to resolve recusrive deps in %s", recursive_info->schema->module_name);
                }
            }
        }
        ly_set_free(set);
        set = NULL;
    }

cleanup:
    if (SR_ERR_OK != rc) {
        sr_free_list_of_strings(*required_modules);
        *required_modules = NULL;
    }
    ly_set_free(set);
    md_ctx_unlock(dm_ctx->md_ctx);
    return rc;
}

int
dm_validate_session_data_trees(dm_ctx_t *dm_ctx, dm_session_t *session, sr_error_info_t **errors, size_t *err_cnt)
{
    CHECK_NULL_ARG4(dm_ctx, session, errors, err_cnt);
    int rc = SR_ERR_OK;

    size_t cnt = 0;
    *err_cnt = 0;
    dm_data_info_t *info = NULL;
    sr_llist_t *session_modules = NULL;
    sr_llist_node_t *node = NULL;
    bool validation_failed = false;
    sr_list_t *required_data = NULL;
    dm_tmp_ly_ctx_t *tmp_ctx = NULL;
    dm_data_info_t *dep_di = NULL;
    sr_list_t *data_for_validation = NULL;
    struct lyd_node *data_tree = NULL;

    rc = sr_llist_init(&session_modules);
    CHECK_RC_MSG_GOTO(rc, cleanup, "Cannot initialize temporary linked-list for session modules.");

    rc = sr_list_init(&data_for_validation);
    CHECK_RC_MSG_GOTO(rc, cleanup, "List init failed");

    /* collect the list of modules first, it may change during the validation */
    while (NULL != (info = sr_btree_get_at(session->session_modules[session->datastore], cnt))) {
        sr_llist_add_new(session_modules, info);
        cnt++;
    }

    node = session_modules->first;
    while (NULL != node) {
        info = (dm_data_info_t *)node->data;
        /* loaded data trees are valid, so check only the modified ones */
        if (info->modified) {
            sr_free_list_of_strings(info->required_modules);
            info->required_modules = NULL;

            if (NULL == info->schema->module || NULL == info->schema->module->name) {
                SR_LOG_ERR_MSG("Missing schema information");
                rc = SR_ERR_INTERNAL;
                goto cleanup;
            }
            /* attach data dependant modules */
            if (info->schema->has_instance_id || info->schema->cross_module_data_dependency) {

                rc = dm_requires_tmp_context(dm_ctx, session, info, &required_data, &info->required_modules);
                CHECK_RC_LOG_GOTO(rc, cleanup, "Require tmp ctx check failed for module %s", info->schema->module_name);

                if (NULL == info->required_modules) {
                    /* only dependencies know since installation time are needed */
                    rc = dm_load_dependant_data(dm_ctx, session, info);
                    CHECK_RC_LOG_GOTO(rc, cleanup, "Loading dependant modules failed for %s", info->schema->module_name);

                    if (0 != lyd_validate(&info->node, LYD_OPT_STRICT | LYD_OPT_NOAUTODEL | LYD_OPT_CONFIG, info->schema->ly_ctx)) {
                        SR_LOG_DBG("Validation failed for %s module", info->schema->module->name);
                        if (SR_ERR_OK != sr_add_error(errors, err_cnt, ly_errpath(), "%s", ly_errmsg())) {
                            SR_LOG_WRN_MSG("Failed to record validation error");
                        }
                        validation_failed = true;
                    } else {
                        SR_LOG_DBG("Validation succeeded for '%s' module", info->schema->module->name);
                    }
                    if (info->schema->cross_module_data_dependency) {
                        /* remove data appended from other modules for the purpose of validation */
                        rc = dm_remove_added_data_trees(session, info);
                        CHECK_RC_MSG_GOTO(rc, cleanup, "Removing of added data trees failed");
                    }
                } else {
                    /* validate using tmp ly_ctx */

                    /* since the list hold only pointers, reseting the counter is enough,
                     *  we don't have to free and calloc the list */
                    data_for_validation->count = 0;

                    /* retrieve all required data */
                    for (size_t i = 0; i < required_data->count; i++) {
                        SR_LOG_DBG("To pass the validation of '%s' data from module %s is needed", info->schema->module_name, (char *) required_data->data[i]);
                        rc = dm_get_data_info(dm_ctx, session, (char *) required_data->data[i], &dep_di);
                        CHECK_RC_LOG_GOTO(rc, cleanup, "Failed to get data infor for module %s", (char *) required_data->data[i]);

                        rc = sr_list_add(data_for_validation, dep_di);
                        CHECK_RC_MSG_GOTO(rc, cleanup, "List insert failed");
                    }

                    /* prepare working context*/
                    rc = dm_get_tmp_ly_ctx(dm_ctx, info->required_modules, &tmp_ctx);
                    CHECK_RC_MSG_GOTO(rc, cleanup, "Failed to acquire tmp ctx");

                    /* migrate data to working context */
                    for (size_t i = 0; i < data_for_validation->count; i++) {
                        dm_data_info_t *d = (dm_data_info_t *) data_for_validation->data[i];
                        if (NULL != d->node) {
                            if (NULL == data_tree) {
                                data_tree = sr_dup_datatree_to_ctx(d->node, tmp_ctx->ctx);
                            } else {
                                int ret = lyd_merge_to_ctx(&data_tree, d->node, LYD_OPT_EXPLICIT, tmp_ctx->ctx);
                                CHECK_ZERO_LOG_GOTO(ret, rc, SR_ERR_INTERNAL, cleanup, "Failed to merge data tree '%s'", d->schema->module_name);
                            }
                        }
                    }

                    /* start validation */
                    if (0 != lyd_validate(&data_tree, LYD_OPT_STRICT | LYD_OPT_NOAUTODEL | LYD_OPT_CONFIG, tmp_ctx->ctx)) {
                        SR_LOG_DBG("Validation failed for %s module", info->schema->module->name);
                        if (SR_ERR_OK != sr_add_error(errors, err_cnt, ly_errpath(), "%s", ly_errmsg())) {
                            SR_LOG_WRN_MSG("Failed to record validation error");
                        }
                        validation_failed = true;
                    } else {
                        SR_LOG_DBG("Validation succeeded for '%s' module", info->schema->module->name);
                    }

                    /* remove data from different modules and replace data in data_info to have default nodes in place */
                    rc = dm_remove_added_data_trees_by_module_name(info->schema->module_name, &data_tree);
                    CHECK_RC_MSG_GOTO(rc, cleanup, "Failed to remove added data trees");

                    lyd_free_withsiblings(info->node);

                    info->node = sr_dup_datatree_to_ctx(data_tree, info->schema->ly_ctx);

                    /* free data tree */
                    lyd_free_withsiblings(data_tree);

                    /* release working context */
                    dm_release_tmp_ly_ctx(dm_ctx, tmp_ctx);

                }
            } else {
                if (0 != lyd_validate(&info->node, LYD_OPT_STRICT | LYD_OPT_NOAUTODEL | LYD_OPT_CONFIG, info->schema->ly_ctx)) {
                    SR_LOG_DBG("Validation failed for %s module", info->schema->module->name);
                    if (SR_ERR_OK != sr_add_error(errors, err_cnt, ly_errpath(), "%s", ly_errmsg())) {
                        SR_LOG_WRN_MSG("Failed to record validation error");
                    }
                    validation_failed = true;
                } else {
                    SR_LOG_DBG("Validation succeeded for '%s' module", info->schema->module->name);
                }
            }

        }
        node = node->next;
        sr_list_cleanup(required_data);
        required_data = NULL;
    }

cleanup:
    if (validation_failed) {
        rc = SR_ERR_VALIDATION_FAILED;
    }
    sr_list_cleanup(required_data);
    sr_list_cleanup(data_for_validation);
    sr_llist_cleanup(session_modules);
    return rc;
}

int
dm_discard_changes(dm_ctx_t *dm_ctx, dm_session_t *session)
{
    CHECK_NULL_ARG2(dm_ctx, session);
    int rc = SR_ERR_OK;

    sr_btree_cleanup(session->session_modules[session->datastore]);
    session->session_modules[session->datastore] = NULL;

    rc = sr_btree_init(dm_data_info_cmp, dm_data_info_free, &session->session_modules[session->datastore]);
    CHECK_RC_MSG_RETURN(rc, "Binary tree allocation failed");
    dm_free_sess_operations(session->operations[session->datastore], session->oper_count[session->datastore]);
    session->operations[session->datastore] = NULL;
    session->oper_count[session->datastore] = 0;
    session->oper_size[session->datastore] = 0;

    return SR_ERR_OK;
}

int
dm_remove_modified_flag(dm_session_t* session)
{
    int rc = SR_ERR_OK;
    dm_data_info_t *info = NULL;
    size_t cnt = 0;
    while (NULL != (info = sr_btree_get_at(session->session_modules[session->datastore], cnt))) {
        /* remove modified flag */
        info->modified = false;
        cnt++;
    }
    return rc;
}

int
dm_remove_session_operations(dm_session_t *session)
{
    CHECK_NULL_ARG(session);
    while (session->oper_count[session->datastore] > 0) {
        dm_remove_last_operation(session);
    }
    return SR_ERR_OK;
}

static int
dm_is_info_copy_uptodate(dm_ctx_t *dm_ctx, const char *file_name, const dm_data_info_t *info, bool *res)
{
    CHECK_NULL_ARG4(dm_ctx, file_name, info, res);
    int rc = SR_ERR_OK;
#ifdef HAVE_STAT_ST_MTIM
    struct stat st = {0};
    rc = stat(file_name, &st);
    if (-1 == rc) {
        SR_LOG_ERR_MSG("Stat failed");
        return SR_ERR_INTERNAL;
    }
    struct timespec now;
    clock_gettime(CLOCK_REALTIME, &now);
    SR_LOG_DBG("Session copy %s: mtime sec=%lld nsec=%lld", info->schema->module->name,
            (long long) info->timestamp.tv_sec,
            (long long) info->timestamp.tv_nsec);
    SR_LOG_DBG("Loaded module %s: mtime sec=%lld nsec=%lld", info->schema->module->name,
            (long long) st.st_mtim.tv_sec,
            (long long) st.st_mtim.tv_nsec);
    SR_LOG_DBG("Current time: mtime sec=%lld nsec=%lld",
            (long long) now.tv_sec,
            (long long) now.tv_nsec);
    /* check if we should update session copy conditions
     * is the negation of the optimized commit */
    if (info->timestamp.tv_sec != st.st_mtim.tv_sec ||
            info->timestamp.tv_nsec != st.st_mtim.tv_nsec ||
            (now.tv_sec == st.st_mtim.tv_sec && difftime(now.tv_nsec, st.st_mtim.tv_nsec) < NANOSEC_THRESHOLD) ||
            info->timestamp.tv_sec < dm_ctx->last_commit_time.tv_sec ||
            (info->timestamp.tv_sec == dm_ctx->last_commit_time.tv_sec && info->timestamp.tv_nsec <= dm_ctx->last_commit_time.tv_nsec) ||
            info->timestamp.tv_nsec == 0) {
        SR_LOG_DBG("Module %s will be refreshed", info->schema->module->name);
        *res = false;

    } else {
        *res = true;
    }
#else
    *res = false;
#endif
    return rc;

}

int
dm_update_session_data_trees(dm_ctx_t *dm_ctx, dm_session_t *session, sr_list_t **up_to_date_models)
{
    CHECK_NULL_ARG3(dm_ctx, session, up_to_date_models);
    int rc = SR_ERR_OK;
    int fd = -1;
    char *file_name = NULL;
    dm_data_info_t *info = NULL;
    size_t i = 0;
    sr_list_t *to_be_refreshed = NULL, *up_to_date = NULL;
    rc = sr_list_init(&to_be_refreshed);
    CHECK_RC_MSG_GOTO(rc, cleanup, "List init failed");

    rc = sr_list_init(&up_to_date);
    CHECK_RC_MSG_GOTO(rc, cleanup, "List init failed");

    while (NULL != (info = sr_btree_get_at(session->session_modules[session->datastore], i++))) {
        rc = sr_get_data_file_name(dm_ctx->data_search_dir,
                info->schema->module->name,
                SR_DS_CANDIDATE == session->datastore ? SR_DS_RUNNING : session->datastore,
                &file_name);
        CHECK_RC_MSG_GOTO(rc, cleanup, "Get data file name failed");
        ac_set_user_identity(dm_ctx->ac_ctx, session->user_credentials);
        fd = open(file_name, O_RDONLY);
        ac_unset_user_identity(dm_ctx->ac_ctx);

        if (-1 == fd) {
            SR_LOG_DBG("File %s can not be opened for read write", file_name);
            if (EACCES == errno) {
                SR_LOG_WRN("File %s can not be opened because of authorization", file_name);
            } else if (ENOENT == errno) {
                SR_LOG_DBG("File %s does not exist, trying to create an empty one", file_name);
            }
            /* skip data trees that was not successfully opened */
            free(file_name);
            file_name = NULL;
            continue;
        }

        /* lock for read, blocking - guards access to the file among processes.
         * Inside the process access to data files is protected by commit_lock in rp.
         * Each request that might need to read data file locks it for read at the beginning
         * of request processing. */
        rc = sr_lock_fd(fd, false, true);

        bool copy_uptodate = false;
        rc = dm_is_info_copy_uptodate(dm_ctx, file_name, info, &copy_uptodate);
        if (SR_ERR_OK != rc) {
            SR_LOG_ERR_MSG("File up to date check failed");
            close(fd);
            goto cleanup;
        }

        if (copy_uptodate) {
            if (info->modified) {
                rc = sr_list_add(up_to_date, (void *) info->schema->module->name);
            }
        } else {
            SR_LOG_DBG("Module %s will be refreshed", info->schema->module->name);
            rc = sr_list_add(to_be_refreshed, info);
        }
        free(file_name);
        file_name = NULL;
        close(fd);

        CHECK_RC_MSG_GOTO(rc, cleanup, "List add failed");

    }

    for (i = 0; i < to_be_refreshed->count; i++) {
        sr_btree_delete(session->session_modules[session->datastore], to_be_refreshed->data[i]);
    }

cleanup:
    sr_list_cleanup(to_be_refreshed);
    if (SR_ERR_OK == rc) {
        *up_to_date_models = up_to_date;
    } else {
        sr_list_cleanup(up_to_date);
    }
    free(file_name);
    return rc;
}

void
dm_remove_operations_with_error(dm_session_t *session)
{
    CHECK_NULL_ARG_VOID(session);
    for (int i = session->oper_count[session->datastore] - 1; i >= 0; i--) {
        dm_sess_op_t *op = &session->operations[session->datastore][i];
        if (op->has_error) {
            dm_free_sess_op(op);
            memmove(&session->operations[session->datastore][i],
                    &session->operations[session->datastore][i + 1],
                    (session->oper_count[session->datastore] - i - 1) * sizeof(*op));
            session->oper_count[session->datastore]--;
        }
    }
}

/**
 * @brief whether the node match the subscribed one - if it is the same node or children
 * of the subscribed one
 * @param [in] sub_node
 * @param [in] node tested node
 * @param [out] res
 * @return Error code (SR_ERR_OK on success)
 */
static int
dm_match_subscription(const struct lys_node *sub_node, const struct lyd_node *node, bool *res)
{
    CHECK_NULL_ARG2(node, res);

    if (NULL == sub_node) {
        *res = true;
        return SR_ERR_OK;
    }

    /* check if a node has been changes under subscriptions */
    struct lys_node *n = (struct lys_node *) node->schema;
    while (NULL != n) {
        if (sub_node == n) {
            *res = true;
            return SR_ERR_OK;
        }
        n = lys_parent(n);
    }

    /* if a container/list has been created/deleted check if there
     * a more specific subscription
     * e.g: subscription to /container/list/leaf
     *      container has been deleted
     */
    if ((LYS_CONTAINER | LYS_LIST) & node->schema->nodetype) {
        struct lys_node *n = (struct lys_node *) sub_node;
        bool subsc_under_modif = false;
        while (NULL != n) {
            if (node->schema == n) {
                subsc_under_modif = true;
                break;
            }
            n = lys_parent(n);
        }

        if (!subsc_under_modif) {
            goto not_matched;
        }

        /* check whether a subscribed children has been created/deleted */
        struct lyd_node *next = NULL, *iter = NULL;
        LY_TREE_DFS_BEGIN((struct lyd_node *) node, next, iter){
            if (sub_node == iter->schema){
                *res = true;
                return SR_ERR_OK;
            }
            LYD_TREE_DFS_END(node, next, iter);
        }

    }

not_matched:
    *res = false;
    return SR_ERR_OK;
}

/**
 * @brief Returns the node to be tested whether the changes matches the subscription
 * @param [in] diff
 * @param [in] index
 * @return  Schema node of the change
 */
static const struct lyd_node *
dm_get_notification_match_node(struct lyd_difflist *diff, size_t index)
{
    if (NULL == diff) {
        return NULL;
    }
    switch (diff->type[index]) {
    case LYD_DIFF_MOVEDAFTER2:
    case LYD_DIFF_CREATED:
        return diff->second[index];
    case LYD_DIFF_MOVEDAFTER1:
    case LYD_DIFF_CHANGED:
    case LYD_DIFF_DELETED:
        return diff->first[index];
    default:
        /* LYD_DIFF_END */
        return NULL;
    }
}

/**
 * @brief Returns the xpath of the change
 * @param [in] diff
 * @param [in] index
 * @return Allocated xpath of the changed node
 */
static char *
dm_get_notification_changed_xpath(struct lyd_difflist *diff, size_t index)
{
    if (NULL == diff) {
        return NULL;
    }
    switch (diff->type[index]) {
    case LYD_DIFF_MOVEDAFTER2:
    case LYD_DIFF_CREATED:
        return lyd_path(diff->second[index]);
    case LYD_DIFF_MOVEDAFTER1:
    case LYD_DIFF_CHANGED:
    case LYD_DIFF_DELETED:
        return lyd_path(diff->first[index]);
    default:
        /* LYD_DIFF_END */
        return NULL;
    }
}

/**
 * @brief Returns string representation of the change type
 * @param [in] type
 * @return statically allocated string
 */
static const char *
dm_get_diff_type_to_string(LYD_DIFFTYPE type)
{
    const char *diff_states[] = {
        "End",      /* LYD_DIFF_END = 0*/
        "Deleted",  /* LYD_DIFF_DELETED */
        "Changed",  /* LYD_DIFF_CHANGED */
        "Moved1",   /* LYD_DIFF_MOVEDAFTER1 */
        "Created",  /* LYD_DIFF_CREATED */
        "Moved2",   /* LYD_DIFF_MOVEDAFTER2 */
    };
    if (type >= sizeof(diff_states)/sizeof(*diff_states)){
        return "Unknown";
    }
    return diff_states[type];
}

/**
 * @brief Compares subscriptions by priority.
 */
int
dm_subs_cmp(const void *a, const void *b)
{
    np_subscription_t **sub_a = (np_subscription_t **) a;
    np_subscription_t **sub_b = (np_subscription_t **) b;

    if ((*sub_b)->priority == (*sub_a)->priority) {
        return 0;
    } else if ((*sub_b)->priority > (*sub_a)->priority) {
        return 1;
    } else {
        return -1;
    }
}

/**
 *
 * @note Function acquires and releases read lock for the schema info.
 *
 * @param dm_ctx
 * @param schema_info
 * @param model_sub
 * @return Error code (SR_ERR_OK on success)
 */
static int
dm_prepare_module_subscriptions(dm_ctx_t *dm_ctx, dm_session_t *session, dm_schema_info_t *schema_info,
        dm_model_subscription_t **model_sub)
{
    CHECK_NULL_ARG3(dm_ctx, schema_info, model_sub);
    int rc = SR_ERR_OK;
    dm_model_subscription_t *ms = NULL;
    np_subscription_t *sub = NULL;

    ms = calloc(1, sizeof(*ms));
    CHECK_NULL_NOMEM_RETURN(ms);

    pthread_rwlock_init(&ms->changes_lock, NULL);

    rc = np_get_module_change_subscriptions(dm_ctx->np_ctx,
            session->user_credentials,
            schema_info->module_name,
            &ms->subscriptions);

    CHECK_RC_LOG_GOTO(rc, cleanup, "Get module subscription failed for module %s", schema_info->module_name);

    if (NULL != ms->subscriptions && ms->subscriptions->count > 0) {
        qsort(ms->subscriptions->data, ms->subscriptions->count, sizeof(*ms->subscriptions->data), dm_subs_cmp);

        ms->nodes = calloc(ms->subscriptions->count, sizeof(*ms->nodes));
        CHECK_NULL_NOMEM_GOTO(ms->nodes, rc, cleanup);

        for (size_t s = 0; s < ms->subscriptions->count; s++) {
            sub = ms->subscriptions->data[s];
            if (NULL == sub->xpath) {
                ms->nodes[s] = NULL;
            } else {
                rc = rp_dt_validate_node_xpath(dm_ctx, NULL,
                        sub->xpath,
                        NULL,
                        &ms->nodes[s]);
                if (SR_ERR_OK != rc || NULL == ms->nodes[s]) {
                    SR_LOG_WRN("Node for xpath %s has not been found", sub->xpath);
                }
            }
        }
    }

    ms->schema_info = schema_info;

cleanup:
    if (SR_ERR_OK != rc) {
        dm_model_subscription_free(ms);
    } else {
        *model_sub = ms;
    }
    return rc;
}

void
dm_free_commit_context(void *commit_ctx)
{
    if (NULL != commit_ctx) {
        dm_commit_context_t *c_ctx = commit_ctx;
        for (size_t i = 0; i < c_ctx->modif_count; i++) {
            close(c_ctx->fds[i]);
        }
        pthread_mutex_destroy(&c_ctx->mutex);
        free(c_ctx->fds);
        free(c_ctx->existed);
        sr_list_cleanup(c_ctx->up_to_date_models);
        c_ctx->up_to_date_models = NULL;
        c_ctx->fds = NULL;
        c_ctx->existed = NULL;
        c_ctx->modif_count = 0;

        sr_btree_cleanup(c_ctx->subscriptions);
        sr_btree_cleanup(c_ctx->prev_data_trees);
        if (NULL != c_ctx->session) {
            dm_session_stop(c_ctx->session->dm_ctx, c_ctx->session);
        }
        if (NULL != c_ctx->err_subs_xpaths) {
            for (size_t i = 0; i < c_ctx->err_subs_xpaths->count; i++) {
                free(c_ctx->err_subs_xpaths->data[i]);
            }
            sr_list_cleanup(c_ctx->err_subs_xpaths);
        }
        if (NULL != c_ctx->errors && 0 != c_ctx->err_cnt) {
            sr_free_errors(c_ctx->errors, c_ctx->err_cnt);
        }
        c_ctx->session = NULL;
        free(c_ctx);
    }
}

static int
dm_insert_commit_context(dm_ctx_t *dm_ctx, dm_commit_context_t *c_ctx)
{
    CHECK_NULL_ARG2(dm_ctx, c_ctx);
    int rc = SR_ERR_OK;
    pthread_rwlock_wrlock(&dm_ctx->commit_ctxs.lock);
    rc = sr_btree_insert(dm_ctx->commit_ctxs.tree, c_ctx);
    pthread_rwlock_unlock(&dm_ctx->commit_ctxs.lock);
    return rc;
}

static int
dm_remove_commit_context(dm_ctx_t *dm_ctx, uint32_t c_ctx_id)
{
    pthread_rwlock_wrlock(&dm_ctx->commit_ctxs.lock);
    dm_commit_context_t *c_ctx = NULL;
    dm_commit_context_t lookup = {0};
    lookup.id = c_ctx_id;
    c_ctx = sr_btree_search(dm_ctx->commit_ctxs.tree, &lookup);
    if (NULL == c_ctx) {
        SR_LOG_WRN("Commit context with id %d not found", c_ctx_id);
    } else {
        sr_btree_delete(dm_ctx->commit_ctxs.tree, c_ctx);
        SR_LOG_DBG("Commit context with id %"PRIu32" removed", c_ctx_id);
    }
    pthread_rwlock_unlock(&dm_ctx->commit_ctxs.lock);
    return SR_ERR_OK;
}

int
dm_commit_notifications_complete(dm_ctx_t *dm_ctx, uint32_t c_ctx_id)
{
    return dm_remove_commit_context(dm_ctx, c_ctx_id);
}

/**
 * @brief Releases resources that are no more needed after SR_EV_APPLY or SR_EV_ABORT
 *
 */
static int
dm_release_resources_commit_context(dm_ctx_t *dm_ctx, dm_commit_context_t *c_ctx)
{
    CHECK_NULL_ARG(c_ctx);
    for (size_t i = 0; i < c_ctx->modif_count; i++) {
        close(c_ctx->fds[i]);
    }
    free(c_ctx->fds);
    free(c_ctx->existed);
    sr_list_cleanup(c_ctx->up_to_date_models);
    c_ctx->up_to_date_models = NULL;
    c_ctx->fds = NULL;
    c_ctx->existed = NULL;
    c_ctx->modif_count = 0;

    dm_unlock_datastore(dm_ctx, c_ctx->session);

    return SR_ERR_OK;
}

int
dm_save_commit_context(dm_ctx_t *dm_ctx, dm_commit_context_t *c_ctx)
{
    CHECK_NULL_ARG(c_ctx);
    int rc = SR_ERR_OK;
    /* assign id to the commit context and save it to th dm_ctx */
    rc = dm_insert_commit_context(dm_ctx, c_ctx);

    return rc;

}

static int
dm_create_commit_ctx_id(dm_ctx_t *dm_ctx, dm_commit_context_t *c_ctx) {
    CHECK_NULL_ARG2(dm_ctx, c_ctx);

    pthread_rwlock_rdlock(&dm_ctx->commit_ctxs.lock);
    size_t attempts = 0;
    /* generate unique id */
    do {
        c_ctx->id = rand();
        if (NULL != sr_btree_search(dm_ctx->commit_ctxs.tree, c_ctx)) {
            c_ctx->id = DM_COMMIT_CTX_ID_INVALID;
        }
        if (++attempts > DM_COMMIT_CTX_ID_MAX_ATTEMPTS) {
            SR_LOG_ERR_MSG("Unable to generate an unique session_id.");
            pthread_rwlock_unlock(&dm_ctx->commit_ctxs.lock);
            return SR_ERR_INTERNAL;
        }
    } while (DM_COMMIT_CTX_ID_INVALID == c_ctx->id);

    pthread_rwlock_unlock(&dm_ctx->commit_ctxs.lock);
    return SR_ERR_OK;
}


int
dm_commit_prepare_context(dm_ctx_t *dm_ctx, dm_session_t *session, dm_commit_context_t **commit_ctx)
{
    CHECK_NULL_ARG2(session, commit_ctx);
    dm_data_info_t *info = NULL;
    size_t i = 0;
    int rc = SR_ERR_OK;
    dm_model_subscription_t *ms = NULL;
    dm_commit_context_t *c_ctx = NULL;
    c_ctx = calloc(1, sizeof(*c_ctx));
    CHECK_NULL_NOMEM_RETURN(c_ctx);

    rc = dm_create_commit_ctx_id(dm_ctx, c_ctx);
    CHECK_RC_MSG_GOTO(rc, cleanup, "Commit context id generating failed");

    pthread_mutex_init(&c_ctx->mutex, NULL);

    rc = sr_btree_init(dm_module_subscription_cmp, dm_model_subscription_free, &c_ctx->subscriptions);
    CHECK_RC_MSG_GOTO(rc, cleanup, "Binary tree allocation failed");

    rc = sr_btree_init(dm_data_info_cmp, dm_data_info_free, &c_ctx->prev_data_trees);
    CHECK_RC_MSG_GOTO(rc, cleanup, "Binary tree allocation failed");

    c_ctx->modif_count = 0;
    /* count modified files */
    while (NULL != (info = sr_btree_get_at(session->session_modules[session->datastore], i))) {
        if (info->modified) {
            c_ctx->modif_count++;

            if (SR_DS_STARTUP != session->datastore) {
                rc = dm_prepare_module_subscriptions(dm_ctx, session, info->schema, &ms);
                CHECK_RC_LOG_GOTO(rc, cleanup, "Prepare module subscription failed %s", info->schema->module->name);

                rc = sr_btree_insert(c_ctx->subscriptions, ms);
                CHECK_RC_LOG_GOTO(rc, cleanup, "Insert into subscription tree failed module %s", info->schema->module->name);
            }
            ms = NULL;
        }
        i++;
    }

    SR_LOG_DBG("Commit: In the session there are %zu / %zu modified models", c_ctx->modif_count, i);

    if (0 == session->oper_count[session->datastore] && 0 != c_ctx->modif_count && SR_DS_CANDIDATE != session->datastore) {
        SR_LOG_WRN_MSG("No operation logged, however data tree marked as modified");
        c_ctx->modif_count = 0;
        *commit_ctx = c_ctx;
        return SR_ERR_OK;
    }

    c_ctx->fds = calloc(c_ctx->modif_count, sizeof(*c_ctx->fds));
    CHECK_NULL_NOMEM_GOTO(c_ctx->fds, rc, cleanup);
    for (size_t i = 0; i < c_ctx->modif_count; i++) {
        c_ctx->fds[i] = -1;
    }

    c_ctx->existed = calloc(c_ctx->modif_count, sizeof(*c_ctx->existed));
    CHECK_NULL_NOMEM_GOTO(c_ctx->existed, rc, cleanup);

    /* create commit session */
    rc = dm_session_start(dm_ctx, session->user_credentials, SR_DS_CANDIDATE == session->datastore ? SR_DS_RUNNING : session->datastore, &c_ctx->session);
    CHECK_RC_MSG_GOTO(rc, cleanup, "Commit session initialization failed");

    rc = sr_list_init(&c_ctx->up_to_date_models);
    CHECK_RC_MSG_GOTO(rc, cleanup, "List init failed");

    /* set pointer to the list of operations to be committed */
    c_ctx->operations = session->operations[session->datastore];
    c_ctx->oper_count = session->oper_count[session->datastore];

    *commit_ctx = c_ctx;
    return rc;

cleanup:
    c_ctx->modif_count = 0; /* no fd to be closed*/
    dm_model_subscription_free(ms);
    dm_free_commit_context(c_ctx);
    return rc;
}

/**
 * @brief Acquires locks that are needed to commit changes into the datastore
 * @param [in] dm_ctx
 * @param [in] session
 * @param [in] c_ctx
 * @param [in] module_name
 * @return Error code (SR_ERR_OK on success)
 */
static int
dm_commit_lock_model(dm_ctx_t *dm_ctx, dm_session_t *session, dm_commit_context_t *c_ctx, const char *module_name)
{
    CHECK_NULL_ARG4(dm_ctx, session, c_ctx, module_name);
    int rc = SR_ERR_OK;
    if (SR_DS_CANDIDATE == session->datastore) {
        /* acquire candidate lock*/
        dm_session_switch_ds(c_ctx->session, SR_DS_CANDIDATE);
        rc = dm_lock_module(dm_ctx, c_ctx->session, module_name);
        if (SR_ERR_LOCKED == rc) {
            /* check if the lock is hold by session that issued commit */
            rc = dm_lock_module(dm_ctx, session, module_name);
        }
        dm_session_switch_ds(c_ctx->session, SR_DS_RUNNING);
        CHECK_RC_LOG_RETURN(rc, "Failed to lock %s in candidate ds", module_name);
        /* acquire running lock*/
        rc = dm_lock_module(dm_ctx, c_ctx->session, module_name);
        if (SR_ERR_LOCKED == rc) {
            /* check if the lock is hold by session that issued commit */
            dm_session_switch_ds(session, SR_DS_RUNNING);
            rc = dm_lock_module(dm_ctx, session, module_name);
            dm_session_switch_ds(session, SR_DS_CANDIDATE);
        }
        CHECK_RC_LOG_RETURN(rc, "Failed to lock %s in running ds", module_name);
    } else {
        /* in case of startup/running ds acquire only startup/running lock*/
        rc = dm_lock_module(dm_ctx, c_ctx->session, module_name);
        if (SR_ERR_LOCKED == rc) {
            /* check if the lock is hold by session that issued commit */
            rc = dm_lock_module(dm_ctx, session, module_name);
        }
    }
    return rc;
}

int
dm_commit_load_modified_models(dm_ctx_t *dm_ctx, const dm_session_t *session, dm_commit_context_t *c_ctx,
        sr_error_info_t **errors, size_t *err_cnt)
{
    CHECK_NULL_ARG3(c_ctx, errors, err_cnt);
    CHECK_NULL_ARG5(dm_ctx, session, c_ctx->session, c_ctx->fds, c_ctx->existed);
    CHECK_NULL_ARG(c_ctx->up_to_date_models);
    dm_data_info_t *info = NULL;
    size_t i = 0;
    size_t count = 0;
    int rc = SR_ERR_OK;
    char *file_name = NULL;
    c_ctx->modif_count = 0; /* how many file descriptors should be closed on cleanup */

    /* lock models that should be committed */
    while (NULL != (info = sr_btree_get_at(session->session_modules[session->datastore], i++))) {
        if (!info->modified) {
            continue;
        }
        rc = dm_commit_lock_model(dm_ctx, (dm_session_t *) session, c_ctx, info->schema->module->name);
        CHECK_RC_LOG_RETURN(rc, "Module %s can not be locked", info->schema->module->name);
        if (SR_DS_CANDIDATE == session->datastore) {
            /* check if all subtrees are enabled */
            bool has_not_enabled = true;
            rc = dm_has_not_enabled_nodes(info, &has_not_enabled);
            CHECK_RC_LOG_RETURN(rc, "Has not enabled check failed for module %s", info->schema->module->name);
            if (has_not_enabled) {
#define ERR_FMT "There is a not enabled node in %s module, it can not be committed to the running"
                if (SR_ERR_OK != sr_add_error(errors, err_cnt, NULL, ERR_FMT, info->schema->module->name)) {
                    SR_LOG_WRN_MSG("Failed to record commit operation error");
                }
                SR_LOG_ERR(ERR_FMT, info->schema->module->name);
                return SR_ERR_OPERATION_FAILED;
#undef ERR_FMT
            }
        }
    }
    i = 0;

    ac_set_user_identity(dm_ctx->ac_ctx, session->user_credentials);

    while (NULL != (info = sr_btree_get_at(session->session_modules[session->datastore], i++))) {
        if (!info->modified) {
            continue;
        }
        rc = sr_get_data_file_name(dm_ctx->data_search_dir, info->schema->module->name, c_ctx->session->datastore, &file_name);
        CHECK_RC_MSG_GOTO(rc, cleanup, "Get data file name failed");

        c_ctx->fds[count] = open(file_name, O_RDWR);
        if (-1 == c_ctx->fds[count]) {
            SR_LOG_DBG("File %s can not be opened for read write", file_name);
            if (EACCES == errno) {
#define ERR_FMT "File %s can not be opened because of authorization"
                if (SR_ERR_OK != sr_add_error(errors, err_cnt, NULL, ERR_FMT, file_name)) {
                    SR_LOG_WRN_MSG("Failed to record commit operation error");
                }
                SR_LOG_ERR(ERR_FMT, file_name);
                rc = SR_ERR_UNAUTHORIZED;
                goto cleanup;
#undef ERR_FMT
            }

            if (ENOENT == errno) {
                SR_LOG_DBG("File %s does not exist, trying to create an empty one", file_name);
                c_ctx->fds[count] = open(file_name, O_RDWR | O_CREAT, S_IRUSR | S_IWUSR | S_IRGRP | S_IWGRP | S_IROTH | S_IWOTH);
                CHECK_NOT_MINUS1_LOG_GOTO(c_ctx->fds[count], rc, SR_ERR_IO, cleanup, "File %s can not be created", file_name);
            }
        } else {
            c_ctx->existed[count] = true;
        }
        /* file was opened successfully increment the number of files to be closed */
        c_ctx->modif_count++;
        /* try to lock for write, non-blocking */
        rc = sr_lock_fd(c_ctx->fds[count], true, false);
        if (SR_ERR_OK != rc) {
#define ERR_FMT "Locking of file '%s' failed: %s."
            if (SR_ERR_OK != sr_add_error(errors, err_cnt, NULL, ERR_FMT, file_name, sr_strerror(rc))) {
                SR_LOG_WRN_MSG("Failed to record commit operation error");
            }
            SR_LOG_ERR(ERR_FMT, file_name, sr_strerror(rc));
            rc = SR_ERR_OPERATION_FAILED;
            goto cleanup;
#undef ERR_FMT
        }
        dm_data_info_t *di = NULL;

        bool copy_uptodate = false;
        rc = dm_is_info_copy_uptodate(dm_ctx, file_name, info, &copy_uptodate);
        CHECK_RC_MSG_GOTO(rc, cleanup, "File up to date check failed");

        /* ops are skipped also when candidate is committed to the running */
        if (copy_uptodate || SR_DS_CANDIDATE == session->datastore) {
            SR_LOG_DBG("Timestamp for the model %s matches, ops will be skipped", info->schema->module->name);
            rc = sr_list_add(c_ctx->up_to_date_models, (void *) info->schema->module->name);
            CHECK_RC_MSG_GOTO(rc, cleanup, "Adding to sr_list failed");

            di = calloc(1, sizeof(*di));
            CHECK_NULL_NOMEM_GOTO(di, rc, cleanup);
            di->node = sr_dup_datatree(info->node);
            if (NULL != info->node && NULL == di->node) {
                SR_LOG_ERR_MSG("Data tree duplication failed");
                rc = SR_ERR_INTERNAL;
                dm_data_info_free(di);
                goto cleanup;
            }
            pthread_mutex_lock(&info->schema->usage_count_mutex);
            info->schema->usage_count++;
            SR_LOG_DBG("Usage count %s incremented (value=%zu)", info->schema->module_name, info->schema->usage_count);
            pthread_mutex_unlock(&info->schema->usage_count_mutex);
            di->schema = info->schema;

            /* duplicate also the list of required modules */
            if (NULL != info->required_modules) {
                rc = sr_list_init(&di->required_modules);
                CHECK_RC_MSG_GOTO(rc, cleanup, "Failed to create list");

                for (size_t r = 0; r < info->required_modules->count; r++) {
                    char *tmp_module = strdup((char *)info->required_modules->data[r]);
                    CHECK_NULL_NOMEM_GOTO(tmp_module, rc, cleanup);

                    rc = sr_list_add(di->required_modules, tmp_module);
                    if (SR_ERR_OK != rc) {
                        free(tmp_module);
                    }
                    CHECK_RC_MSG_GOTO(rc, cleanup, "Failed to insert into the list");
                }
            }

        } else {
            /* if the file existed pass FILE 'r+', otherwise pass -1 because there is 'w' fd already */
            rc = dm_load_data_tree_file(dm_ctx, c_ctx->existed[count] ? c_ctx->fds[count] : -1, file_name, info->schema, &di);
            CHECK_RC_MSG_GOTO(rc, cleanup, "Loading data file failed");
        }

        rc = sr_btree_insert(c_ctx->session->session_modules[c_ctx->session->datastore], (void *) di);
        if (SR_ERR_OK != rc) {
            SR_LOG_ERR("Insert into commit session avl failed module %s", info->schema->module->name);
            dm_data_info_free(di);
            goto cleanup;
        }

        if (SR_DS_STARTUP != session->datastore || !c_ctx->disabled_config_change) {
            /* for candidate and running we save prev state, if config change notifications are generated
             * we have to save prev state for startup as well */
            if (SR_DS_CANDIDATE == session->datastore || copy_uptodate) {
                /* load data tree from file system */
                rc = dm_load_data_tree_file(dm_ctx, c_ctx->existed[count] ? c_ctx->fds[count] : -1, file_name, info->schema, &di);
                CHECK_RC_MSG_GOTO(rc, cleanup, "Loading data file failed");

                rc = sr_btree_insert(c_ctx->prev_data_trees, (void *) di);
                if (SR_ERR_OK != rc) {
                    SR_LOG_ERR("Insert into prev data trees failed module %s", info->schema->module->name);
                    dm_data_info_free(di);
                    goto cleanup;
                }
            } else {
                /* we can reuse data that were just read from file system */
                rc = dm_insert_data_info_copy(c_ctx->prev_data_trees, di);
                CHECK_RC_MSG_GOTO(rc, cleanup, "Insert data info copy failed");
            }
        }

        free(file_name);
        file_name = NULL;

        count++;
    }

    ac_unset_user_identity(dm_ctx->ac_ctx);

    return rc;

cleanup:
    ac_unset_user_identity(dm_ctx->ac_ctx);
    free(file_name);
    return rc;
}

int
dm_commit_write_files(dm_session_t *session, dm_commit_context_t *c_ctx)
{
    CHECK_NULL_ARG2(session, c_ctx);
    int rc = SR_ERR_OK;
    int ret = 0;
    size_t i = 0;
    size_t count = 0;
    dm_data_info_t *info = NULL;
    dm_tmp_ly_ctx_t *tmp_ctx = NULL;
    struct lyd_node *tmp_data_tree = NULL;

    /* write data trees */
    i = 0;
    dm_data_info_t *merged_info = NULL;
    while (NULL != (info = sr_btree_get_at(session->session_modules[session->datastore], i++))) {
        if (info->modified) {
            /* get merged info */
            merged_info = sr_btree_search(c_ctx->session->session_modules[c_ctx->session->datastore], info);
            if (NULL == merged_info) {
                SR_LOG_ERR("Merged data info %s not found", info->schema->module->name);
                rc = SR_ERR_INTERNAL;
                continue;
            }
            /* remove attached data trees */
            ret = dm_remove_added_data_trees(session, info);

            /* print using tmp context if schemas different from installation time deps are needed */
            if (NULL != merged_info->required_modules) {
                SR_LOG_DBG("Additional schemas are needed to print data of modules %s", merged_info->schema->module_name);
                rc = dm_get_tmp_ly_ctx(session->dm_ctx, merged_info->required_modules, &tmp_ctx);
                if (SR_ERR_OK == rc) {
                    tmp_data_tree = sr_dup_datatree_to_ctx(merged_info->node, tmp_ctx->ctx);
                } else {
                    SR_LOG_ERR_MSG("Failed to acquired tmp ly_ctx");
                    continue;
                }
            }

            if (SR_ERR_OK == ret) {
                ret = ftruncate(c_ctx->fds[count], 0);
            }

            if (0 == ret) {
                ly_errno = LY_SUCCESS; /* needed to check if the error was in libyang or not below */
                ret = lyd_print_fd(c_ctx->fds[count], NULL == merged_info->required_modules ? merged_info->node : tmp_data_tree,
                            LYD_XML, LYP_WITHSIBLINGS | LYP_FORMAT);
            }

            if (NULL != merged_info->required_modules) {
                lyd_free_withsiblings(tmp_data_tree);
                tmp_data_tree = NULL;
                dm_release_tmp_ly_ctx(session->dm_ctx, tmp_ctx);
            }

            if (0 == ret) {
                /* TODO: this is a workaround for https://github.com/CESNET/libyang/issues/213, remove after it is fixed */
                long pagesize = sysconf(_SC_PAGE_SIZE);
                long filesize = lseek(c_ctx->fds[count], 0, SEEK_END);
                if ((filesize >= pagesize) && (0 == filesize % pagesize)) {
                    filesize = lseek(c_ctx->fds[count], 1, SEEK_END);
                    if (-1 != filesize) {
                        write(c_ctx->fds[count], "\n", 1);
                    }
                }
                ret = fsync(c_ctx->fds[count]);
            }
            if (0 != ret) {
                SR_LOG_ERR("Failed to write data of '%s' module: %s", info->schema->module->name,
                        (ly_errno != LY_SUCCESS) ? ly_errmsg() : sr_strerror_safe(errno));
                rc = SR_ERR_INTERNAL;
            } else {
                SR_LOG_DBG("Data successfully written for module '%s'", info->schema->module->name);
            }
            count++;
        }
    }
    /* save time of the last commit */
    sr_clock_get_time(CLOCK_REALTIME, &session->dm_ctx->last_commit_time);

    return rc;
}

/**
 * @brief Decides whether a subscription should be skipped or not. Takes into account:
 * SR_EV_VERIFY: skip SR_SUBSCR_APPLY_ONLY subscription
 * SR_EV_ABORT: skip subscription that returned an error and specified SR_SUBSCR_NO_ABORT_FOR_REFUSED_CFG flag
 */
static bool
dm_should_skip_subscription(np_subscription_t *subscription, dm_commit_context_t *c_ctx, sr_notif_event_t ev)
{
    if (NULL == subscription || NULL == c_ctx) {
        return false;
    }

    if (SR_EV_VERIFY == ev || SR_EV_ABORT == ev) {
        if (SR__NOTIFICATION_EVENT__VERIFY_EV != subscription->notif_event) {
            return true;
        }
    }

    /* if subscription returned an error don't send him abort */
    if (SR_EV_ABORT == ev && c_ctx->err_subs_xpaths != NULL) {
        for (size_t e = 0; e < c_ctx->err_subs_xpaths->count; e++) {
            if (0 == strcmp((char *) c_ctx->err_subs_xpaths->data[e],
                    NULL == subscription->xpath ?
                    subscription->module_name :
                    subscription->xpath)) {
                return true;
            }
        }
    }

    return false;
}

int
dm_commit_notify(dm_ctx_t *dm_ctx, dm_session_t *session, sr_notif_event_t ev, dm_commit_context_t *c_ctx)
{
    CHECK_NULL_ARG3(dm_ctx, session, c_ctx);
    int rc = SR_ERR_OK;
    size_t i = 0;
    dm_data_info_t *info = NULL, *commit_info = NULL, *prev_info = NULL, lookup_info = {0};
    dm_model_subscription_t *ms = NULL;
    bool match = false;
    sr_list_t *notified_notif = NULL;
    /* notification are sent only when running or candidate is committed*/
    if (SR_DS_STARTUP == session->datastore) {
        c_ctx->state = DM_COMMIT_WRITE;
        return SR_ERR_OK;
    }

    rc = sr_list_init(&notified_notif);
    CHECK_RC_MSG_RETURN(rc, "List init failed");

    SR_LOG_DBG("Sending %s notifications about the changes made in running datastore...", sr_notification_event_sr_to_str(ev));
    while (NULL != (info = sr_btree_get_at(session->session_modules[session->datastore], i++))) {
        if (!info->modified) {
            continue;
        }
        size_t d_cnt = 0;
        dm_model_subscription_t lookup = {0};
        struct lyd_difflist *diff = NULL;

        lookup.schema_info = info->schema;

        ms = sr_btree_search(c_ctx->subscriptions, &lookup);
        if (NULL == ms) {
            SR_LOG_WRN("No subscription found for %s", info->schema->module->name);
            lyd_free_diff(diff);
            continue;
        }

        /* changes are generated only for SR_EV_VERIFY and SR_EV_ABORT */
        if (SR_EV_VERIFY == ev || SR_EV_ABORT == ev) {
            lookup_info.schema = info->schema;
            /* configuration before commit */
            prev_info = sr_btree_search(c_ctx->prev_data_trees, &lookup_info);
            if (NULL == prev_info) {
                SR_LOG_ERR("Current data tree for module %s not found", info->schema->module->name);
                continue;
            }
            /* configuration after commit */
            commit_info = sr_btree_search(c_ctx->session->session_modules[c_ctx->session->datastore], &lookup_info);
            if (NULL == commit_info) {
                SR_LOG_ERR("Commit data tree for module %s not found", info->schema->module->name);
                continue;
            }

            /* for SR_EV_ABORT inverse changes are generated */
            diff = SR_EV_VERIFY == ev ?
                lyd_diff(prev_info->node, commit_info->node, LYD_DIFFOPT_WITHDEFAULTS) :
                lyd_diff(commit_info->node, prev_info->node, LYD_DIFFOPT_WITHDEFAULTS) ;
            if (NULL == diff) {
                SR_LOG_ERR("Lyd diff failed for module %s", info->schema->module->name);
                continue;
            }
            if (diff->type[d_cnt] == LYD_DIFF_END) {
                SR_LOG_DBG("No changes in module %s", info->schema->module->name);
                lyd_free_diff(diff);
                continue;
            }

            /* remove changes generated during verify phase */
            if (NULL != ms->changes) {
                for (int i = 0; i < ms->changes->count; i++) {
                    sr_free_changes(ms->changes->data[i], 1);
                }
                sr_list_cleanup(ms->changes);
            }
            ms->changes = NULL;

            lyd_free_diff(ms->difflist);
            ms->changes_generated = false;
            /* store differences in commit context */
            ms->difflist = diff;
        }

        /* Log changes */
        if (NULL != diff && (SR_LL_DBG == sr_ll_stderr || SR_LL_DBG == sr_ll_syslog)) {
            while (LYD_DIFF_END != diff->type[d_cnt]) {
                char *path = dm_get_notification_changed_xpath(diff, d_cnt);
                SR_LOG_DBG("%s: %s", dm_get_diff_type_to_string(diff->type[d_cnt]), path);
                free(path);
                d_cnt++;
            }
        }

        if (NULL == ms->difflist) {
            continue;
        }

        /* loop through subscription test if they should be notified */
        if (NULL != ms->subscriptions) {
            for (size_t s = 0; s < ms->subscriptions->count; s++) {
                np_subscription_t *sub = ms->subscriptions->data[s];
                if (dm_should_skip_subscription(sub, c_ctx, ev)) {
                    continue;
                }

                for (d_cnt = 0; LYD_DIFF_END != ms->difflist->type[d_cnt]; d_cnt++) {
                    const struct lyd_node *cmp_node = dm_get_notification_match_node(ms->difflist, d_cnt);
                    rc = dm_match_subscription(ms->nodes[s], cmp_node, &match);
                    if (SR_ERR_OK != rc) {
                        SR_LOG_WRN_MSG("Subscription match failed");
                        continue;
                    }
                    if (match) {
                        break;
                    }
                }

                if (match) {
                    /* something has been changed for this subscription, send notification */
                    rc = np_subscription_notify(dm_ctx->np_ctx, sub, ev, c_ctx->id);
                    if (SR_ERR_OK != rc) {
                       SR_LOG_WRN("Unable to send notifications about the changes for the subscription in module %s xpath %s.",
                               sub->module_name,
                               sub->xpath);
                    }
                    rc = sr_list_add(notified_notif, sub);
                    if (SR_ERR_OK != rc) {
                       SR_LOG_WRN_MSG("List add failed");
                    }
                }
            }
            }
    }

    if (SR_EV_VERIFY == ev) {
        rc = dm_save_commit_context(dm_ctx, c_ctx);
        if (SR_ERR_OK != rc) {
            SR_LOG_ERR_MSG("Saving of commit context failed");
        }
    } else {
        /* apply abort */
        dm_release_resources_commit_context(dm_ctx, c_ctx);
        rc = dm_save_commit_context(dm_ctx, c_ctx);
        /* if there is a verify subscription commit context is already saved */
        if (SR_ERR_DATA_EXISTS == rc) {
            rc = SR_ERR_OK;
        }
    }

    if (SR_EV_VERIFY == ev ){
        if (notified_notif->count > 0) {
            c_ctx->state = DM_COMMIT_WAIT_FOR_NOTIFICATIONS;
        } else {
            c_ctx->state = DM_COMMIT_WRITE;
        }
    } else {
        c_ctx->state = DM_COMMIT_FINISHED;
    }

    /* let the np know that the commit has finished */
    if (SR_ERR_OK == rc && notified_notif->count > 0) {
        rc = np_commit_notifications_sent(dm_ctx->np_ctx, c_ctx->id, SR_EV_VERIFY != ev, notified_notif);
    }

    sr_list_cleanup(notified_notif);
    return rc;
}

int
dm_feature_enable(dm_ctx_t *dm_ctx, const char *module_name, const char *feature_name, bool enable)
{
    CHECK_NULL_ARG3(dm_ctx, module_name, feature_name);
    int rc = SR_ERR_OK;
    dm_schema_info_t *schema_info = NULL;
    md_module_t *module = NULL;
    md_dep_t *dep = NULL;
    sr_llist_node_t *ll_node = NULL;
    dm_schema_info_t *si = NULL;
    dm_schema_info_t lookup = {0};

    rc = dm_get_module_and_lockw(dm_ctx, module_name, &schema_info);
    CHECK_RC_LOG_RETURN(rc, "dm_get_module %s and lock failed", module_name);

    rc = dm_feature_enable_internal(dm_ctx, schema_info, module_name, feature_name, enable);
    pthread_rwlock_unlock(&schema_info->model_lock);
    CHECK_RC_LOG_RETURN(rc, "Failed to %s feature '%s' in module '%s'.", enable ? "enable" : "disable", feature_name, module_name);

    /* apply the change in all loaded schema infos */
    md_ctx_lock(dm_ctx->md_ctx, true);
    pthread_rwlock_wrlock(&dm_ctx->schema_tree_lock);
    rc = md_get_module_info(dm_ctx->md_ctx, module_name, NULL, &module);
    CHECK_RC_LOG_GOTO(rc, cleanup, "Get module %s info failed", module_name);

    /* enable feature in all modules augmented by this module */
    ll_node = module->inv_deps->first;
    while (ll_node) {
        dep = (md_dep_t *) ll_node->data;
        if (dep->type == MD_DEP_EXTENSION && true == dep->dest->latest_revision) {
            lookup.module_name = (char *) dep->dest->name;
            si = sr_btree_search(dm_ctx->schema_info_tree, &lookup);
            if (NULL != si && NULL != si->ly_ctx) {
                rc = dm_lock_schema_info_write(si);
                CHECK_RC_LOG_GOTO(rc, cleanup, "Failed to lock schema info %s", si->module_name);

                rc = dm_feature_enable_internal(dm_ctx, si, module_name, feature_name, enable);
                pthread_rwlock_unlock(&si->model_lock);
                CHECK_RC_LOG_GOTO(rc, cleanup, "Failed to load schema %s", module->filepath);
            }
        }
        ll_node = ll_node->next;
    }

cleanup:
    pthread_rwlock_unlock(&dm_ctx->schema_tree_lock);
    md_ctx_unlock(dm_ctx->md_ctx);

    return rc;
}

int
dm_install_module(dm_ctx_t *dm_ctx, dm_session_t *session, const char *module_name,
        const char *revision, const char *file_name, sr_list_t **implicitly_installed_p)
{
    CHECK_NULL_ARG5(dm_ctx, session, module_name, file_name, implicitly_installed_p); /* revision can be NULL */

    int rc = 0;
    md_module_t *module = NULL;
    md_dep_t *dep = NULL;
    sr_llist_node_t *ll_node = NULL;
    dm_schema_info_t *si = NULL, *si_ext = NULL;
    dm_schema_info_t lookup = {0};
    sr_list_t *implicitly_installed = NULL;

    /* insert module into the dependency graph */
    md_ctx_lock(dm_ctx->md_ctx, true);
    pthread_rwlock_wrlock(&dm_ctx->schema_tree_lock);

    rc = md_insert_module(dm_ctx->md_ctx, file_name, &implicitly_installed);
    CHECK_RC_MSG_GOTO(rc, cleanup, "Failed to insert module into the dependency graph");

    rc = md_get_module_info(dm_ctx->md_ctx, module_name, revision, &module);
    CHECK_RC_LOG_GOTO(rc, cleanup, "Get module %s info failed", module_name);

    lookup.module_name = (char *) module_name;
    si = sr_btree_search(dm_ctx->schema_info_tree, &lookup);
    if (NULL != si) {
        RWLOCK_WRLOCK_TIMED_CHECK_GOTO(&si->model_lock, rc, cleanup);
        if (NULL != si->ly_ctx) {
            SR_LOG_WRN("Module %s already loaded", si->module_name);
            goto unlock;
        }
        /* load module and its dependencies into si */
        si->ly_ctx = ly_ctx_new(dm_ctx->schema_search_dir);
        CHECK_NULL_NOMEM_GOTO(si->ly_ctx, rc, unlock);

        rc = dm_load_schema_file(dm_ctx, module->filepath, true, &si);
        CHECK_RC_LOG_GOTO(rc, unlock, "Failed to load schema %s", module->filepath);

        si->module = ly_ctx_get_module(si->ly_ctx, module_name, NULL);
        if (NULL == si->module){
            rc = SR_ERR_INTERNAL;
            goto unlock;
        }

        ll_node = module->deps->first;
        while (ll_node) {
            dep = (md_dep_t *)ll_node->data;
            if (dep->type == MD_DEP_EXTENSION || dep->type == MD_DEP_DATA) {
                /* Note: imports are automatically loaded by libyang */
                rc = dm_load_schema_file(dm_ctx, dep->dest->filepath, true, &si);
                CHECK_RC_LOG_GOTO(rc, unlock, "Loading of %s was not successfull", dep->dest->name);
            }
            if (dep->type == MD_DEP_DATA) {
                /* mark this module as dependent on data from other modules */
                si->cross_module_data_dependency = true;
            }
            ll_node = ll_node->next;
        }

        /* compute xpath hashes for all schema nodes (referenced from data tree) */
        rc = dm_init_missing_node_priv_data(si);
        CHECK_RC_LOG_GOTO(rc, unlock, "Failed to initialize private data for module %s", module->name);

        if (module->has_persist) {
            rc = dm_apply_persist_data_for_model(dm_ctx, session, module->name, si);
            CHECK_RC_LOG_GOTO(rc, unlock, "Failed to apply persist data for %s", module->name);
        }

        ll_node = module->deps->first;
        while (ll_node) {
            dep = (md_dep_t *) ll_node->data;
            if ((dep->type == MD_DEP_EXTENSION || dep->type == MD_DEP_DATA) && dep->dest->has_persist) {
                rc = dm_apply_persist_data_for_model(dm_ctx, session, dep->dest->name, si);
                CHECK_RC_LOG_GOTO(rc, unlock, "Failed to apply persist data for %s", dep->dest->name);
            }
            ll_node = ll_node->next;
        }

        /* distinguish between modules that can and cannot be locked */
        si->can_not_be_locked = !module->has_data;

        /* load this module also into contexts of newly augmented modules */
        ll_node = module->inv_deps->first;
        while (ll_node) {
            dep = (md_dep_t *)ll_node->data;
            if (dep->type == MD_DEP_EXTENSION && true == dep->dest->latest_revision) {
                lookup.module_name = (char *)dep->dest->name;
                si_ext = sr_btree_search(dm_ctx->schema_info_tree, &lookup);
                if (NULL != si_ext && NULL != si_ext->ly_ctx) {
                    rc = dm_load_schema_file(dm_ctx, module->filepath, true, &si_ext);
                    CHECK_RC_LOG_GOTO(rc, unlock, "Failed to load schema %s", module->filepath);

                    /* compute xpath hashes for all newly added schema nodes (through augment) */
                    rc = dm_init_missing_node_priv_data(si_ext);
                    CHECK_RC_LOG_GOTO(rc, unlock, "Failed to initialize private data for module %s", dep->dest->name);

                    if (module->has_persist) {
                        rc = dm_apply_persist_data_for_model(dm_ctx, session, module->name, si_ext);
                        CHECK_RC_LOG_GOTO(rc, unlock, "Failed to apply persist data for %s", module->name);
                    }
                }
            }
            ll_node = ll_node->next;
        }
unlock:
        pthread_rwlock_unlock(&si->model_lock);
    } else {
        /* module is installed for the first time, will be loaded when a request
         * into this module is received */
        SR_LOG_DBG("Module %s will be loaded when a request for it comes", module_name);
    }
cleanup:
    pthread_rwlock_unlock(&dm_ctx->schema_tree_lock);
    md_ctx_unlock(dm_ctx->md_ctx);
    if (SR_ERR_OK == rc) {
        *implicitly_installed_p = implicitly_installed;
    } else {
        md_free_module_key_list(implicitly_installed);
    }
    return rc;
}

/**
 * @brief Disables module
 * @param [in] dm_ctx
 * @param [in] module_name
 * @param [in] revision
 * @return Error code (SR_ERR_OK on success)
 */
static int
dm_uninstall_module_schema(dm_ctx_t *dm_ctx, const char *module_name, const char *revision)
{
    CHECK_NULL_ARG2(dm_ctx, module_name);
    int rc = SR_ERR_OK;
    dm_schema_info_t lookup = {0};
    dm_schema_info_t *schema_info = NULL;

    RWLOCK_RDLOCK_TIMED_CHECK_RETURN(&dm_ctx->schema_tree_lock);
    lookup.module_name = (char *) module_name;

    schema_info = sr_btree_search(dm_ctx->schema_info_tree, &lookup);
    if (NULL != schema_info) {
        pthread_rwlock_wrlock(&schema_info->model_lock);
        if (NULL != schema_info->ly_ctx){
            pthread_mutex_lock(&schema_info->usage_count_mutex);
            if (0 != schema_info->usage_count) {
                rc = SR_ERR_OPERATION_FAILED;
                SR_LOG_ERR("Module %s can not be uninstalled because it is being used. (referenced by %zu)", module_name, schema_info->usage_count);
            } else {
                ly_ctx_destroy(schema_info->ly_ctx, dm_free_lys_private_data);
                schema_info->ly_ctx = NULL;
                schema_info->module = NULL;
                SR_LOG_DBG("Module %s uninstalled", module_name);
            }
            pthread_mutex_unlock(&schema_info->usage_count_mutex);
        }
        pthread_rwlock_unlock(&schema_info->model_lock);
    } else {
        SR_LOG_DBG("Module %s is not loaded, can be uninstalled safely", module_name);
    }

    pthread_rwlock_unlock(&dm_ctx->schema_tree_lock);

    CHECK_RC_LOG_RETURN(rc, "Uninstallation of module %s was not successful", module_name);
    return rc;
}

int
dm_uninstall_module(dm_ctx_t *dm_ctx, const char *module_name, const char *revision,
        sr_list_t **implicitly_removed_p)
{
    CHECK_NULL_ARG2(dm_ctx, module_name);
    int rc = SR_ERR_OK;
    md_module_t *module = NULL;
    md_module_key_t *module_key = NULL;
    sr_list_t *implicitly_removed = NULL;

    /* uninstall context with module schema */
    rc = dm_uninstall_module_schema(dm_ctx, module_name, revision);
    if (SR_ERR_OK != rc) {
        goto cleanup;
    }

    md_ctx_lock(dm_ctx->md_ctx, true);
    rc = md_get_module_info(dm_ctx->md_ctx, module_name, revision, &module);

    /* remove module from the dependency graph */
    if (NULL == module) {
        SR_LOG_ERR("Module %s with revision %s was not found", module_name, revision);
        rc = SR_ERR_NOT_FOUND;
    } else {
        rc = md_remove_module(dm_ctx->md_ctx, module_name, revision, &implicitly_removed);
    }

    /* uninstall also modules that were "silently" removed */
    for (size_t i = 0; rc == SR_ERR_OK && NULL != implicitly_removed && i < implicitly_removed->count; ++i) {
        module_key = (md_module_key_t *)implicitly_removed->data[i];
        rc = dm_uninstall_module_schema(dm_ctx, module_key->name, module_key->revision_date);
    }

    md_ctx_unlock(dm_ctx->md_ctx);

cleanup:
    if (SR_ERR_OK == rc) {
        *implicitly_removed_p = implicitly_removed;
    } else {
        md_free_module_key_list(implicitly_removed);
    }
    return rc;
}

/**
 * @brief Initializes the commit context structure for the purposes of sending
 * SR_EV_ENABLED notification.
 * @return Error code (SR_ERR_OK on success)
 */
static int
dm_prepare_c_ctx_for_enable_notification(dm_ctx_t *dm_ctx, dm_commit_context_t **commit_context)
{
    CHECK_NULL_ARG(commit_context);

    int rc = SR_ERR_OK;
    dm_commit_context_t *c_ctx = calloc(1, sizeof(*c_ctx));
    CHECK_NULL_NOMEM_RETURN(c_ctx);

    rc = dm_create_commit_ctx_id(dm_ctx, c_ctx);
    CHECK_RC_MSG_GOTO(rc, cleanup, "Commit context id generating failed");

    pthread_mutex_init(&c_ctx->mutex, NULL);

    rc = sr_btree_init(dm_module_subscription_cmp, dm_model_subscription_free, &c_ctx->subscriptions);
    CHECK_RC_MSG_GOTO(rc, cleanup, "Binary tree allocation failed");

    rc = sr_btree_init(dm_data_info_cmp, dm_data_info_free, &c_ctx->prev_data_trees);
    CHECK_RC_MSG_GOTO(rc, cleanup, "Binary tree allocation failed");

    c_ctx->state = DM_COMMIT_FINISHED;

    *commit_context = c_ctx;
    return rc;

cleanup:
    dm_free_commit_context(c_ctx);
    return rc;
}
/**
 * @brief Removes diff entries that does not match an xpath.
 * @param [in] ms
 * @param [in] subscription
 * @return Error code (SR_ERR_OK on success)
 */
static int
dm_remove_non_matching_diff(dm_model_subscription_t *ms, const np_subscription_t *subscription)
{
    CHECK_NULL_ARG2(ms, subscription);

    int rc = SR_ERR_OK;

    if (NULL != subscription->xpath) {
        const struct lys_node *sub_node = sr_find_schema_node(ms->schema_info->module->data, subscription->xpath, 0);
        if (NULL == sub_node) {
            SR_LOG_ERR("Schema node not found for xpath %s", subscription->xpath);
            return SR_ERR_INTERNAL;
        }

        int diff_count = 0;
        while (LYD_DIFF_END != ms->difflist->type[diff_count++]);

        for (int i = diff_count - 2; i >= 0; i--) {
            bool match = false;
            const struct lyd_node *cmp_node = dm_get_notification_match_node(ms->difflist, i);
            rc = dm_match_subscription(sub_node, cmp_node, &match);
            CHECK_RC_MSG_RETURN(rc, "Subscription match failed");

            if (!match) {
                memmove(&ms->difflist->type[i],
                        &ms->difflist->type[i + 1],
                        (diff_count - i - 1) * sizeof(*ms->difflist->type));
                /* there is no items for LYD_DIFF_END in first and second arrays,
                 * these arrays are shorter thats why there is -2 instead of -1 */
                memmove(&ms->difflist->first[i],
                        &ms->difflist->first[i + 1],
                        (diff_count - i - 2) * sizeof(*ms->difflist->first));
                memmove(&ms->difflist->second[i],
                        &ms->difflist->second[i + 1],
                        (diff_count - i - 2) * sizeof(*ms->difflist->second));
                diff_count--;
            }
        }
    }
    return SR_ERR_OK;
}

/**
 * @brief Fills dm_model_subscription_t structure for the purposes of browsing changes
 * after SR_EV_ENABLED is sent.
 *
 * @param [in] dm_ctx
 * @param [in] user_credentials
 * @param [in] src_session
 * @param [in] module_name
 * @param [in] subscription
 * @param [in] c_ctx
 * @return Error code (SR_ERR_OK on success).
 */
static int
dm_create_difflist_for_enabled_notif(dm_ctx_t *dm_ctx, const ac_ucred_t *user_credentials, dm_session_t *src_session,
        const char *module_name, const np_subscription_t *subscription, dm_commit_context_t *c_ctx) {

    CHECK_NULL_ARG5(dm_ctx, src_session, module_name, subscription, c_ctx);

    int rc = SR_ERR_OK;
    dm_model_subscription_t *ms = NULL;

    rc = dm_session_start(dm_ctx, user_credentials, SR_DS_RUNNING, &c_ctx->session);
    CHECK_RC_MSG_RETURN(rc, "Start session failed");

    rc = dm_copy_session_tree(dm_ctx, src_session, c_ctx->session, module_name);
    CHECK_RC_MSG_RETURN(rc, "Data tree copy failed");

    /* there is only one data tree in session */
    dm_data_info_t *copied_di = (dm_data_info_t *) sr_btree_get_at(c_ctx->session->session_modules[SR_DS_RUNNING], 0);
    if (NULL == copied_di) {
        SR_LOG_ERR("Data tree for module %s not found", module_name);
        return SR_ERR_INTERNAL;
    }

    ms = calloc(1, sizeof(*ms));
    CHECK_NULL_NOMEM_RETURN(ms);

    ms->schema_info = copied_di->schema;

    ms->difflist = lyd_diff(NULL, copied_di->node, LYD_DIFFOPT_WITHDEFAULTS);
    if (NULL == ms->difflist) {
        SR_LOG_ERR_MSG("Error while generating diff");
        rc = SR_ERR_INTERNAL;
        dm_model_subscription_free(ms);
        goto cleanup;
    }

    rc = dm_remove_non_matching_diff(ms, subscription);
    if (SR_ERR_OK != rc) {
        SR_LOG_ERR_MSG("Dm remove non match diff failed");
        dm_model_subscription_free(ms);
        goto cleanup;
    }

    rc = sr_btree_insert(c_ctx->subscriptions, ms);
    if (SR_ERR_OK != rc) {
        dm_model_subscription_free(ms);
    }
    CHECK_RC_MSG_GOTO(rc, cleanup, "Failed to insert model subscription structure");
    return rc;

cleanup:
    dm_model_subscription_free(ms);
    return rc;
}

/**
 * @brief Sends enabled notification.
 *
 * @param [in] dm_ctx
 * @param [in] c_ctx - do not use after return from the function
 * @param [in] subscription
 * @return Error code (SR_ERR_OK on success)
 */
static int
dm_send_enabled_notification(dm_ctx_t *dm_ctx, dm_commit_context_t *c_ctx, const np_subscription_t *subscription) {
    int rc = SR_ERR_OK;
    sr_list_t *notif_list = NULL;

    CHECK_NULL_ARG_NORET3(rc, dm_ctx, c_ctx, subscription);
    if (SR_ERR_OK != rc) {
        goto cleanup;
    }

    rc = dm_insert_commit_context(dm_ctx, c_ctx);
    CHECK_RC_MSG_GOTO(rc, cleanup, "Failed to insert commit context");

    uint32_t commit_id = c_ctx->id;
    /* do not free commit context in cleanup */
    c_ctx = NULL;

    rc = sr_list_init(&notif_list);
    CHECK_RC_MSG_GOTO(rc, cleanup, "List init failed");

    rc = sr_list_add(notif_list, (void *) subscription);
    CHECK_RC_MSG_GOTO(rc, cleanup, "List insert failed");

    rc = np_subscription_notify(dm_ctx->np_ctx, (np_subscription_t *) subscription, SR_EV_ENABLED, commit_id);
    CHECK_RC_MSG_GOTO(rc, cleanup, "Sending of SR_EV_ENABLED notification failed");

    rc = np_commit_notifications_sent(dm_ctx->np_ctx, commit_id, true, notif_list);
    CHECK_RC_MSG_GOTO(rc, cleanup, "Notification sent failed");

cleanup:
    if (SR_ERR_OK != rc) {
        dm_free_commit_context(c_ctx);
    }
    sr_list_cleanup(notif_list);
    return rc;
}

static int
dm_copy_config(dm_ctx_t *dm_ctx, dm_session_t *session, const sr_list_t *module_names, sr_datastore_t src, sr_datastore_t dst, const np_subscription_t *subscription)
{
    CHECK_NULL_ARG2(dm_ctx, module_names);
    int rc = SR_ERR_OK;
    dm_session_t *src_session = NULL;
    dm_session_t *dst_session = NULL;
    char *module_name = NULL;
    dm_data_info_t **src_infos = NULL;
    size_t opened_files = 0;
    char *file_name = NULL;
    int *fds = NULL;
    dm_commit_context_t *c_ctx = NULL;

    if (src == dst || 0 == module_names->count) {
        return rc;
    }

    if (NULL != subscription) {
        if (SR_DS_RUNNING != dst) {
            SR_LOG_ERR_MSG("Notification can no be sent for datastore different from running");
            return SR_ERR_INVAL_ARG;
        }
        rc = dm_prepare_c_ctx_for_enable_notification(dm_ctx, &c_ctx);
        CHECK_RC_MSG_RETURN(rc, "Preparing of commit context failed");
    }

    src_infos = calloc(module_names->count, sizeof(*src_infos));
    CHECK_NULL_NOMEM_GOTO(src_infos, rc, cleanup);
    fds = calloc(module_names->count, sizeof(*fds));
    CHECK_NULL_NOMEM_GOTO(fds, rc, cleanup);

    /* create source session */
    if (SR_DS_CANDIDATE != src) {
        rc = dm_session_start(dm_ctx, (session != NULL ? session->user_credentials : NULL), src, &src_session);
        CHECK_RC_MSG_GOTO(rc, cleanup, "Creating of temporary session failed");
    } else {
        src_session = session;
        sr_error_info_t *errors = NULL;
        size_t e_cnt = 0;
        rc = dm_validate_session_data_trees(dm_ctx, session, &errors, &e_cnt);
        if (SR_ERR_OK != rc) {
            rc = dm_report_error(session, errors[0].message, errors[0].xpath, SR_ERR_VALIDATION_FAILED);
            sr_free_errors(errors, e_cnt);
            SR_LOG_ERR_MSG("There is a invalid data tree, can not be copied");
            goto cleanup;
        }
    }

    /* create destination session */
    if (SR_DS_CANDIDATE != dst) {
        rc = dm_session_start(dm_ctx, (session != NULL ? session->user_credentials : NULL), dst, &dst_session);
        CHECK_RC_MSG_GOTO(rc, cleanup, "Creating of temporary session failed");
    } else {
        dst_session = session;
    }

    for (size_t i = 0; i < module_names->count; i++) {
        module_name = module_names->data[i];
        /* lock module in source ds */
        if (SR_DS_CANDIDATE != src) {
            rc = dm_lock_module(dm_ctx, src_session, (char *) module_name);
            if (SR_ERR_LOCKED == rc && NULL != session && src == session->datastore) {
                /* check if the lock is hold by session that issued copy-config */
                rc = dm_lock_module(dm_ctx, session, (char *) module_name);
            }
            CHECK_RC_LOG_GOTO(rc, cleanup, "Module %s can not be locked in source datastore", module_name);
        }

        /* lock module in destination */
        if (SR_DS_CANDIDATE != dst) {
            rc = dm_lock_module(dm_ctx, dst_session, (char *) module_name);
            if (SR_ERR_LOCKED == rc && NULL != session && dst == session->datastore) {
                /* check if the lock is hold by session that issued copy-config */
                rc = dm_lock_module(dm_ctx, session, (char *) module_name);
            }
            CHECK_RC_LOG_GOTO(rc, cleanup, "Module %s can not be locked in destination datastore", module_name);
        }

        /* load data tree to be copied*/
        rc = dm_get_data_info(dm_ctx, src_session, module_name, &(src_infos[i]));
        CHECK_RC_MSG_GOTO(rc, cleanup, "Get data info failed");

        if (NULL != subscription && 0 == i) {
            /* subscription is supposed to be used when only one module/subtree is copied */
            rc = dm_create_difflist_for_enabled_notif(dm_ctx, session->user_credentials, src_session, module_name, subscription, c_ctx);
            CHECK_RC_MSG_GOTO(rc, cleanup, "Failed to create difflist");
        }

        if (SR_DS_CANDIDATE != dst) {
            /* create data file name */
            rc = sr_get_data_file_name(dm_ctx->data_search_dir, module_name, dst_session->datastore, &file_name);
            CHECK_RC_MSG_GOTO(rc, cleanup, "Get data file name failed");

            if (NULL != session) {
                ac_set_user_identity(dm_ctx->ac_ctx, session->user_credentials);
            }
            fds[opened_files] = open(file_name, O_RDWR | O_TRUNC);
            if (NULL != session) {
                ac_unset_user_identity(dm_ctx->ac_ctx);
            }
            if (-1 == fds[opened_files]) {
                SR_LOG_ERR("File %s can not be opened", file_name);
                free(file_name);
                goto cleanup;
            }
            opened_files++;
            free(file_name);
        }
    }

    int ret = 0;
    for (size_t i = 0; i < module_names->count; i++) {
        module_name = module_names->data[i];
        if (SR_DS_CANDIDATE != dst) {
            /* write dest file, dst is either startup or running*/
            if (0 != lyd_print_fd(fds[i], src_infos[i]->node, LYD_XML, LYP_WITHSIBLINGS | LYP_FORMAT)) {
                SR_LOG_ERR("Copy of module %s failed", module_name);
                rc = SR_ERR_INTERNAL;
            }
            ret = fsync(fds[i]);
            if (0 != ret) {
                SR_LOG_ERR("Failed to write data of '%s' module: %s", src_infos[i]->schema->module->name,
                        (ly_errno != LY_SUCCESS) ? ly_errmsg() : sr_strerror_safe(errno));
                rc = SR_ERR_INTERNAL;
            }
        } else {
            /* copy data tree into candidate session */
            struct lyd_node *dup = sr_dup_datatree(src_infos[i]->node);
            dm_data_info_t *di_tmp = NULL;
            if (NULL != src_infos[i]->node && NULL == dup) {
                SR_LOG_ERR("Duplication of data tree %s failed", src_infos[i]->schema->module->name);
                rc = SR_ERR_INTERNAL;
                goto cleanup;
            }
            /* load data tree to be copied*/
            rc = dm_get_data_info(dm_ctx, dst_session, module_name, &di_tmp);
            CHECK_RC_MSG_GOTO(rc, cleanup, "Get data info failed");
            lyd_free_withsiblings(di_tmp->node);
            di_tmp->node = dup;
            di_tmp->modified = true;
        }
    }

    if (SR_DS_CANDIDATE == dst) {
        dm_remove_session_operations(dst_session);
    }

    if (NULL != subscription) {
        rc = dm_send_enabled_notification(dm_ctx, c_ctx, subscription);
        CHECK_RC_MSG_GOTO(rc, cleanup, "Sending of enable notification failed");

        /* do not free commit context in cleanup */
        c_ctx = NULL;
    }

cleanup:
    if (SR_DS_CANDIDATE != src) {
        dm_session_stop(dm_ctx, src_session);
    }
    if (SR_DS_CANDIDATE != dst) {
        dm_session_stop(dm_ctx, dst_session);
    }
    for (size_t i = 0; i < opened_files; i++) {
        close(fds[i]);
    }
    free(fds);
    free(src_infos);
    dm_free_commit_context(c_ctx);
    return rc;
}

int
dm_has_state_data(dm_ctx_t *ctx, const char *module_name, bool *res)
{
    CHECK_NULL_ARG3(ctx, module_name, res);
    md_module_t *module = NULL;
    int rc = SR_ERR_OK;

    md_ctx_lock(ctx->md_ctx, false);
    rc = md_get_module_info(ctx->md_ctx, module_name, NULL, &module);
    if (SR_ERR_OK == rc) {
        *res = (module->op_data_subtrees->first != NULL);
    }
    md_ctx_unlock(ctx->md_ctx);

    return rc;
}

int
dm_has_enabled_subtree(dm_ctx_t *ctx, const char *module_name, dm_schema_info_t **schema, bool *res)
{
    CHECK_NULL_ARG3(ctx, module_name, res);
    int rc = SR_ERR_OK;
    dm_schema_info_t *schema_info = NULL;

    rc = dm_get_module_and_lock(ctx, module_name, &schema_info);
    CHECK_RC_MSG_RETURN(rc, "Get module failed");

    *res = false;
    struct lys_node *node = schema_info->module->data;

    while (NULL != node) {
        if (dm_is_enabled_check_recursively(node)) {
            *res = true;
            break;
        }
        node = node->next;
    }

    if (NULL != schema) {
        *schema = schema_info;
    }
    pthread_rwlock_unlock(&schema_info->model_lock);
    return rc;
}

int
dm_enable_module_running(dm_ctx_t *ctx, dm_session_t *session, const char *module_name,
        const np_subscription_t *subscription)
{
    CHECK_NULL_ARG2(ctx, module_name); /* schema_info, session can be NULL */
    dm_schema_info_t *si = NULL;
    int rc = SR_ERR_OK;

    rc = dm_get_module_and_lockw(ctx, module_name, &si);
    CHECK_RC_LOG_RETURN(rc, "Lock schema %s for write failed", module_name);

    rc = dm_enable_module_running_internal(ctx, session, si, module_name);
    pthread_rwlock_unlock(&si->model_lock);
    CHECK_RC_LOG_RETURN(rc, "Enable module %s running failed", module_name);

    rc = dm_copy_module(ctx, session, module_name, SR_DS_STARTUP, SR_DS_RUNNING, subscription);

    return rc;
}

static int
dm_copy_instances_of_the_sch_node(dm_data_info_t *src_info, dm_data_info_t *dst_info, struct lys_node *node)
{
    CHECK_NULL_ARG3(src_info, dst_info, node);
    int rc = SR_ERR_OK;

    struct ly_set *set = lyd_find_instance(src_info->node, node);
    if (NULL != set) {
        for (unsigned i = 0; i < set->number; i++) {
            char *node_xpath = lyd_path(set->set.d[i]);
            CHECK_NULL_NOMEM_GOTO(node_xpath, rc, cleanup);
            dm_lyd_new_path(dst_info, node_xpath,
                    ((struct lyd_node_leaf_list *) set->set.d[i])->value_str, LYD_PATH_OPT_UPDATE);
            free(node_xpath);
        }
    }

cleanup:
    ly_set_free(set);
    return rc;
}

static int
dm_copy_mandatory_for_subtree(dm_ctx_t *dm_ctx, const char *xpath, dm_data_info_t *startup_info, dm_data_info_t *candidate_info)
{
    CHECK_NULL_ARG4(dm_ctx, xpath, startup_info, candidate_info);
    int rc = SR_ERR_OK;

    struct lys_node *node = NULL, *match = NULL;
    match = sr_find_schema_node(startup_info->schema->module->data, xpath, 0);
    if (NULL == match) {
        SR_LOG_ERR("Schema node not found for %s", xpath);
        return SR_ERR_INTERNAL;
    }

    node = match->parent;
    while (NULL != node) {
        if (NULL == node->parent && LYS_AUGMENT == node->nodetype) {
            node = ((struct lys_node_augment *) node)->target;
            continue;
        }
        struct lys_node *n = NULL;
        if ((LYS_LIST | LYS_CONTAINER) & node->nodetype) {
            /* enable mandatory leaves */
            n = node->child;
            while (NULL != n) {
                if ((LYS_LEAF | LYS_LEAFLIST) & n->nodetype &&
                        LYS_MAND_MASK & n->flags) {
                    rc = dm_copy_instances_of_the_sch_node(startup_info, candidate_info, n);
                    CHECK_RC_LOG_RETURN(rc, "Copying of instances of sch node '%s' failed", n->name);
                }
                n = n->next;
            }
        }
        node = node->parent;
    }

    return rc;
}

/**
 * @brief Copies a subtree (specified by xpath) of configuration from startup to running. Replaces
 * the previous configuration under the xpath.
 *
 * @param [in] ctx
 * @param [in] session
 * @param [in] module
 * @param [in] xpath
 * @param [in] subscription
 * @return Error code (SR_ERR_OK on success)
 */
static int
dm_copy_subtree_startup_running(dm_ctx_t *ctx, dm_session_t *session, const char *module_name, dm_schema_info_t *schema_info, const char *xpath, const np_subscription_t *subscription)
{
    CHECK_NULL_ARG5(ctx, session, module_name, schema_info, xpath);
    int rc = SR_ERR_OK;
    struct ly_set *nodes = NULL;
    dm_session_t *tmp_session = NULL;
    dm_data_info_t *startup_info = NULL;
    dm_data_info_t *candidate_info = NULL;
    struct lyd_node *node = NULL, *parent = NULL;

    rc = dm_session_start(ctx, session->user_credentials, SR_DS_STARTUP, &tmp_session);
    CHECK_RC_MSG_RETURN(rc, "Failed to start a temporary session");

    /* select nodes by xpath from startup */
    rc = dm_get_data_info(ctx, tmp_session, module_name, &startup_info);
    CHECK_RC_MSG_GOTO(rc, cleanup, "Get info for startup config failed");

    if (NULL == startup_info->node) {
        SR_LOG_DBG("Startup config for module '%s' is empty nothing to copy", module_name);
    }

    /* switch to candidate */
    tmp_session->datastore = SR_DS_CANDIDATE;
    rc = dm_get_data_info(ctx, tmp_session, module_name, &candidate_info);
    CHECK_RC_MSG_GOTO(rc, cleanup, "Get info failed");

    /* remove previous config from running */
    SR_LOG_DBG("Remove previous content of running configuration under %s.", xpath);
    rc = rp_dt_delete_item(ctx, tmp_session, xpath, SR_EDIT_DEFAULT);
    CHECK_RC_LOG_GOTO(rc, cleanup, "Delete of previous values in running failed xpath %s", xpath);

    /* select a part of configuration to be enabled */
    rc = rp_dt_find_nodes(ctx, startup_info->node, xpath, false, &nodes);
    if (SR_ERR_NOT_FOUND == rc) {
        SR_LOG_DBG("Subtree %s of enabled configuration is empty", xpath);
        rc = SR_ERR_OK;
    }
    CHECK_RC_MSG_GOTO(rc, cleanup, "Find nodes for configuration to be enabled failed");
    candidate_info->modified = true;

    /* insert selected nodes */
    for (unsigned i = 0; NULL != nodes && i < nodes->number; i++) {
        node = nodes->set.d[i];
        if ((LYS_LEAF | LYS_LEAFLIST) & node->schema->nodetype) {
            char *node_xpath = lyd_path(node);
            CHECK_NULL_NOMEM_GOTO(node_xpath, rc, cleanup);
            dm_lyd_new_path(candidate_info, node_xpath,
                    ((struct lyd_node_leaf_list *) node)->value_str, LYD_PATH_OPT_UPDATE);
            free(node_xpath);
        } else {
            /* list or container */
            if (NULL != node->parent) {
                char *parent_xpath = lyd_path(node->parent);
                dm_lyd_new_path(candidate_info, parent_xpath, NULL, LYD_PATH_OPT_UPDATE);
                /* create or find parent node */
                rc = rp_dt_find_node(ctx, candidate_info->node, parent_xpath, false, &parent);
                free(parent_xpath);
                CHECK_RC_MSG_GOTO(rc, cleanup, "Failed to find parent node");
            }
            /* unlink data tree from session */
            sr_lyd_unlink(startup_info, node);

            /* attach to parent */
            if (NULL != parent) {
                if (0 != lyd_insert(parent, node)) {
                    SR_LOG_ERR_MSG("Node insert failed");
                    lyd_free_withsiblings(node);
                }
            } else {
                rc = sr_lyd_insert_after(candidate_info, candidate_info->node, node);
                if (SR_ERR_OK != rc) {
                    lyd_free_withsiblings(node);
                    SR_LOG_ERR_MSG("Node insert failed");
                }
            }
        }
    }

    /* copy mandatory nodes that were enabled automatically */
    rc = dm_copy_mandatory_for_subtree(ctx, xpath, startup_info, candidate_info);
    CHECK_RC_MSG_GOTO(rc, cleanup, "Failed to copy mandatory nodes for subtree");

    /* copy module candidate -> running */
    rc = dm_copy_module(ctx, tmp_session, module_name, SR_DS_CANDIDATE, SR_DS_RUNNING, subscription);

cleanup:
    ly_set_free(nodes);
    dm_session_stop(ctx, tmp_session);

    return rc;
}

int
dm_enable_module_subtree_running(dm_ctx_t *ctx, dm_session_t *session, const char *module_name, const char *xpath,
        const np_subscription_t *subscription)
{
    CHECK_NULL_ARG3(ctx, module_name, xpath); /* session can be NULL */
    dm_schema_info_t *si = NULL;
    int rc = SR_ERR_OK;

    rc = dm_get_module_and_lockw(ctx, module_name, &si);
    CHECK_RC_LOG_RETURN(rc, "Lock schema %s for write failed", module_name);

    rc = dm_enable_module_subtree_running_internal(ctx, session, si, module_name, xpath);
    pthread_rwlock_unlock(&si->model_lock);
    CHECK_RC_LOG_RETURN(rc, "Enabling of xpath %s failed", xpath);

    rc = dm_copy_subtree_startup_running(ctx, session, module_name, si, xpath, subscription);

    return rc;
}

int
dm_disable_module_running(dm_ctx_t *ctx, dm_session_t *session, const char *module_name)
{
    CHECK_NULL_ARG2(ctx, module_name);
    int rc = SR_ERR_OK;
    dm_schema_info_t *schema_info = NULL;

    rc = dm_get_module_and_lockw(ctx, module_name, &schema_info);
    CHECK_RC_LOG_RETURN(rc, "Get module failed for module %s", module_name);

    struct lys_node *iter = NULL, *child = NULL;
    sr_list_t *stack = NULL;
    rc = sr_list_init(&stack);
    CHECK_RC_MSG_RETURN(rc, "List init failed");

    /* iterate through top-level nodes */
    LY_TREE_FOR(schema_info->module->data, iter)
    {
        if (((LYS_CONTAINER | LYS_LIST | LYS_LEAF | LYS_LEAFLIST) & iter->nodetype) && dm_is_node_enabled(iter)) {
            rc = dm_set_node_state(iter, DM_NODE_DISABLED);
            CHECK_RC_MSG_GOTO(rc, cleanup, "Set node state failed");

            if ((LYS_CONTAINER | LYS_LIST) & iter->nodetype) {
                LY_TREE_FOR(iter->child, child)
                {
                    if (((LYS_CONTAINER | LYS_LIST | LYS_LEAF | LYS_LEAFLIST) & iter->nodetype) && dm_is_node_enabled(child)) {
                        rc = sr_list_add(stack, child);
                        CHECK_RC_MSG_GOTO(rc, cleanup, "Adding to sr_list failed");
                    }
                }
            }
        }
    }

    /* recursively disable all enabled children*/
    while (stack->count != 0) {
        iter = stack->data[stack->count - 1];
        rc = dm_set_node_state(iter, DM_NODE_DISABLED);
        CHECK_RC_MSG_GOTO(rc, cleanup, "Set node state failed");

        sr_list_rm_at(stack, stack->count - 1);

        if ((LYS_CONTAINER | LYS_LIST) & iter->nodetype) {

            LY_TREE_FOR(iter->child, child)
            {
                if (((LYS_CONTAINER | LYS_LIST | LYS_LEAF | LYS_LEAFLIST) & child->nodetype) && dm_is_node_enabled(child)) {
                    rc = sr_list_add(stack, child);
                    CHECK_RC_MSG_GOTO(rc, cleanup, "Adding to sr_list failed");
                }
            }
        }
    }
cleanup:
    pthread_rwlock_unlock(&schema_info->model_lock);
    sr_list_cleanup(stack);

    return rc;
}

int
dm_copy_module(dm_ctx_t *dm_ctx, dm_session_t *session, const char *module_name, sr_datastore_t src, sr_datastore_t dst,
        const np_subscription_t *subscription)
{
    CHECK_NULL_ARG2(dm_ctx, module_name);
    sr_list_t *module_list = NULL;
    dm_schema_info_t *schema_info = NULL;
    int rc = SR_ERR_OK;

    rc = sr_list_init(&module_list);
    CHECK_RC_MSG_RETURN(rc, "List init failed");

    rc = dm_get_module_without_lock(dm_ctx, module_name, &schema_info);
    CHECK_RC_MSG_GOTO(rc, cleanup, "dm_get_module failed");

    rc = sr_list_add(module_list, (void *) module_name);
    CHECK_RC_MSG_GOTO(rc, cleanup, "Adding to sr_list failed");

    rc = dm_copy_config(dm_ctx, session, module_list, src, dst, subscription);
    CHECK_RC_MSG_GOTO(rc, cleanup, "Dm copy config failed");

cleanup:
    sr_list_cleanup(module_list);
    return rc;
}

int
dm_copy_all_models(dm_ctx_t *dm_ctx, dm_session_t *session, sr_datastore_t src, sr_datastore_t dst)
{
    CHECK_NULL_ARG2(dm_ctx, session);
    sr_list_t *enabled_modules = NULL;
    int rc = SR_ERR_OK;

    rc = dm_get_all_modules(dm_ctx, session, (SR_DS_RUNNING == src || SR_DS_RUNNING == dst), &enabled_modules);
    CHECK_RC_MSG_GOTO(rc, cleanup, "Get all modules failed");

    rc = dm_copy_config(dm_ctx, session, enabled_modules, src, dst, NULL);
    CHECK_RC_MSG_GOTO(rc, cleanup, "Dm copy config failed");

cleanup:
    sr_list_cleanup(enabled_modules);
    return rc;
}

/**
 * @brief Converts sysrepo values/trees into libyang data tree.
 */
static int
dm_sr_val_node_to_ly_datatree(dm_session_t *session, dm_data_info_t *di, const char *xpath, void *args_p, size_t arg_cnt,
        const sr_api_variant_t api_variant, const bool input, struct lyd_node **data_tree_ptr)
{
    sr_val_t *args = NULL;
    sr_node_t *args_tree = NULL;
    struct lyd_node *data_tree = NULL, *new_node = NULL;
    const struct lys_node *arg_node = NULL;
    char root_xpath[PATH_MAX] = { 0, };
    char *string_value = NULL;
    int allow_update = 0;
    int rc = SR_ERR_OK;

    CHECK_NULL_ARG4(session, di, xpath, data_tree_ptr);

    if (SR_API_VALUES == api_variant) {
        args = (sr_val_t *)args_p;
    } else {
        args_tree = (sr_node_t *)args_p;
    }

    /* create top-level node */
    data_tree = lyd_new_path(NULL, di->schema->ly_ctx, xpath, NULL, 0, 0);
    if (NULL == data_tree) {
        SR_LOG_ERR("Unable to create the data tree node '%s': %s", xpath, ly_errmsg());
        rc = dm_report_error(session, ly_errmsg(), xpath, SR_ERR_VALIDATION_FAILED);
        goto cleanup;
    }

    if (SR_API_VALUES == api_variant) {
        /* convert from values */
        for (size_t i = 0; i < arg_cnt; i++) {
            /* get argument's schema node */
            arg_node = sr_find_schema_node(di->schema->module->data, args[i].xpath, (input ? 0 : LYS_FIND_OUTPUT));
            if (NULL == arg_node) {
                SR_LOG_ERR("Unable to find the schema node for '%s': %s", args[i].xpath, ly_errmsg());
                rc = dm_report_error(session, ly_errmsg(), args[i].xpath, SR_ERR_VALIDATION_FAILED);
                goto cleanup;
            }
            /* copy argument value to string */
            string_value = NULL;
            if ((SR_CONTAINER_T != args[i].type) && (SR_LIST_T != args[i].type)) {
                rc = sr_val_to_str_with_schema(&args[i], arg_node, &string_value);
                if (SR_ERR_OK != rc) {
                    SR_LOG_ERR("Unable to convert value of '%s' to string.", args[i].xpath);
                    rc = dm_report_error(session, "Unable to convert argument value to string", args[i].xpath, rc);
                    goto cleanup;
                }
            }

            allow_update = (LYS_LIST == arg_node->nodetype || sr_is_key_node(arg_node)) ? LYD_PATH_OPT_UPDATE : 0;

            /* create the argument node in the tree */
            new_node = lyd_new_path(data_tree, di->schema->ly_ctx, args[i].xpath, string_value, 0,
                                    (input ? allow_update : allow_update | LYD_PATH_OPT_OUTPUT));
            free(string_value);
            if (NULL == new_node && !allow_update) {
                SR_LOG_ERR("Unable to add new data tree node '%s': %s.", args[i].xpath, ly_errmsg());
                rc = dm_report_error(session, ly_errmsg(), ly_errpath(), SR_ERR_VALIDATION_FAILED);
                goto cleanup;
            }
        }
    } else {
        /* convert from trees */
        for (size_t i = 0; i < arg_cnt; i++) {
            snprintf(root_xpath, PATH_MAX, "%s/%s", xpath, args_tree[i].name);
            rc = sr_tree_to_dt(di->schema->ly_ctx, args_tree + i, root_xpath, !input, &data_tree);
            if (SR_ERR_OK != rc) {
                SR_LOG_ERR("Unable to convert sysrepo tree into a libyang tree ('%s').", root_xpath);
                rc = dm_report_error(session, "Unable to convert sysrepo tree into a libyang tree", root_xpath,
                        SR_ERR_VALIDATION_FAILED);
                goto cleanup;
            }
        }
    }

cleanup:
    *data_tree_ptr = data_tree;
    return rc;
}

/**
 * @brief Converts libyang data tree into sysrepo values/trees.
 */
static int
dm_ly_datatree_to_sr_val_node(sr_mem_ctx_t *sr_mem, const char *xpath, const struct lyd_node *data_tree,
        const sr_api_variant_t api_variant, const bool rpc, void **val_node_ptr, size_t *val_node_cnt)
{
    char *tmp_xpath = NULL;
    struct ly_set *nodeset = NULL;
    int rc = SR_ERR_OK;

    CHECK_NULL_ARG4(xpath, data_tree, val_node_ptr, val_node_cnt);

    if (SR_API_VALUES == api_variant) {
        /* convert into values */
        tmp_xpath = calloc(strlen(xpath) + 4, sizeof(*tmp_xpath));
        CHECK_NULL_NOMEM_GOTO(tmp_xpath, rc, cleanup);
        if (NULL != tmp_xpath) {
            strcat(tmp_xpath, xpath);
            strcat(tmp_xpath, "//*");
            nodeset = lyd_find_xpath(data_tree, tmp_xpath);
            if (NULL != nodeset) {
                if (nodeset->number > 0) {
                    rc = rp_dt_get_values_from_nodes(sr_mem, nodeset, (sr_val_t**)val_node_ptr, val_node_cnt);
                }
            } else {
                SR_LOG_ERR("No matching nodes returned for xpath '%s'.", tmp_xpath);
                rc = SR_ERR_INTERNAL;
            }
        }
    } else if (SR_API_TREES == api_variant) {
        /* convert into trees */
        tmp_xpath = calloc(strlen(xpath) + 3 + (rpc ? 2 : 0), sizeof(*tmp_xpath));
        CHECK_NULL_NOMEM_GOTO(tmp_xpath, rc, cleanup);
        if (NULL != tmp_xpath) {
            strcat(tmp_xpath, xpath);
            strcat(tmp_xpath, "/");
            if (rpc) {
                strcat(tmp_xpath, "./"); /* skip "input" / "output" */
            }
            strcat(tmp_xpath, "*");
            nodeset = lyd_find_xpath(data_tree, tmp_xpath);
            if (NULL != nodeset) {
                if (nodeset->number > 0) {
                    rc = sr_nodes_to_trees(nodeset, sr_mem, NULL, NULL, (sr_node_t**)val_node_ptr, val_node_cnt);
                }
            } else {
                SR_LOG_ERR("No matching nodes returned for xpath '%s'.", tmp_xpath);
                rc = SR_ERR_INTERNAL;
            }
        }
    }

cleanup:
    if (NULL != nodeset) {
        ly_set_free(nodeset);
    }
    free(tmp_xpath);

    return rc;
}

/**
 * @brief Validates content of a procedure (and adds default values).
 */
static int
dm_validate_procedure_content(dm_ctx_t *dm_ctx, dm_session_t *session, dm_data_info_t *di, const dm_procedure_t type,
        const bool input, struct lyd_node *data_tree, const struct lys_node *proc_node)
{
    int validation_options = 0;
    bool ext_ref = false, backtracking = false;
    const struct lys_node *node = NULL;
    int ret = 0, rc = SR_ERR_OK;

    CHECK_NULL_ARG5(dm_ctx, session, di, data_tree, proc_node);

    validation_options = LYD_OPT_STRICT | LYD_OPT_NOAUTODEL;
    switch (type) {
        case DM_PROCEDURE_RPC:
        case DM_PROCEDURE_ACTION:
            validation_options |= (input ? LYD_OPT_RPC : LYD_OPT_RPCREPLY);
            break;
        case DM_PROCEDURE_EVENT_NOTIF:
            validation_options |= LYD_OPT_NOTIF;
    }

    /* TODO: obtain a set of data trees referenced by when/must conditions inside RPC/notification */

    /* load necessary data trees */
    ext_ref = (proc_node->parent != NULL);
    backtracking = false;
    node = proc_node;
    while (false == ext_ref && (!backtracking || node != proc_node)) {
        if (false == backtracking) {
            if (node->flags & (LYS_XPATH_DEP | LYS_LEAFREF_DEP)) {
                ext_ref = true; /* reference outside the procedure subtree */
            }
            if (node->child) {
                node = node->child;
            } else if (node->next && node != proc_node) {
                node = node->next;
            } else {
                backtracking = true;
            }
        } else {
            if (node->next) {
                node = node->next;
                backtracking = false;
            } else {
                node = node->parent;
            }
        }
    }
    if (ext_ref && di->schema->cross_module_data_dependency) {
        rc = dm_load_dependant_data(dm_ctx, session, di);
        CHECK_RC_LOG_RETURN(rc, "Loading dependant modules failed for %s", di->schema->module_name);
    }

    /* validate */
    ret = lyd_validate(&data_tree, validation_options, ext_ref ? di->node : NULL);
    if (ext_ref && di->schema->cross_module_data_dependency) {
        /* remove data appended from other modules for the purpose of validation */
        rc = dm_remove_added_data_trees(session, di);
        CHECK_RC_MSG_RETURN(rc, "Removing of added data trees failed");
    }
    if (0 != ret) {
        SR_LOG_ERR("%s content validation failed: %s", proc_node->name, ly_errmsg());
        rc = dm_report_error(session, ly_errmsg(), ly_errpath(), SR_ERR_VALIDATION_FAILED);
    }

    return rc;
}

/**
 * @brief returns TRUE if the procedure content should not be validated, FALSE otherwise.
 */
static bool
dm_skip_procedure_content_validation(const char *xpath)
{
    if (NULL == xpath) {
        return true;
    }
    if (0 == strcmp(xpath, "/ietf-netconf-notifications:netconf-config-change")) {
        return true;
    }
    return false;
}

/**
 * @brief Validates arguments of a procedure (RPC, Event notification, Action).
 * @param [in] dm_ctx DM context.
 * @param [in] session DM session.
 * @param [in] type Type of the procedure.
 * @param [in] xpath XPath of the procedure.
 * @param [in] api_variant Variant of the API (values vs. trees)
 * @param [in] args_p Input/output arguments of the procedure.
 * @param [in] arg_cnt_p Number of input/output arguments provided.
 * @param [in] input TRUE if input arguments were provided, FALSE if output.
 * @param [out] with_def Input/Output arguments including default values represented as sysrepo values.
 * @param [out] with_def_cnt Number of items inside the *with_def* array.
 * @param [out] with_def_tree Input/Output arguments including default values represented as sysrepo trees.
 * @param [out] with_def_tree_cnt Number of items inside the *with_def_tree* array.
 * @param [out] res_data_tree Resulting data tree, can be NULL in case that the caller does not need it.
 * @return Error code (SR_ERR_OK on success)
 */
static int
dm_validate_procedure(dm_ctx_t *dm_ctx, dm_session_t *session, dm_procedure_t type, const char *xpath,
        sr_api_variant_t api_variant, void *args_p, size_t arg_cnt, bool input,
        sr_mem_ctx_t *sr_mem, sr_val_t **with_def, size_t *with_def_cnt, sr_node_t **with_def_tree, size_t *with_def_tree_cnt,
        struct lyd_node **res_data_tree)
{
    dm_data_info_t *di = NULL;
    const struct lys_node *proc_node = NULL;
    struct lyd_node *data_tree = NULL;
    char *tmp_xpath = NULL;
    struct ly_set *nodeset = NULL;
    char *module_name = NULL;
    const char *procedure_name = NULL;
    const char *last_delim = NULL;
    int rc = SR_ERR_OK;

    CHECK_NULL_ARG3(dm_ctx, session, xpath);

    /* get name of the procedure - only for error messages */
    switch (type) {
        case DM_PROCEDURE_RPC:
            procedure_name = "RPC";
            break;
        case DM_PROCEDURE_EVENT_NOTIF:
            procedure_name = "Event notification";
            break;
        case DM_PROCEDURE_ACTION:
            procedure_name = "Action";
            break;
    }

    rc = sr_copy_first_ns(xpath, &module_name);
    CHECK_RC_MSG_RETURN(rc, "Error by extracting module name from xpath.");
    rc = dm_get_data_info(dm_ctx, session, module_name, &di);
    CHECK_RC_LOG_GOTO(rc, cleanup, "Dm_get_dat_info failed for module %s", module_name);

    /* test for the presence of the procedure in the schema tree */
    proc_node = sr_find_schema_node(di->schema->module->data, xpath, 0);
    if (NULL == proc_node) {
        SR_LOG_ERR("%s xpath validation failed ('%s'): the target node is not present in the schema tree.",
                procedure_name, xpath);
        rc = dm_report_error(session, "target node is not present in the schema tree", xpath,
                SR_ERR_VALIDATION_FAILED);
        goto cleanup;
    }

    /* test for the presence of the procedure in the data tree */
    if (type == DM_PROCEDURE_EVENT_NOTIF || type == DM_PROCEDURE_ACTION) {
        last_delim = strrchr(xpath, '/');
        if (NULL == last_delim) {
            /* shouldn't really happen */
            SR_LOG_ERR("%s xpath validation failed ('%s'): missing forward slash.", procedure_name, xpath);
            rc = dm_report_error(session, "absolute xpath without a forward slash", xpath, SR_ERR_VALIDATION_FAILED);
            goto cleanup;
        }
        if (last_delim > xpath) {
            tmp_xpath = calloc(last_delim - xpath + 1, sizeof(*tmp_xpath));
            CHECK_NULL_NOMEM_GOTO(tmp_xpath, rc, cleanup);
            strncat(tmp_xpath, xpath, last_delim - xpath);
            nodeset = lyd_find_xpath(di->node, tmp_xpath);
            free(tmp_xpath);
            tmp_xpath = NULL;
            if (NULL == nodeset || 0 == nodeset->number) {
                SR_LOG_ERR("%s xpath validation failed ('%s'): the target node is not present in the data tree.",
                        procedure_name, xpath);
                ly_set_free(nodeset);
                rc = dm_report_error(session, "target node is not present in the data tree", xpath,
                        SR_ERR_VALIDATION_FAILED);
                goto cleanup;
            } else if (1 < nodeset->number) {
                SR_LOG_ERR("%s xpath validation failed ('%s'): xpath references more than one node in the data tree.",
                        procedure_name, xpath);
                ly_set_free(nodeset);
                rc = dm_report_error(session, "xpath references more than one node in the data tree.", xpath,
                        SR_ERR_VALIDATION_FAILED);
                goto cleanup;
            }
            ly_set_free(nodeset);
        }
    }

    /* convert sysrepo values/trees to libyang data tree */
    rc = dm_sr_val_node_to_ly_datatree(session, di, xpath, args_p, arg_cnt, api_variant, input, &data_tree);
    CHECK_RC_MSG_GOTO(rc, cleanup, "Error by converting sysrepo values/trees to libyang data tree.");

    /* validate the content (and also add default nodes) */
    if (!dm_skip_procedure_content_validation(xpath)) {
        rc = dm_validate_procedure_content(dm_ctx, session, di, type, input, data_tree, proc_node);
        CHECK_RC_MSG_GOTO(rc, cleanup, "Procedure validation failed.");
    }

    /* re-read the arguments from the data tree (it can now contain newly added default nodes) */
    /* note: both values and trees may be needed */
    if (with_def && with_def_cnt) {
        *with_def = NULL;
        *with_def_cnt = 0;
        rc = dm_ly_datatree_to_sr_val_node(sr_mem, xpath, data_tree, SR_API_VALUES,
                (type != DM_PROCEDURE_EVENT_NOTIF), (void**)with_def, with_def_cnt);
        CHECK_RC_MSG_GOTO(rc, cleanup, "Error by converting libyang data tree to sysrepo values/trees.");
    }
    if (with_def_tree && with_def_tree_cnt) {
        *with_def_tree = NULL;
        *with_def_tree_cnt = 0;
        rc = dm_ly_datatree_to_sr_val_node(sr_mem, xpath, data_tree, SR_API_TREES,
                (type != DM_PROCEDURE_EVENT_NOTIF), (void**)with_def_tree, with_def_tree_cnt);
        CHECK_RC_MSG_GOTO(rc, cleanup, "Error by converting libyang data tree to sysrepo values/trees.");
    }

    /* resulting data tree may be needed later */
    if (NULL != res_data_tree) {
        *res_data_tree = data_tree;
        data_tree = NULL;
    }

cleanup:
    free(module_name);
    if (NULL != data_tree) {
        lyd_free_withsiblings(data_tree);
    }

    return rc;
}

int
dm_validate_rpc(dm_ctx_t *dm_ctx, dm_session_t *session, const char *rpc_xpath, sr_val_t *args, size_t arg_cnt, bool input,
        sr_mem_ctx_t *sr_mem, sr_val_t **with_def, size_t *with_def_cnt, sr_node_t **with_def_tree, size_t *with_def_tree_cnt)
{
    return dm_validate_procedure(dm_ctx, session, DM_PROCEDURE_RPC, rpc_xpath, SR_API_VALUES,
            (void *)args, arg_cnt, input, sr_mem, with_def, with_def_cnt, with_def_tree, with_def_tree_cnt, NULL);
}

int
dm_validate_rpc_tree(dm_ctx_t *dm_ctx, dm_session_t *session, const char *rpc_xpath, sr_node_t *args, size_t arg_cnt, bool input,
        sr_mem_ctx_t *sr_mem, sr_val_t **with_def, size_t *with_def_cnt, sr_node_t **with_def_tree, size_t *with_def_tree_cnt)
{
    return dm_validate_procedure(dm_ctx, session, DM_PROCEDURE_RPC, rpc_xpath, SR_API_TREES,
            (void *)args, arg_cnt, input, sr_mem, with_def, with_def_cnt, with_def_tree, with_def_tree_cnt, NULL);
}

int
dm_validate_action(dm_ctx_t *dm_ctx, dm_session_t *session, const char *action_xpath, sr_val_t *args, size_t arg_cnt, bool input,
        sr_mem_ctx_t *sr_mem, sr_val_t **with_def, size_t *with_def_cnt, sr_node_t **with_def_tree, size_t *with_def_tree_cnt)
{
    return dm_validate_procedure(dm_ctx, session, DM_PROCEDURE_ACTION, action_xpath, SR_API_VALUES,
            (void *)args, arg_cnt, input, sr_mem, with_def, with_def_cnt, with_def_tree, with_def_tree_cnt, NULL);
}

int
dm_validate_action_tree(dm_ctx_t *dm_ctx, dm_session_t *session, const char *action_xpath, sr_node_t *args, size_t arg_cnt, bool input,
        sr_mem_ctx_t *sr_mem, sr_val_t **with_def, size_t *with_def_cnt, sr_node_t **with_def_tree, size_t *with_def_tree_cnt)
{
    return dm_validate_procedure(dm_ctx, session, DM_PROCEDURE_ACTION, action_xpath, SR_API_TREES,
            (void *)args, arg_cnt, input, sr_mem, with_def, with_def_cnt, with_def_tree, with_def_tree_cnt, NULL);
}

int
dm_validate_event_notif(dm_ctx_t *dm_ctx, dm_session_t *session, const char *event_notif_xpath, sr_val_t *values, size_t value_cnt,
        sr_mem_ctx_t *sr_mem, sr_val_t **with_def, size_t *with_def_cnt, sr_node_t **with_def_tree, size_t *with_def_tree_cnt,
        struct lyd_node **res_data_tree)
{
    return dm_validate_procedure(dm_ctx, session, DM_PROCEDURE_EVENT_NOTIF, event_notif_xpath, SR_API_VALUES,
            (void *)values, value_cnt, true, sr_mem, with_def, with_def_cnt, with_def_tree, with_def_tree_cnt, res_data_tree);
}

int
dm_validate_event_notif_tree(dm_ctx_t *dm_ctx, dm_session_t *session, const char *event_notif_xpath, sr_node_t *trees, size_t tree_cnt,
        sr_mem_ctx_t *sr_mem, sr_val_t **with_def, size_t *with_def_cnt, sr_node_t **with_def_tree, size_t *with_def_tree_cnt,
        struct lyd_node **res_data_tree)
{
    return dm_validate_procedure(dm_ctx, session, DM_PROCEDURE_EVENT_NOTIF, event_notif_xpath, SR_API_TREES,
            (void *)trees, tree_cnt, true, sr_mem, with_def, with_def_cnt, with_def_tree, with_def_tree_cnt, res_data_tree);
}

int
dm_parse_event_notif(dm_ctx_t *dm_ctx, dm_session_t *session, sr_mem_ctx_t *sr_mem, np_ev_notification_t *notification,
        const sr_api_variant_t api_variant)
{
    char *module_name = NULL;
    dm_data_info_t *di = NULL;
    const struct lys_node *proc_node = NULL;
    struct lyd_node *data_tree = NULL;
    struct lyxml_elem *xml = NULL;
    int rc = SR_ERR_OK;

    CHECK_NULL_ARG5(dm_ctx, session, notification, notification->xpath, notification->data.xml);

    if (NP_EV_NOTIF_DATA_XML != notification->data_type) {
        SR_LOG_ERR_MSG("Invalid notification data type (should be XML).");
        return SR_ERR_INVAL_ARG;
    }

    rc = sr_copy_first_ns(notification->xpath, &module_name);
    CHECK_RC_MSG_RETURN(rc, "Error by extracting module name from xpath.");

    rc = dm_get_data_info(dm_ctx, session, module_name, &di);
    CHECK_RC_LOG_GOTO(rc, cleanup, "Dm_get_dat_info failed for module %s", module_name);

    /* test for the presence of the procedure in the schema tree */
    proc_node = sr_find_schema_node(di->schema->module->data, notification->xpath, 0);
    if (NULL == proc_node) {
        SR_LOG_ERR("Notification xpath validation failed ('%s'): the target node is not present in the schema tree.",
                notification->xpath);
        rc = dm_report_error(session, ly_errmsg(), notification->xpath, SR_ERR_VALIDATION_FAILED);
        goto cleanup;
    }

    /* duplicate the xml tree for use in the dm_ctx */
    xml = lyxml_dup(di->schema->ly_ctx, notification->data.xml);
    if (NULL == xml) {
        SR_LOG_ERR("Error by duplicating of the notification XML tree: %s", ly_errmsg());
        rc = SR_ERR_INTERNAL;
        goto cleanup;
    }

    /* parse the XML into the data tree */
    data_tree = lyd_parse_xml(di->schema->ly_ctx, &xml /* &notification->data.xml */, LYD_OPT_NOTIF | LYD_OPT_TRUSTED, NULL);
    if (NULL == data_tree) {
        SR_LOG_ERR("Error by parsing notification data: %s", ly_errmsg());
        rc = dm_report_error(session, ly_errmsg(), notification->xpath, SR_ERR_VALIDATION_FAILED);
        goto cleanup;
    }

    /* validate the data tree & add default nodes */
    rc = dm_validate_procedure_content(dm_ctx, session, di, DM_PROCEDURE_EVENT_NOTIF, true, data_tree, proc_node);
    CHECK_RC_MSG_GOTO(rc, cleanup, "Procedure validation failed.");

    /* convert data tree into desired format */
    rc = dm_ly_datatree_to_sr_val_node(sr_mem, notification->xpath, data_tree, api_variant, false,
            (SR_API_VALUES == api_variant) ? (void**)(&notification->data.values) : (void**)(&notification->data.trees),
            &notification->data_cnt);
    CHECK_RC_MSG_GOTO(rc, cleanup, "Unable to convert notification data tree into desired format.");

    notification->data_type = (SR_API_VALUES == api_variant) ? NP_EV_NOTIF_DATA_VALUES : NP_EV_NOTIF_DATA_TREES;

cleanup:
    if (NULL != xml) {
        lyxml_free(di->schema->ly_ctx, xml);
    }
    lyd_free_withsiblings(data_tree);
    free(module_name);

    return rc;
}

struct lyd_node *
dm_lyd_new_path(dm_data_info_t *data_info, const char *path, const char *value, int options)
{
    int rc = SR_ERR_OK;
    CHECK_NULL_ARG_NORET2(rc, data_info, path);
    if (SR_ERR_OK != rc){
        return NULL;
    }

    struct lyd_node *new = NULL;
    new = lyd_new_path(data_info->node, data_info->schema->ly_ctx, path, (void *)value, 0, options);
    if (NULL == data_info->node) {
        data_info->node = new;
    }

    return new;
}

int
dm_copy_modified_session_trees(dm_ctx_t *dm_ctx, dm_session_t *from, dm_session_t *to)
{
    CHECK_NULL_ARG3(dm_ctx, from, to);
    int rc = SR_ERR_OK;
    size_t i = 0;
    dm_data_info_t *info = NULL;
    dm_data_info_t *new_info = NULL;
    while (NULL != (info = sr_btree_get_at(from->session_modules[from->datastore], i++))) {
        if (!info->modified) {
            continue;
        }
        bool existed = true;
        new_info = sr_btree_search(to->session_modules[to->datastore], info);
        if (NULL == new_info) {
            existed = false;
            new_info = calloc(1, sizeof(*new_info));
            CHECK_NULL_NOMEM_RETURN(new_info);
        }

        new_info->modified = info->modified;
        new_info->schema = info->schema;
        new_info->timestamp = info->timestamp;
        lyd_free_withsiblings(new_info->node);
        new_info->node = NULL;
        if (NULL != info->node) {
            new_info->node = sr_dup_datatree(info->node);
        }

        if (!existed) {
            pthread_mutex_lock(&info->schema->usage_count_mutex);
            info->schema->usage_count++;
            SR_LOG_DBG("Usage count %s deccremented (value=%zu)", info->schema->module_name, info->schema->usage_count);
            pthread_mutex_unlock(&info->schema->usage_count_mutex);

            rc = sr_btree_insert(to->session_modules[to->datastore], new_info);
            CHECK_RC_MSG_GOTO(rc, fail, "Adding data tree to session modules failed");
        }
    }
    return rc;

fail:
    dm_data_info_free(new_info);
    return rc;
}

int
dm_copy_session_tree(dm_ctx_t *dm_ctx, dm_session_t *from, dm_session_t *to, const char *module_name)
{
    CHECK_NULL_ARG4(dm_ctx, from, to, module_name);
    int rc = SR_ERR_OK;
    dm_data_info_t *info = NULL;
    dm_data_info_t lookup = {0};
    dm_data_info_t *new_info = NULL;
    dm_schema_info_t *schema_info = NULL;
    struct lyd_node *tmp_node = NULL;
    bool existed = true;

    rc = dm_get_module_and_lock(dm_ctx, module_name, &schema_info);
    CHECK_RC_LOG_RETURN(rc, "Get module %s failed.", module_name);

    lookup.schema = schema_info;

    info = sr_btree_search(from->session_modules[from->datastore], &lookup);
    pthread_rwlock_unlock(&schema_info->model_lock);
    if (NULL == info) {
        SR_LOG_DBG("Module %s not loaded in source session", module_name);
        return rc;
    }

    new_info = sr_btree_search(to->session_modules[to->datastore], &lookup);
    if (NULL == new_info) {
        existed = false;
        new_info = calloc(1, sizeof(*new_info));
        CHECK_NULL_NOMEM_RETURN(new_info);
    }

    new_info->modified = info->modified;
    new_info->schema = info->schema;
    new_info->timestamp = info->timestamp;
    if (NULL != info->node) {
        tmp_node = sr_dup_datatree(info->node);
        CHECK_NULL_NOMEM_ERROR(tmp_node, rc);
    }

    if (SR_ERR_OK == rc) {
        lyd_free_withsiblings(new_info->node);
        new_info->node = tmp_node;
    }

    if (!existed) {
        pthread_mutex_lock(&info->schema->usage_count_mutex);
        info->schema->usage_count++;
        SR_LOG_DBG("Usage count %s decremented (value=%zu)", info->schema->module_name, info->schema->usage_count);
        pthread_mutex_unlock(&info->schema->usage_count_mutex);
        if (SR_ERR_OK == rc) {
            rc = sr_btree_insert(to->session_modules[to->datastore], new_info);
        } else {
            dm_data_info_free(new_info);
        }
    }
    return rc;
}

int
dm_create_rdonly_ptr_data_tree(dm_ctx_t *dm_ctx, dm_session_t *from, dm_session_t *to, dm_schema_info_t *schema_info)
{
    CHECK_NULL_ARG4(dm_ctx, from, to, schema_info);
    int rc = SR_ERR_OK;
    dm_data_info_t *info = NULL;
    dm_data_info_t lookup = {0};
    dm_data_info_t *new_info = NULL;
    bool existed = true;

    lookup.schema = schema_info;

    info = sr_btree_search(from->session_modules[from->datastore], &lookup);
    if (NULL == info) {
        SR_LOG_DBG("Module %s not loaded in source session", schema_info->module_name);
        return rc;
    }

    new_info = sr_btree_search(to->session_modules[to->datastore], &lookup);
    if (NULL == new_info) {
        existed = false;
        new_info = calloc(1, sizeof(*new_info));
        CHECK_NULL_NOMEM_RETURN(new_info);
    }

    new_info->modified = info->modified;
    new_info->schema = info->schema;
    new_info->timestamp = info->timestamp;
    new_info->rdonly_copy = true;
    lyd_free_withsiblings(new_info->node);
    new_info->node = info->node;

    if (!existed) {
        rc = sr_btree_insert(to->session_modules[to->datastore], new_info);
        if (SR_ERR_OK != rc) {
            dm_data_info_free(new_info);
        }
    }
    return rc;
}

int
dm_copy_if_not_loaded(dm_ctx_t *dm_ctx, dm_session_t *from_session, dm_session_t *session, const char *module_name)
{
    CHECK_NULL_ARG4(dm_ctx, from_session, session, module_name);
    int rc = SR_ERR_OK;
    dm_data_info_t lookup = {0};
    dm_data_info_t *info  = NULL;
    dm_schema_info_t *schema_info = NULL;

    rc = dm_get_module_and_lock(dm_ctx, module_name, &schema_info);
    CHECK_RC_LOG_RETURN(rc, "Get module %s failed", module_name);

    lookup.schema = schema_info;

    info = sr_btree_search(session->session_modules[session->datastore], &lookup);

    if (NULL == info) {
        rc = dm_create_rdonly_ptr_data_tree(dm_ctx, from_session, session, schema_info);
    }
    pthread_rwlock_unlock(&schema_info->model_lock);
    return rc;
}

int
dm_move_session_tree_and_ops_all_ds(dm_ctx_t *dm_ctx, dm_session_t *from, dm_session_t *to)
{
    CHECK_NULL_ARG3(dm_ctx, from, to);
    CHECK_NULL_ARG(from->session_modules);
    int rc = SR_ERR_OK;

    int from_ds = from->datastore;
    int to_ds = to->datastore;
    for (int ds = 0; ds < DM_DATASTORE_COUNT; ds++) {
        dm_session_switch_ds(from, ds);
        dm_session_switch_ds(to, ds);
        sr_btree_cleanup(to->session_modules[ds]);
        dm_free_sess_operations(to->operations[ds], to->oper_count[ds]);

        to->session_modules[ds] = from->session_modules[ds];
        to->oper_count[ds] = from->oper_count[ds];
        to->oper_size[ds] = from->oper_size[ds];
        to->operations[ds] = from->operations[ds];

        from->session_modules[ds] = NULL;
        from->operations[ds] = NULL;
        from->oper_count[ds] = 0;
        from->oper_size[ds] = 0;

        dm_session_switch_ds(from, ds);
        rc = dm_discard_changes(dm_ctx, from);
    }
    dm_session_switch_ds(from, from_ds);
    dm_session_switch_ds(to, to_ds);
    CHECK_RC_MSG_RETURN(rc, "Discard changes failed");
    return rc;
}


int
dm_move_session_trees_in_session(dm_ctx_t *dm_ctx, dm_session_t *session, sr_datastore_t from, sr_datastore_t to)
{
    CHECK_NULL_ARG2(dm_ctx, session);
    CHECK_NULL_ARG(session->session_modules);
    int rc = SR_ERR_OK;

    if (from == to) {
        return rc;
    }

    int prev_ds = session->datastore;

    /* cleanup the target*/
    sr_btree_cleanup(session->session_modules[to]);
    dm_free_sess_operations(session->operations[to], session->oper_count[to]);

    /* move */
    session->session_modules[to] = session->session_modules[from];
    session->oper_count[to] = session->oper_count[from];
    session->oper_size[to] = session->oper_size[from];
    session->operations[to] = session->operations[from];

    dm_session_switch_ds(session, from);
    session->session_modules[from] = NULL;
    session->operations[from] = NULL;
    session->oper_count[from] = 0;
    session->oper_size[from] = 0;

    /* initialize the from datastore binary tree*/
    dm_session_switch_ds(session, from);
    rc = dm_discard_changes(dm_ctx, session);
    CHECK_RC_MSG_RETURN(rc, "Discard changes failed");

    rc = dm_session_switch_ds(session, prev_ds);
    return rc;
}

int
dm_session_switch_ds(dm_session_t *session, sr_datastore_t ds)
{
    CHECK_NULL_ARG(session);
    session->datastore = ds;
    return SR_ERR_OK;
}

int
dm_get_all_modules(dm_ctx_t *dm_ctx, dm_session_t *session, bool enabled_only, sr_list_t **result)
{
    CHECK_NULL_ARG3(dm_ctx, session, result);
    int rc = SR_ERR_OK;

    md_module_t *module = NULL;
    sr_list_t *modules = NULL;
    sr_llist_node_t *module_ll_node = NULL;
    rc = sr_list_init(&modules);
    CHECK_RC_MSG_RETURN(rc, "List init failed");

    md_ctx_lock(dm_ctx->md_ctx, false);

    module_ll_node = dm_ctx->md_ctx->modules->first;
    while (module_ll_node) {
        module = (md_module_t *)module_ll_node->data;
        module_ll_node = module_ll_node->next;
        if (module->submodule) {
            /* skip submodules */
            continue;
        }
        if (!module->latest_revision) {
            continue;
        }

        if (enabled_only) {
            bool enabled = false;
            rc = dm_has_enabled_subtree(dm_ctx, module->name, NULL, &enabled);
            CHECK_RC_LOG_GOTO(rc, cleanup, "Has enabled subtree failed %s", module->name);
            if (!enabled) {
                continue;
            }
        }
        rc = sr_list_add(modules, module->name);
        CHECK_RC_MSG_GOTO(rc, cleanup, "Adding to list failed");
    }

cleanup:
    if (SR_ERR_OK != rc) {
        sr_list_cleanup(modules);
    } else {
        *result = modules;
    }

    md_ctx_unlock(dm_ctx->md_ctx);
    return rc;
}

int
dm_is_model_modified(dm_ctx_t *dm_ctx, dm_session_t *session, const char *module_name, bool *res)
{
    CHECK_NULL_ARG3(dm_ctx, session, module_name);
    int rc = SR_ERR_OK;
    dm_schema_info_t *schema_info = NULL;
    dm_data_info_t lookup = {0};
    dm_data_info_t *info  = NULL;

    rc = dm_get_module_and_lock(dm_ctx, module_name, &schema_info);
    CHECK_RC_MSG_RETURN(rc, "Dm get module failed");

    lookup.schema = schema_info;

    info = sr_btree_search(session->session_modules[session->datastore], &lookup);
    pthread_rwlock_unlock(&schema_info->model_lock);

    *res = NULL != info ? info->modified : false;
    return rc;
}

int
dm_get_commit_context(dm_ctx_t *dm_ctx, uint32_t c_ctx_id, dm_commit_context_t **c_ctx)
{
    CHECK_NULL_ARG2(dm_ctx, c_ctx);
    dm_commit_context_t lookup = {0};
    lookup.id = c_ctx_id;
    *c_ctx = sr_btree_search(dm_ctx->commit_ctxs.tree, &lookup);
    return SR_ERR_OK;
}

int
dm_get_commit_ctxs(dm_ctx_t *dm_ctx, dm_commit_ctxs_t **commit_ctxs)
{
    CHECK_NULL_ARG2(dm_ctx, commit_ctxs);
    *commit_ctxs = &dm_ctx->commit_ctxs;
    return SR_ERR_OK;
}

int
dm_get_md_ctx(dm_ctx_t *dm_ctx, md_ctx_t **md_ctx){
    CHECK_NULL_ARG2(dm_ctx, md_ctx);
    *md_ctx = dm_ctx->md_ctx;
    return SR_ERR_OK;
}

int
dm_lock_schema_info(dm_schema_info_t *schema_info)
{
    CHECK_NULL_ARG2(schema_info, schema_info->module_name);
    RWLOCK_RDLOCK_TIMED_CHECK_RETURN(&schema_info->model_lock);
    if (NULL != schema_info->ly_ctx && NULL != schema_info->module) {
        return SR_ERR_OK;
    } else {
        SR_LOG_ERR("Schema info can not be locked for module %s. Module has been uninstalled.", schema_info->module_name);
        pthread_rwlock_unlock(&schema_info->model_lock);
        return SR_ERR_UNKNOWN_MODEL;
    }
}

int
dm_lock_schema_info_write(dm_schema_info_t *schema_info)
{
    CHECK_NULL_ARG2(schema_info, schema_info->module_name);
    RWLOCK_WRLOCK_TIMED_CHECK_RETURN(&schema_info->model_lock);
    if (NULL != schema_info->ly_ctx && NULL != schema_info->module) {
        return SR_ERR_OK;
    } else {
        SR_LOG_ERR("Schema info can not be locked for module %s. Module has been uninstalled.", schema_info->module_name);
        pthread_rwlock_unlock(&schema_info->model_lock);
        return SR_ERR_UNKNOWN_MODEL;
    }
}

int
dm_get_nodes_by_schema(dm_session_t *session, const char *module_name, const struct lys_node *node, struct ly_set **res)
{
    CHECK_NULL_ARG4(session, module_name, node, res);
    int rc = SR_ERR_OK;
    dm_data_info_t *di = NULL;

    rc = dm_get_data_info(session->dm_ctx, session, module_name, &di);
    CHECK_RC_MSG_RETURN(rc, "Get data info failed");

    *res = lyd_find_instance(di->node, node);
    if (NULL == *res) {
        SR_LOG_ERR("Failed to find nodes %s in module %s", node->name, module_name);
        rc = SR_ERR_INTERNAL;
    }

    return rc;
}

int
dm_get_nacm_ctx(dm_ctx_t *dm_ctx, nacm_ctx_t **nacm_ctx){
    CHECK_NULL_ARG2(dm_ctx, nacm_ctx);
    *nacm_ctx = dm_ctx->nacm_ctx;
    return SR_ERR_OK;
}

int
dm_get_session_datatrees(dm_ctx_t *dm_ctx, dm_session_t *session, sr_btree_t **session_models)
{
    CHECK_NULL_ARG3(dm_ctx, session, session_models);
    int rc = SR_ERR_OK;
    *session_models = session->session_modules[session->datastore];
    return rc;
}<|MERGE_RESOLUTION|>--- conflicted
+++ resolved
@@ -988,7 +988,6 @@
     return rc;
 }
 
-<<<<<<< HEAD
 static int
 dm_remove_added_data_trees_by_module_name(const char *module_name, struct lyd_node **root)
 {
@@ -1021,8 +1020,6 @@
     return rc;
 }
 
-=======
->>>>>>> 0168fa8d
 /**
  * @brief Tries to load data tree from provided opened file.
  * @param [in] dm_ctx
@@ -3838,7 +3835,6 @@
             if (SR_ERR_OK == ret) {
                 ret = ftruncate(c_ctx->fds[count], 0);
             }
-
             if (0 == ret) {
                 ly_errno = LY_SUCCESS; /* needed to check if the error was in libyang or not below */
                 ret = lyd_print_fd(c_ctx->fds[count], NULL == merged_info->required_modules ? merged_info->node : tmp_data_tree,
@@ -4042,7 +4038,7 @@
                     }
                 }
             }
-            }
+        }
     }
 
     if (SR_EV_VERIFY == ev) {
