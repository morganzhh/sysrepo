/**
 * @defgroup dm Data Manager
 * @{
 * @brief Data manager provides access to schemas and data trees managed by sysrepo. It allows to
 * read, lock and edit the data models.
 * @file data_manager.h
 * @author Rastislav Szabo <raszabo@cisco.com>, Lukas Macko <lmacko@cisco.com>
 *
 *
 * @copyright
 * Copyright 2015 Cisco Systems, Inc.
 *
 * Licensed under the Apache License, Version 2.0 (the "License");
 * you may not use this file except in compliance with the License.
 * You may obtain a copy of the License at
 *
 *    http://www.apache.org/licenses/LICENSE-2.0
 *
 * Unless required by applicable law or agreed to in writing, software
 * distributed under the License is distributed on an "AS IS" BASIS,
 * WITHOUT WARRANTIES OR CONDITIONS OF ANY KIND, either express or implied.
 * See the License for the specific language governing permissions and
 * limitations under the License.
 */


#ifndef SRC_DATA_MANAGER_H_
#define SRC_DATA_MANAGER_H_

#include "sysrepo.pb-c.h"
#include <libyang/libyang.h>
#include <sys/types.h>
#include <sys/stat.h>
#include "sysrepo.h"

#include "sr_common.h"
#include "notification_processor.h"
#include "persistence_manager.h"

/**
 * @brief Structure that holds the context of an instance of Data Manager.
 */
typedef struct dm_ctx_s dm_ctx_t;

/**
 * @brief Structure that holds Data Manager's per-session context.
 */
typedef struct dm_session_s dm_session_t;

/**
 * @brief Structure holds data tree related info
 */
typedef struct dm_data_info_s{
    const struct lys_module *module;    /**< pointer to schema file*/
    struct lyd_node *node;              /**< data tree */
#ifdef HAVE_STAT_ST_MTIM
    struct timespec timestamp;          /**< timestamp of this copy */
#endif
    bool modified;                      /**< flag denoting whether a change has been made*/
}dm_data_info_t;

/**
 * @brief Holds information related to the schema
 */
typedef struct dm_schema_info_s {
    const char *module_name;       /**< name of the module the name */
    pthread_rwlock_t model_lock;   /**< module lock used */
}dm_schema_info_t;

/**
 * @brief States of the node in running data store.
 */
typedef enum dm_node_state_e{
    DM_NODE_DISABLED,               /**< Node is not enabled request return not found */
    DM_NODE_ENABLED,                /**< Node is enabled */
    DM_NODE_ENABLED_WITH_CHILDREN,  /**< Node is enabled and all its children are enabled too.*/
}dm_node_state_t;

/**
 * @brief Kind of operation that can be logged to session's operation list
 */
typedef enum dm_operation_e {
    DM_SET_OP,
    DM_DELETE_OP,
    DM_MOVE_OP,
} dm_operation_t;

/**
 * @brief Structure holding information about operation performed.
 */
typedef struct dm_sess_op_s{
    dm_operation_t op;          /**< Operation kind*/
    bool has_error;             /**< Flag if the operation should be performed during commit*/
    char *xpath;                /**< Xpath */
    union {
        struct set{
            sr_val_t *val;              /**< Value to perform operation with, can be NULL*/
            sr_edit_options_t options;  /**< Operation edit options */
        } set;
        struct del{
            sr_edit_options_t options;  /**< Operation edit options */
        } del;
        struct mov{
            sr_move_position_t position; /**< Position */
            char *relative_item;         /**< Xpath of item used for relative moves*/
        }mov;
    }detail;
}dm_sess_op_t;

/**
 * @brief Structure holding information used during commit process
 */
typedef struct dm_commit_context_s {
    dm_session_t *session;      /**< session where mereged (user changes + file system state) data trees are stored */
    int *fds;                   /**< opened file descriptors */
    bool *existed;              /**< flag wheter the file for the filedesriptor existed (and should be truncated) before commit*/
    size_t modif_count;         /**< number of modified models fds to be closed*/
    struct ly_set *up_to_date_models; /**< set of module names where the timestamp of the session copy is equal to file system timestamp */
    dm_sess_op_t *operations;   /**< pointer to the list of operations performed in session to be commited */
    size_t oper_count;          /**< number of operation in the operations list */
} dm_commit_context_t;

/**
 * @brief Initializes the data manager context, which will be passed in further
 * data manager related calls.
<<<<<<< HEAD
 * @param [in] ac_ctx Access Control module context
=======
 * @param [in] ac_ctx Acccess Control module context
>>>>>>> 8b0d9d06
 * @param [in] np_ctx Notification Processor context
 * @param [in] pm_ctx Persistence Manager context
 * @param [in] schema_search_dir - location where schema files are located
 * @param [in] data_search_dir - location where data files are located
 * @param [out] dm_ctx
 * @return Error code (SR_ERR_OK on success), SR_ERR_IO
 */
int dm_init(ac_ctx_t *ac_ctx, np_ctx_t *np_ctx, pm_ctx_t *pm_ctx,
        const char *schema_search_dir, const char *data_search_dir, dm_ctx_t **dm_ctx);

/**
 * @brief Frees all allocated resources by the provided Data manager context, after
 * calling this function using a session initialized in the context is invalid.
 * @param [in] dm_ctx
 */
void dm_cleanup(dm_ctx_t *dm_ctx);

/**
 * @brief Allocates resources for the session in Data manger.
 * @param [in] dm_ctx
 * @param [in] user_credentials credentials of the user who this session belongs to
 * @param [in] ds - datastore to which the session is tied.
 * @param [out] dm_session_ctx
 * @return Error code (SR_ERR_OK on success)
 */
int dm_session_start(const dm_ctx_t *dm_ctx, const ac_ucred_t *user_credentials, const sr_datastore_t ds, dm_session_t **dm_session_ctx);

/**
 * @brief Frees resources allocated for the session.
 * @param [in] dm_ctx
 * @param [in] dm_session_ctx
 * @return
 */
void dm_session_stop(dm_ctx_t *dm_ctx, dm_session_t *dm_session_ctx);

/**
 * @brief Returns the structure holding data tree, timestamp and modified flag for the specified module.
 * If the module has been already loaded, the session copy is returned. If not
 * the function tries to load it from file system.
 * This structure is needed for edit like calls that can modify the data tree.
 * @param [in] dm_ctx
 * @param [in] dm_session_ctx
 * @param [in] module_name
 * @param [out] info
 * @return Error code (SR_ERR_OK on success), SR_ERR_UNKNOWN_MODEL
 */
int dm_get_data_info(dm_ctx_t *dm_ctx, dm_session_t *dm_session_ctx, const char *module_name, dm_data_info_t **info);

/**
<<<<<<< HEAD
 * @brief Returns the data tree for the specified module.
=======
 * @brief Returns the data tree for the specified module. Internally calls ::dm_get_data_info
>>>>>>> 8b0d9d06
 * @param [in] dm_ctx
 * @param [in] dm_session_ctx
 * @param [in] module_name
 * @param [out] data_tree - @note returned data tree should not be modified. To get editable data_tree use ::dm_get_data_info
 * @return Error code (SR_ERR_OK on success), SR_ERR_NOT_FOUND if the requested data tree is empty, SR_ERR_UNKNOWN_MODEL
 */
int dm_get_datatree(dm_ctx_t *dm_ctx, dm_session_t *dm_session_ctx, const char *module_name, struct lyd_node **data_tree);

/**
 * @brief Tests if the schema exists in libyang context. If yes returns the module.
 * Returned module might be used to validate xpath or to create data tree.
 * @param [in] dm_ctx
 * @param [in] module_name
 * @param [in] revision can be NULL
 * @param [out] module
 * @return Error code (SR_ERR_OK on success), SR_ERR_UNKNOWN_MODEL
 */
int dm_get_module(dm_ctx_t *dm_ctx, const char *module_name, const char *revision, const struct lys_module **module);

/**
 * @brief Returns an array that contains information about schemas supported by sysrepo.
 * @param [in] dm_ctx
 * @param [in] dm_session
 * @param [out] schemas
 * @param [out] schema_count
 * @return Error code (SR_ERR_OK on success)
 */
int dm_list_schemas(dm_ctx_t *dm_ctx, dm_session_t *dm_session, sr_schema_t **schemas, size_t *schema_count);

/**
 * @brief Returns the content of the module or submodule. Currently in yin format. Output schema argument
 * is allocated and must be freed by caller
 * @param [in] dm_ctx
 * @param [in] module_name
 * @param [in] module_revision if NULL is passed the latest revision is returned
 * @param [in] submodule_name To retrieve the content of module NULL can be passed,
 * corresponding revision is selected according to the module revision.
 * @param [in] yang_format
 * @param [out] schema
 * @return Error code (SR_ERR_OK on success), SR_ERR_NOT_FOUND if the module/submodule or corresponding revision can not be found
 */
int dm_get_schema(dm_ctx_t *dm_ctx, const char *module_name, const char *module_revision, const char *submodule_name, bool yang_format, char **schema);

/**
 * @brief Validates the data_trees in session.
 * @param [in] dm_ctx
 * @param [in] session
 * @param [out] errors
 * @param [out] err_cnt
 * @return Error code (SR_ERR_OK on success), SR_ERR_VALIDATION_FAILED in case of failure
 */
int dm_validate_session_data_trees(dm_ctx_t *dm_ctx, dm_session_t *session, sr_error_info_t **errors, size_t *err_cnt);

/**
 * @brief Discards the user made changes. Removes session data tree copies, next
 * call ::dm_get_data_info will load fresh data.
 * @param [in] dm_ctx
 * @param [in] session
 * @return Error code (SR_ERR_OK on success)
 */
int dm_discard_changes(dm_ctx_t *dm_ctx, dm_session_t *session);

/**
 * @brief Removes the session copies of the data trees that are not up to date.
 * Subsequent calls will load the fresh state.
 *
 * @param [in] dm_ctx
 * @param [in] session to be updated
 * @param [out] up_to_date_models Set of model names that are up to date an operation
 * can applied on them can be skipped
 *
 * @return Error code (SR_ERR_OK on success)
 */
int dm_update_session_data_trees(dm_ctx_t *dm_ctx, dm_session_t *session, struct ly_set **up_to_date_models);

/**
 * @brief Counts modified models and allocates structures used during commit process if the
 * number of modified models is greater than zero. In case of error all allocated resources
 * are cleaned up.
 * @param [in] dm_ctx
 * @param [in] session
 * @param [out] c_ctx
 * @return Error code (SR_ERR_OK on success)
 */
int dm_commit_prepare_context(dm_ctx_t *dm_ctx, dm_session_t *session, dm_commit_context_t **c_ctx);

/**
 * @brief Loads the data tree which has been modified in the session to the commit context. If the session copy has
 * the same timestamp as the file system file it is copied otherwise, data tree is loaded from file and the changes
 * made in the session are applied.
 * @param [in] dm_ctx
 * @param [in] session
<<<<<<< HEAD
 * @param [in] c_ctx - commit context
=======
 * @param [in] c_ctx
>>>>>>> 8b0d9d06
 * @return Error code (SR_ERR_OK on success)
 */
int dm_commit_load_modified_models(dm_ctx_t *dm_ctx, const dm_session_t *session, dm_commit_context_t *c_ctx);

/**
 * @brief Writes the data trees from commit session stored in commit context into the files.
 * In case of error tries to continue. Does not do a cleanup.
 * @param [in] session to be committed
 * @param [in] c_ctx
 * @return Error code (SR_ERR_OK on success)
 */
int dm_commit_write_files(dm_session_t *session, dm_commit_context_t *c_ctx);

/**
 * @brief Notifies about the changes made within the running commit. It is
 * a post-commit notification - failure do not cause the commit to fail.
 * @param [in] dm_ctx
 * @param [in] session
 * @param [in] c_ctx
 * @return Error code (SR_ERR_OK on success)
 */
int dm_commit_notify(dm_ctx_t *dm_ctx, dm_session_t *session, dm_commit_context_t *c_ctx);

/**
 * @brief Frees all resources allocated in commit context closes
 * modif_count of files.
 */
void dm_free_commit_context(dm_ctx_t *dm_ctx, dm_commit_context_t *c_ctx);

/**
 * @brief Logs operation into session operation list. The operation list is used
 * during the commit. Passed allocated arguments are freed in case of error also.
 * @param [in] session
 * @param [in] op
 * @param [in] xpath
 * @param [in] val - must be allocated, will be free with operation list
 * @param [in] opts
 * @param [in] pos - applicable only with move operation
 * @param [in] rel_item - option of move operation
 * @return Error code (SR_ERR_OK on success)
 */
int dm_add_operation(dm_session_t *session, dm_operation_t op, const char *xpath, sr_val_t *val, sr_edit_options_t opts, sr_move_position_t pos, const char *rel_item);

/**
 * @brief Removes last logged operation in session
 * @param [in] session
 */
void dm_remove_last_operation(dm_session_t *session);

/**
 * @brief Return the operation of the session
 * @param [in] session
 * @param [out] ops
 * @param [out] count
 */
void dm_get_session_operations(dm_session_t *session, dm_sess_op_t **ops, size_t *count);

/**
 * @brief Deletes the operations from session that are marked with error flag
 * @param [in] session
 */
void dm_remove_operations_with_error(dm_session_t *session);

/**
 * @brief Frees memory allocated for error and error xpath stored in session.
 * @param [in] session
 */
void dm_clear_session_errors(dm_session_t *session);

/**
 * @brief Stores the error store into the session. Returns provided error code or
 * SR_ERR_INTERNAL if something failed during the process of storing the error.
 * @param [in] session
 * @param [in] msg - if NULL is passed error message will be generated according to the error code
 * @param [in] err_path - expects allocated path, will be freed by dm_report_error
 * @param [in] rc
 * @return rc or SR_ERR_INTERNAL
 */
int dm_report_error(dm_session_t *session, const char *msg, char *err_path, int rc);

/**
 * @brief Checks if the session contains an error
 * @param [in] session
 * @return True if the session contains an error, false otherwise.
 */
bool dm_has_error(dm_session_t *session);

/**
 * @brief Copies the error message and error xpath to the provided variables.
 * @param [in] session
 * @param [out] error_msg
 * @param [out] err_xpath
 * @return Error code (SR_ERR_OK on success)
 */
int dm_copy_errors(dm_session_t *session, char **error_msg, char **err_xpath);

/**
 * @brief Looks up the schema info structure for the module specified by module name
 * @param [in] dm_ctx
 * @param [in] module_name
 * @param [out] schema_info
 * @return Error code (SR_ERR_OK on success)
 */
int dm_get_schema_info(dm_ctx_t *dm_ctx, const char *module_name, dm_schema_info_t **schema_info);

/**
 *
 * @param [in] node
 * @return True if state of the node is DM_NODE_ENABLED or DM_NODE_ENABLED_WITH_CHILDREN, false otherwise.
 */
bool dm_is_node_enabled(struct lys_node* node);

/**
 *
 * @param [in] node
 * @return True if the state of the node is DM_NODE_ENABLED_WITH_CHILDREN, false otherwise.
 */
bool dm_is_node_enabled_with_children(struct lys_node* node);

/**
 * @brief Evaluates the state of the node - if it is enabled.
 * @param [in] node
 * @return True if the node is enabled. It might be enabled directly or one any of his parent is in state DM_NODE_ENABLED_WITH_CHILDREN.
 */
bool dm_is_enabled_check_recursively(struct lys_node *node);

/**
 * @brief Sets the state of the node.
 * @param [in] node
 * @param [in] state
 * @return Error code (SR_ERR_OK on success)
 */
int dm_set_node_state(struct lys_node *node, dm_node_state_t state);

/**
 * @brief Returns true if argument is not NULL and session is tied to the running data store.
 * @param [in] session
 * @return
 */
bool dm_is_running_ds_session(dm_session_t *session);

/**
 * @brief Locks the module with exclusive lock in provided dm_ctx_t. When the module is locked, the changes
 * can be committed only by the session holding lock. Function does the
 * identity switch.
 *
 * If the model is already locked by the session SR_ERR_OK is returned.
 * @param [in] dm_ctx
 * @param [in] session
 * @param [in] module_name
 * @return Error code (SR_ERR_OK on success), SR_ERR_LOCKED if the module is locked
 * by other session, SR_ERR_UNAUTHORIZED if the file can no be locked because of permissions.
 */
int dm_lock_module(dm_ctx_t *dm_ctx, dm_session_t *session, char *module_name);

/**
 * @brief Releases the lock.
 * @param [in] dm_ctx
 * @param [in] session
 * @param [in] modul_name
 * @return Error code (SR_ERR_OK on success), SR_ERR_INVAL_ARG if the module is not
 * locked by the session
 */
int dm_unlock_module(dm_ctx_t *dm_ctx, dm_session_t *session, char *modul_name);

/**
 * @brief Acquires locks for all models. If the module can not be locked
 * because of permission it is skipped. In any locking failed no module
 * is locked by dm_lock_data_store.
 * @param [in] dm_ctx
 * @param [in] session
 * @return Error code (SR_ERR_OK on success)
 */
int dm_lock_datastore(dm_ctx_t *dm_ctx, dm_session_t *session);

/**
 * @brief Releases all locks hold by the session
 * @param [in] dm_ctx
 * @param [in] session
 * @return Error code (SR_ERR_OK on success)
 */
int dm_unlock_datastore(dm_ctx_t *dm_ctx, dm_session_t *session);

/**
 * @brief Enables or disables the feature state in the module.
 * @param [in] dm_ctx
 * @param [in] module_name
 * @param [in] feature_name
 * @param [in] enable
 * @return Error code (SR_ERR_OK on success), SR_ERR_UNKNONW_MODEL, SR_ERR_INVAL_ARG if the module
 * doesn't contain the feature.
 */
int dm_feature_enable(dm_ctx_t *dm_ctx, const char *module_name, const char *feature_name, bool enable);

/**
 * @brief Tries to load the schema with specified revision. If the module has been
 * uninstalled before sysrepo restart is required and SR_ERR_INTERNAL returned.
 * @param [in] dm_ctx
 * @param [in] module_name
 * @param [in] revision
 * @return Error code (SR_ERR_OK on success), SR_ERR_NOT_FOUND if module
 * is not loaded successfully
 */
int dm_install_module(dm_ctx_t *dm_ctx, const char *module_name, const char *revision);

/**
 * @brief Disables module
 * @param [in] dm_ctx
 * @param [in] module_name
 * @param [in] revision
 * @return Error code (SR_ERR_OK on success)
 */
int dm_uninstall_module(dm_ctx_t *dm_ctx, const char *module_name, const char *revision);

/**
 * @brief Checks whether the module has an enabled subtree.
 * @param [in] ctx
 * @param [in] module_name - name of the module to be checked
 * @param [out] module - Match module, can be NULL
 * @param [out] res - True if there is at least one enabled subtree in the module,
 * False otherwise
 * @return Error code (SR_ERR_OK on success)
 */
int dm_has_enabled_subtree(dm_ctx_t *ctx, const char *module_name, const struct lys_module **module, bool *res);

/**
 * @brief Enables module in running datastore (including copying of the startup data into running).
 * @param [in] ctx DM context.
 * @param [in] session DM session.
 * @param [in] module_name Name of the module to be enabled.
 * @param [in] module Libyang schema tree pointer. If not known, NULL can be provided.
 * @return Error code (SR_ERR_OK on success)
 */
int dm_enable_module_running(dm_ctx_t *ctx, dm_session_t *session, const char *module_name, const struct lys_module *module);

/**
 * @brief Disables module in running data store
 * @param [in] ctx
 * @param [in] session
 * @param [in] module_name
 * @param [in] module (optional can be NULL)
 * @return Error code (SR_ERR_OK on success)
 */
int dm_disable_module_running(dm_ctx_t *ctx, dm_session_t *session, const char *module_name, const struct lys_module *module);

/**
 * @brief Copies the content of the module from one datastore to the another.
 * @param [in] dm_ctx
 * @param [in] session
 * @param [in] module_name
 * @param [in] source
 * @param [in] destination
 * @return Error code (SR_ERR_OK on success)
 */
int dm_copy_module(dm_ctx_t *dm_ctx, dm_session_t *session, const char *module_name, sr_datastore_t source, sr_datastore_t destination);

/**
 * @brief Copies all enabled modules from one datastore to the another.
 * @param [in] dm_ctx
 * @param [in] session
 * @param [in] src
 * @param [in] dst
 * @return Error code (SR_ERR_OK on success)
 */
int dm_copy_all_models(dm_ctx_t *dm_ctx, dm_session_t *session, sr_datastore_t src, sr_datastore_t dst);

/**@} Data manager*/
#endif /* SRC_DATA_MANAGER_H_ */<|MERGE_RESOLUTION|>--- conflicted
+++ resolved
@@ -123,11 +123,7 @@
 /**
  * @brief Initializes the data manager context, which will be passed in further
  * data manager related calls.
-<<<<<<< HEAD
  * @param [in] ac_ctx Access Control module context
-=======
- * @param [in] ac_ctx Acccess Control module context
->>>>>>> 8b0d9d06
  * @param [in] np_ctx Notification Processor context
  * @param [in] pm_ctx Persistence Manager context
  * @param [in] schema_search_dir - location where schema files are located
@@ -177,11 +173,7 @@
 int dm_get_data_info(dm_ctx_t *dm_ctx, dm_session_t *dm_session_ctx, const char *module_name, dm_data_info_t **info);
 
 /**
-<<<<<<< HEAD
  * @brief Returns the data tree for the specified module.
-=======
- * @brief Returns the data tree for the specified module. Internally calls ::dm_get_data_info
->>>>>>> 8b0d9d06
  * @param [in] dm_ctx
  * @param [in] dm_session_ctx
  * @param [in] module_name
@@ -274,11 +266,7 @@
  * made in the session are applied.
  * @param [in] dm_ctx
  * @param [in] session
-<<<<<<< HEAD
  * @param [in] c_ctx - commit context
-=======
- * @param [in] c_ctx
->>>>>>> 8b0d9d06
  * @return Error code (SR_ERR_OK on success)
  */
 int dm_commit_load_modified_models(dm_ctx_t *dm_ctx, const dm_session_t *session, dm_commit_context_t *c_ctx);
