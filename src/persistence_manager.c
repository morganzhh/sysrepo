--- conflicted
+++ resolved
@@ -680,8 +680,6 @@
                 sr_subscription_type_gpb_to_str(subscription->type), subscription->dst_address, subscription->dst_id);
         value = subscription->xpath;
         rc = pm_modify_persist_data_tree(pm_ctx, &data_tree, xpath, value, true, true, NULL);
-<<<<<<< HEAD
-=======
         CHECK_RC_MSG_GOTO(rc, cleanup, "Unable to add new leaf into the data tree.");
     }
     if (SR__SUBSCRIPTION_TYPE__EVENT_NOTIF_SUBS == subscription->type && NULL != subscription->username) {
@@ -689,7 +687,6 @@
                 sr_subscription_type_gpb_to_str(subscription->type), subscription->dst_address, subscription->dst_id);
         value = subscription->username;
         rc = pm_modify_persist_data_tree(pm_ctx, &data_tree, xpath, value, true, true, NULL);
->>>>>>> bd842225
         CHECK_RC_MSG_GOTO(rc, cleanup, "Unable to add new leaf into the data tree.");
     }
     if (SR__SUBSCRIPTION_TYPE__MODULE_CHANGE_SUBS == subscription->type ||
