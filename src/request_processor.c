--- conflicted
+++ resolved
@@ -3010,13 +3010,8 @@
     }
 
     /* send the response with return code */
-<<<<<<< HEAD
-    if (!msg->request->event_notif_req->do_not_send_reply && NULL != session) {
-        rc_tmp = sr_gpb_resp_alloc(sr_mem_msg, SR__OPERATION__EVENT_NOTIF, session->id, &resp);
-=======
     if (!msg->request->event_notif_req->do_not_send_reply) {
         rc_tmp = sr_gpb_resp_alloc(sr_mem_msg, SR__OPERATION__EVENT_NOTIF, session ? session->id : 0, &resp);
->>>>>>> 3465ce0b
         if (SR_ERR_OK == rc_tmp) {
             resp->response->result = rc;
             rc = cm_msg_send(rp_ctx->cm_ctx, resp);
