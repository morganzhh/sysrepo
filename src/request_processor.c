/**
 * @file request_processor.c
 * @author Rastislav Szabo <raszabo@cisco.com>, Lukas Macko <lmacko@cisco.com>,
 *         Milan Lenco <milan.lenco@pantheon.tech>
 * @brief Implementation of Sysrepo's Request Processor.
 *
 * @copyright
 * Copyright 2015 Cisco Systems, Inc.
 *
 * Licensed under the Apache License, Version 2.0 (the "License");
 * you may not use this file except in compliance with the License.
 * You may obtain a copy of the License at
 *
 *    http://www.apache.org/licenses/LICENSE-2.0
 *
 * Unless required by applicable law or agreed to in writing, software
 * distributed under the License is distributed on an "AS IS" BASIS,
 * WITHOUT WARRANTIES OR CONDITIONS OF ANY KIND, either express or implied.
 * See the License for the specific language governing permissions and
 * limitations under the License.
 */

#include <time.h>
#include <unistd.h>
#include <inttypes.h>
#include <pthread.h>

#include "sr_common.h"
#include "access_control.h"
#include "connection_manager.h"
#include "notification_processor.h"
#include "data_manager.h"
#include "rp_internal.h"
#include "rp_dt_get.h"
#include "rp_dt_edit.h"
#include "rp_dt_xpath.h"

#define RP_INIT_REQ_QUEUE_SIZE   10  /**< Initial size of the request queue. */
#define RP_OPER_DATA_REQ_TIMEOUT 2   /**< Timeout (in seconds) for processing of a request that includes operational data. */

/*
 * Attributes that can significantly affect performance of the threadpool.
 */
#define RP_REQ_PER_THREADS 2           /**< Number of requests that can be WAITING in queue per each thread before waking up another thread. */
#define RP_THREAD_SPIN_TIMEOUT 500000  /**< Time in nanoseconds (500000 equals to a half of a millisecond).
                                            Enables thread spinning if a thread needs to be woken up again in less than this timeout. */
#define RP_THREAD_SPIN_MIN 1000        /**< Minimum number of cycles that a thread will spin before going to sleep, if spin is enabled. */
#define RP_THREAD_SPIN_MAX 1000000     /**< Maximum number of cycles that a thread can spin before going to sleep. */

/**
 * @brief Request context (for storing requests inside of the request queue).
 */
typedef struct rp_request_s {
    rp_session_t *session;  /**< Request Processor's session. */
    Sr__Msg *msg;           /**< Message to be processed. */
} rp_request_t;

typedef enum rp_capability_change_type_e {
    SR_CAPABILITY_ADDED,
    SR_CAPABILITY_DELETED,
    SR_CAPABILITY_MODIFIED,
}rp_capability_change_type_t;

#define CAPABILITY_ADDED_XPATH "/ietf-netconf-notifications:netconf-capability-change/added-capability"
#define CAPABILITY_DELETED_XPATH "/ietf-netconf-notifications:netconf-capability-change/deleted-capability"
#define CAPABILITY_MODIFIED_XPATH "/ietf-netconf-notifications:netconf-capability-change/modified-capability"
#define CAPABILITY_CHANGED_BY_SERVER "/ietf-netconf-notifications:netconf-capability-change/changed-by/server"

/**
 * @brief Copy errors saved in the Data Manager session into the GPB response.
 */
static int
rp_resp_fill_errors(Sr__Msg *msg, dm_session_t *dm_session)
{
    CHECK_NULL_ARG2(msg, dm_session);
    sr_mem_ctx_t *sr_mem = (sr_mem_ctx_t *)msg->_sysrepo_mem_ctx;
    int rc = SR_ERR_OK;

    if (!dm_has_error(dm_session)) {
        return SR_ERR_OK;
    }

    msg->response->error = sr_calloc(sr_mem, 1, sizeof(Sr__Error));
    if (NULL == msg->response->error) {
        SR_LOG_ERR_MSG("Memory allocation failed");
        return SR_ERR_NOMEM;
    }
    sr__error__init(msg->response->error);
    rc = dm_copy_errors(dm_session, sr_mem, &msg->response->error->message, &msg->response->error->xpath);
    return rc;
}

/**
 * @brief Verifies that the requested commit context still exists. Copies data tree from commit context to the session if
 * needed.
 */
static int
rp_check_notif_session(rp_ctx_t *rp_ctx, rp_session_t *session, Sr__Msg *msg)
{
    int rc = SR_ERR_OK;
    dm_commit_context_t *c_ctx = NULL;
    char *module_name = NULL;
    const char *xpath = NULL;
    dm_commit_ctxs_t *dm_ctxs = NULL;
    uint32_t id = session->commit_id;

    rc = dm_get_commit_ctxs(rp_ctx->dm_ctx, &dm_ctxs);
    CHECK_RC_MSG_RETURN(rc, "Get commit ctx failed");
    pthread_rwlock_rdlock(&dm_ctxs->lock);

    rc = dm_get_commit_context(rp_ctx->dm_ctx, id, &c_ctx);
    CHECK_RC_MSG_GOTO(rc, cleanup, "Get commit context failed");
    if (NULL == c_ctx) {
        SR_LOG_ERR("Commit context with id %d can not be found", id);
        dm_report_error(session->dm_session, "Commit data are not available anymore", NULL, SR_ERR_INTERNAL);
        goto cleanup;
    }

    if (SR__OPERATION__GET_ITEM == msg->request->operation) {
        xpath = msg->request->get_item_req->xpath;
    } else if (SR__OPERATION__GET_ITEMS == msg->request->operation) {
        xpath = msg->request->get_items_req->xpath;
    } else if (SR__OPERATION__GET_CHANGES == msg->request->operation) {
        xpath = msg->request->get_changes_req->xpath;
    } else if (SR__OPERATION__GET_SUBTREE == msg->request->operation) {
        xpath = msg->request->get_subtree_req->xpath;
    } else if (SR__OPERATION__GET_SUBTREES == msg->request->operation) {
        xpath = msg->request->get_subtrees_req->xpath;
    } else if (SR__OPERATION__GET_SUBTREE_CHUNK == msg->request->operation) {
        xpath = msg->request->get_subtree_chunk_req->xpath;
    } else {
        SR_LOG_WRN_MSG("Check notif session called for unknown operation");
    }

    rc = sr_copy_first_ns(xpath, &module_name);
    CHECK_RC_LOG_GOTO(rc, cleanup, "Copy first ns failed for xpath %s", xpath);

    /* copy requested model from commit context */
    rc = dm_copy_if_not_loaded(rp_ctx->dm_ctx,  c_ctx->session, session->dm_session, module_name);

cleanup:
    free(module_name);
    pthread_rwlock_unlock(&dm_ctxs->lock);
    return rc;
}

/**
 * @brief Sets a timeout for processing of a operational data request.
 */
static int
rp_set_oper_request_timeout(rp_ctx_t *rp_ctx, rp_session_t *session, Sr__Msg *request, uint32_t timeout)
{
    Sr__Msg *msg = NULL;
    sr_mem_ctx_t *sr_mem = NULL;
    int rc = SR_ERR_OK;

    CHECK_NULL_ARG3(rp_ctx, session, request);

    SR_LOG_DBG("Setting up a timeout for op. data request (%"PRIu32" seconds).", timeout);

    rc = sr_mem_new(0, &sr_mem);
    if (SR_ERR_OK == rc) {
        rc = sr_gpb_internal_req_alloc(sr_mem, SR__OPERATION__OPER_DATA_TIMEOUT, &msg);
    }
    if (SR_ERR_OK == rc) {
        msg->session_id = session->id;
        msg->internal_request->oper_data_timeout_req->request_id = (intptr_t)request;
        msg->internal_request->postpone_timeout = timeout;
        msg->internal_request->has_postpone_timeout = true;
        rc = cm_msg_send(rp_ctx->cm_ctx, msg);
    }

    if (SR_ERR_OK != rc) {
        sr_mem_free(sr_mem);
        SR_LOG_ERR("Unable to setup a timeout for op. data request: %s.", sr_strerror(rc));
    }

    return rc;
}

static int
rp_create_capability_change_values(rp_ctx_t *rp_ctx, rp_session_t *session, const char *module_name, rp_capability_change_type_t change_type, sr_val_t **value, size_t *val_cnt)
{
    CHECK_NULL_ARG5(rp_ctx, session, module_name, value, val_cnt);
    int rc = SR_ERR_OK;
    sr_val_t *val = NULL;
    dm_schema_info_t *si = NULL;
    char *uri = NULL;

    rc = sr_new_values(2, &val);
    CHECK_RC_MSG_RETURN(rc, "Failed to allocate values");

    rc = sr_val_set_xpath(&val[0], CAPABILITY_CHANGED_BY_SERVER);
    CHECK_RC_MSG_GOTO(rc, cleanup, "Failed to set xpath");

    val[0].type = SR_LEAF_EMPTY_T;

    switch (change_type) {
    case SR_CAPABILITY_ADDED:
        rc = sr_val_set_xpath(&val[1], CAPABILITY_ADDED_XPATH);
        break;
    case SR_CAPABILITY_DELETED:
        rc = sr_val_set_xpath(&val[1], CAPABILITY_DELETED_XPATH);
        break;
    case SR_CAPABILITY_MODIFIED:
        rc = sr_val_set_xpath(&val[1], CAPABILITY_MODIFIED_XPATH);
        break;
    }
    CHECK_RC_MSG_GOTO(rc, cleanup, "Failed to create value for capability change notification");

    val[1].type = SR_STRING_T;

    rc = dm_get_module_and_lock(rp_ctx->dm_ctx, module_name, &si);
    CHECK_RC_LOG_GOTO(rc, cleanup, "Failed to lookup schema context for %s", module_name);

    rc = sr_create_uri_for_module(si->module, &uri);
    CHECK_RC_LOG_GOTO(rc, unlock, "Failed to create URI for module %s", si->module_name);

    rc = sr_mem_edit_string(val[0]._sr_mem, &val[1].data.string_val, uri);
    free(uri);

    SR_LOG_DBG("Generated notification %s %s", val[1].xpath, val[1].data.string_val);
unlock:
    pthread_rwlock_unlock(&si->model_lock);

cleanup:
    if (SR_ERR_OK != rc) {
        sr_free_values(val, 2);
    } else {
        *value = val;
        *val_cnt = 2;
    }

    return rc;
}

static int
rp_prepare_capability_change_notification(rp_ctx_t *rp_ctx, rp_session_t *session, const char *module_name, rp_capability_change_type_t change_type, Sr__Msg **msg)
{
    CHECK_NULL_ARG4(rp_ctx, session, module_name, msg);

    int rc = SR_ERR_OK;
    Sr__Msg *req = NULL;
    sr_val_t *values = NULL;
    size_t val_cnt = 0;

    rc = rp_create_capability_change_values(rp_ctx, session, module_name, change_type, &values, &val_cnt);
    CHECK_RC_MSG_RETURN(rc, "Failed to create value for capability change notification");

    rc = sr_gpb_req_alloc(values->_sr_mem, SR__OPERATION__EVENT_NOTIF, session->id, &req);
    CHECK_RC_MSG_GOTO(rc, cleanup, "Failed to allocate message");

    req->session_id = session->id;
    req->request->event_notif_req->do_not_send_reply = true;

    rc = sr_mem_edit_string(values->_sr_mem, &req->request->event_notif_req->xpath, "/ietf-netconf-notifications:netconf-capability-change");
    CHECK_RC_MSG_GOTO(rc, cleanup, "Failed to set xpath in the message");

    rc = sr_values_sr_to_gpb(values, val_cnt, &req->request->event_notif_req->values, &req->request->event_notif_req->n_values);
    CHECK_RC_MSG_GOTO(rc, cleanup, "Failed to transform values to gpb");

cleanup:
    sr_free_values(values, val_cnt);
    if (SR_ERR_OK != rc) {
        sr_msg_free(req);
    } else {
        *msg = req;
    }
    return rc;
}

static int
rp_send_capability_change_notification(rp_ctx_t *rp_ctx, rp_session_t *session, Sr__Msg *msg) {

    CHECK_NULL_ARG3(rp_ctx, session, msg);
    int rc = SR_ERR_OK;

    rc = rp_msg_process(rp_ctx, session, msg);
    return rc;
}

static int
rp_generate_capability_change_notification(rp_ctx_t *rp_ctx, rp_session_t *session, const char *module_name, rp_capability_change_type_t change_type)
{
    CHECK_NULL_ARG3(rp_ctx, session, module_name);

    int rc = SR_ERR_OK;
    Sr__Msg *msg = NULL;

    SR_LOG_DBG("Capability changes notification for module %s", module_name);

    rc = rp_prepare_capability_change_notification(rp_ctx, session, module_name, change_type, &msg);
    CHECK_RC_LOG_RETURN(rc, "Failed to prepare capability notification message for module %s", module_name);

    rc = rp_send_capability_change_notification(rp_ctx, session, msg);
    return rc;
}

/**
 * @brief Processes a list_schemas request.
 */
static int
rp_list_schemas_req_process(const rp_ctx_t *rp_ctx, const rp_session_t *session, Sr__Msg *msg)
{
    Sr__Msg *resp = NULL;
    sr_schema_t *schemas = NULL;
    size_t schema_cnt = 0;
    int rc = SR_ERR_OK, rc_tmp = SR_ERR_OK;

    CHECK_NULL_ARG5(rp_ctx, session, msg, msg->request, msg->request->list_schemas_req);

    SR_LOG_DBG_MSG("Processing list_schemas request.");

    /* retrieve schemas from DM */
    rc = dm_list_schemas(rp_ctx->dm_ctx, session->dm_session, &schemas, &schema_cnt);

    /* allocate the response */
    rc_tmp = sr_gpb_resp_alloc(schemas ? schemas[0]._sr_mem : NULL, SR__OPERATION__LIST_SCHEMAS, session->id, &resp);
    if (SR_ERR_OK != rc_tmp) {
        sr_free_schemas(schemas, schema_cnt);
        SR_LOG_ERR_MSG("Cannot allocate list_schemas response.");
        return SR_ERR_NOMEM;
    }

    /* copy schemas to response */
    if (SR_ERR_OK == rc && schema_cnt > 0) {
        rc = sr_schemas_sr_to_gpb(schemas, schema_cnt, &resp->response->list_schemas_resp->schemas);
    }
    if (SR_ERR_OK == rc) {
        resp->response->list_schemas_resp->n_schemas = schema_cnt;
    }
    sr_free_schemas(schemas, schema_cnt);

    /* set response result code */
    resp->response->result = rc;

    /* send the response */
    rc = cm_msg_send(rp_ctx->cm_ctx, resp);

    return rc;
}

/**
 * @brief Processes a get_schema request.
 */
static int
rp_get_schema_req_process(const rp_ctx_t *rp_ctx, const rp_session_t *session, Sr__Msg *msg)
{
    Sr__Msg *resp = NULL;
    int rc = SR_ERR_OK;

    CHECK_NULL_ARG5(rp_ctx, session, msg, msg->request, msg->request->get_schema_req);

    SR_LOG_DBG_MSG("Processing get_schema request.");

    /**
     * Allocate the response.
     * @note: Cannot use memory context here as ::dm_get_schema calls lys_print_mem which
     * cannot be told to use our memory allocation primitives
     */
    rc = sr_gpb_resp_alloc(NULL, SR__OPERATION__GET_SCHEMA, session->id, &resp);
    if (SR_ERR_OK != rc) {
        SR_LOG_ERR_MSG("Cannot allocate get_schema response.");
        return SR_ERR_NOMEM;
    }

    /* set response result code */
    resp->response->result = dm_get_schema(rp_ctx->dm_ctx,
            msg->request->get_schema_req->module_name,
            msg->request->get_schema_req->revision,
            msg->request->get_schema_req->submodule_name,
            msg->request->get_schema_req->yang_format,
            &resp->response->get_schema_resp->schema_content);

    /* send the response */
    rc = cm_msg_send(rp_ctx->cm_ctx, resp);

    return rc;
}

/**
 * @brief Processes a module_install request.
 */
static int
rp_module_install_req_process(rp_ctx_t *rp_ctx, rp_session_t *session, Sr__Msg *msg)
{
    Sr__Msg *resp = NULL;
    sr_mem_ctx_t *sr_mem = NULL;
    md_module_key_t *module_key = NULL;
    sr_list_t *implicitly_installed = NULL, *implicitly_removed = NULL;
    int rc = SR_ERR_OK, oper_rc = SR_ERR_OK;

    CHECK_NULL_ARG5(rp_ctx, session, msg, msg->request, msg->request->module_install_req);

    SR_LOG_DBG_MSG("Processing module_install request.");

    /* allocate the response */
    rc = sr_mem_new(0, &sr_mem);
    CHECK_RC_MSG_RETURN(rc, "Failed to create a new Sysrepo memory context.");
    rc = sr_gpb_resp_alloc(sr_mem, SR__OPERATION__MODULE_INSTALL, session->id, &resp);
    if (SR_ERR_OK != rc) {
        sr_mem_free(sr_mem);
        SR_LOG_ERR_MSG("Cannot allocate module_install response.");
        return SR_ERR_NOMEM;
    }

    const char *module_name = msg->request->module_install_req->module_name;
    /* check for write permission */
    oper_rc = ac_check_module_permissions(session->ac_session, module_name, AC_OPER_READ_WRITE);
    if (SR_ERR_OK != oper_rc) {
        SR_LOG_ERR("Access control check failed for xpath '%s'", module_name);
    }

    /* install the module in the DM */
    if (SR_ERR_OK == oper_rc) {
        if (msg->request->module_install_req->installed) {
            oper_rc = dm_install_module(rp_ctx->dm_ctx,
                        module_name,
                        msg->request->module_install_req->revision,
                        msg->request->module_install_req->file_name,
                        &implicitly_installed);
            if (SR_ERR_OK == oper_rc) {
                rp_generate_capability_change_notification(rp_ctx, session, module_name, SR_CAPABILITY_ADDED);
            }
        } else {
            Sr__Msg *notif = NULL;
            rp_prepare_capability_change_notification(rp_ctx, session, module_name, SR_CAPABILITY_DELETED, &notif);

            oper_rc = dm_uninstall_module(rp_ctx->dm_ctx,
                        module_name,
                        msg->request->module_install_req->revision,
                        &implicitly_removed);
            if (SR_ERR_OK == oper_rc) {
                rp_send_capability_change_notification(rp_ctx, session, notif);
            } else {
                sr_msg_free(notif);
            }
        }
    }

    /* set response code */
    resp->response->result = oper_rc;

    /* send the response */
    rc = cm_msg_send(rp_ctx->cm_ctx, resp);

    /* notify subscribers */
    if (SR_ERR_OK == oper_rc) {
        rc = np_module_install_notify(rp_ctx->np_ctx, msg->request->module_install_req->module_name,
                msg->request->module_install_req->revision,
                msg->request->module_install_req->installed ? SR_MS_IMPLEMENTED : SR_MS_UNINSTALLED);
        for (size_t i = 0; SR_ERR_OK == rc && NULL != implicitly_installed && i < implicitly_installed->count; ++i) {
            module_key = (md_module_key_t *)implicitly_installed->data[i];
            rc = np_module_install_notify(rp_ctx->np_ctx, module_key->name, module_key->revision_date,
                                          SR_MS_IMPORTED);
        }
        for (size_t i = 0; SR_ERR_OK == rc && NULL != implicitly_removed && i < implicitly_removed->count; ++i) {
            module_key = (md_module_key_t *)implicitly_removed->data[i];
            rc = np_module_install_notify(rp_ctx->np_ctx, module_key->name, module_key->revision_date,
                                          SR_MS_UNINSTALLED);
        }
    }

    /* cleanup */
    md_free_module_key_list(implicitly_installed);
    md_free_module_key_list(implicitly_removed);

    return rc;
}

/**
 * @brief Processes a feature_enable request.
 */
static int
rp_feature_enable_req_process(rp_ctx_t *rp_ctx, rp_session_t *session, Sr__Msg *msg)
{
    Sr__Msg *resp = NULL;
    sr_mem_ctx_t *sr_mem = NULL;
    bool notify = true;
    int rc = SR_ERR_OK, oper_rc = SR_ERR_OK;

    CHECK_NULL_ARG5(rp_ctx, session, msg, msg->request, msg->request->feature_enable_req);

    SR_LOG_DBG_MSG("Processing feature_enable request.");

    /* allocate the response */
    rc = sr_mem_new(0, &sr_mem);
    CHECK_RC_MSG_RETURN(rc, "Failed to create a new Sysrepo memory context.");
    rc = sr_gpb_resp_alloc(sr_mem, SR__OPERATION__FEATURE_ENABLE, session->id, &resp);
    if (SR_ERR_OK != rc) {
        sr_mem_free(sr_mem);
        SR_LOG_ERR_MSG("Cannot allocate feature_enable response.");
        return SR_ERR_NOMEM;
    }

    Sr__FeatureEnableReq *req = msg->request->feature_enable_req;

    /* enable the feature in the DM */
    oper_rc = dm_feature_enable(rp_ctx->dm_ctx, req->module_name, req->feature_name, req->enabled);

    /* enable the feature in persistent data */
    if (SR_ERR_OK == oper_rc) {
        oper_rc = pm_save_feature_state(rp_ctx->pm_ctx, session->user_credentials,
                req->module_name, req->feature_name, req->enabled);
        if ((req->enabled && SR_ERR_DATA_EXISTS == oper_rc) || (!req->enabled && SR_ERR_DATA_MISSING == oper_rc)) {
            oper_rc = SR_ERR_OK;
            notify = false;
        }
        if (SR_ERR_OK != oper_rc) {
            /* rollback of the change in DM */
            dm_feature_enable(rp_ctx->dm_ctx, req->module_name, req->feature_name, !req->enabled);
        } else {
            rp_generate_capability_change_notification(rp_ctx, session, req->module_name, SR_CAPABILITY_MODIFIED);
        }
    }

    /* set response code */
    resp->response->result = oper_rc;

    /* send the response */
    rc = cm_msg_send(rp_ctx->cm_ctx, resp);

    /* notify subscribers */
    if (SR_ERR_OK == oper_rc && notify) {
        rc = np_feature_enable_notify(rp_ctx->np_ctx, msg->request->feature_enable_req->module_name,
                msg->request->feature_enable_req->feature_name, msg->request->feature_enable_req->enabled);
    }

    return rc;
}

/**
 * @brief Processes a get_item request.
 */
static int
rp_get_item_req_process(rp_ctx_t *rp_ctx, rp_session_t *session, Sr__Msg *msg, bool *skip_msg_cleanup)
{
    int rc = SR_ERR_OK;

    CHECK_NULL_ARG5(rp_ctx, session, msg, msg->request, msg->request->get_item_req);

    SR_LOG_DBG_MSG("Processing get_item request.");

    Sr__Msg *resp = NULL;
    sr_mem_ctx_t *sr_mem = NULL;

    rc = sr_mem_new(0, &sr_mem);
    CHECK_RC_MSG_RETURN(rc, "Failed to create a new Sysrepo memory context.");
    rc = sr_gpb_resp_alloc(sr_mem, SR__OPERATION__GET_ITEM, session->id, &resp);
    if (SR_ERR_OK != rc) {
        sr_mem_free(sr_mem);
        SR_LOG_ERR_MSG("Gpb response allocation failed");
        return rc;
    }

    sr_val_t *value = NULL;
    char *xpath = msg->request->get_item_req->xpath;

    if (session->options & SR__SESSION_FLAGS__SESS_NOTIFICATION) {
        rc = rp_check_notif_session(rp_ctx, session, msg);
        CHECK_RC_MSG_GOTO(rc, cleanup, "Check notif session failed");
    }

    MUTEX_LOCK_TIMED_CHECK_GOTO(&session->cur_req_mutex, rc, cleanup);
    if (RP_REQ_FINISHED == session->state) {
        session->state = RP_REQ_NEW;
    } else if (RP_REQ_WAITING_FOR_DATA == session->state) {
        if (msg == session->req) {
            SR_LOG_ERR("Time out waiting for operational data expired before all responses have been received, session id = %u", session->id);
            session->state = RP_REQ_DATA_LOADED;
        } else {
            SR_LOG_ERR("A request was not processed, probably invalid state, session id = %u", session->id);
            sr_msg_free(session->req);
            session->state = RP_REQ_NEW;
        }
    }
    /* store current request to session */
    session->req = msg;

    /* get value from data manager */
    rc = rp_dt_get_value_wrapper(rp_ctx, session, sr_mem, xpath, &value);
    if (SR_ERR_OK != rc && SR_ERR_NOT_FOUND != rc) {
        SR_LOG_ERR("Get item failed for '%s', session id=%"PRIu32".", xpath, session->id);
    }

    if (RP_REQ_WAITING_FOR_DATA == session->state) {
        SR_LOG_DBG_MSG("Request paused, waiting for data");
        /* we are waiting for operational data do not free the request */
        *skip_msg_cleanup = true;
        /* setup timeout */
        rc = rp_set_oper_request_timeout(rp_ctx, session, msg, RP_OPER_DATA_REQ_TIMEOUT);
        sr_free_val(value);
        sr_msg_free(resp);
        pthread_mutex_unlock(&session->cur_req_mutex);
        return rc;
    }

    pthread_mutex_unlock(&session->cur_req_mutex);

    /* copy value to gpb */
    if (SR_ERR_OK == rc) {
        rc = sr_dup_val_t_to_gpb(value, &resp->response->get_item_resp->value);
        if (SR_ERR_OK != rc) {
            SR_LOG_ERR("Copying sr_val_t to gpb failed for xpath '%s'", xpath);
        }
    }

cleanup:
    session->req = NULL;
    /* set response code */
    resp->response->result = rc;

    rc = rp_resp_fill_errors(resp, session->dm_session);
    if (SR_ERR_OK != rc) {
        SR_LOG_ERR_MSG("Copying errors to gpb failed");
    }

    sr_free_val(value);
    rc = cm_msg_send(rp_ctx->cm_ctx, resp);

    return rc;
}

/**
 * @brief Processes a get_items request.
 */
static int
rp_get_items_req_process(rp_ctx_t *rp_ctx, rp_session_t *session, Sr__Msg *msg, bool *skip_msg_cleanup)
{
    sr_val_t *values = NULL;
    size_t count = 0, limit = 0, offset = 0;
    char *xpath = NULL;
    int rc = SR_ERR_OK;

    CHECK_NULL_ARG5(rp_ctx, session, msg, msg->request, msg->request->get_items_req);

    SR_LOG_DBG_MSG("Processing get_items request.");

    Sr__Msg *resp = NULL;
    sr_mem_ctx_t *sr_mem = NULL;

    rc = sr_mem_new(0, &sr_mem);
    CHECK_RC_MSG_RETURN(rc, "Failed to create a new Sysrepo memory context.");
    rc = sr_gpb_resp_alloc(sr_mem, SR__OPERATION__GET_ITEMS, session->id, &resp);
    if (SR_ERR_OK != rc) {
        sr_mem_free(sr_mem);
        SR_LOG_ERR_MSG("Gpb response allocation failed");
        return rc;
    }

    if (session->options & SR__SESSION_FLAGS__SESS_NOTIFICATION) {
        rc = rp_check_notif_session(rp_ctx, session, msg);
        CHECK_RC_MSG_GOTO(rc, cleanup, "Check notif session failed");
    }

    MUTEX_LOCK_TIMED_CHECK_GOTO(&session->cur_req_mutex, rc, cleanup);
    if (RP_REQ_FINISHED == session->state) {
        session->state = RP_REQ_NEW;
    } else if (RP_REQ_WAITING_FOR_DATA == session->state) {
        if (msg == session->req) {
            SR_LOG_ERR("Time out waiting for operational data expired before all responses have been received, session id = %u", session->id);
            session->state = RP_REQ_DATA_LOADED;
        } else {
            SR_LOG_ERR("A request was not processed, probably invalid state, session id = %u", session->id);
            sr_msg_free(session->req);
            session->state = RP_REQ_NEW;
        }
    }
    /* store current request to session */
    session->req = msg;

    xpath = msg->request->get_items_req->xpath;
    offset = msg->request->get_items_req->offset;
    limit = msg->request->get_items_req->limit;

    if (msg->request->get_items_req->has_offset || msg->request->get_items_req->has_limit) {
        rc = rp_dt_get_values_wrapper_with_opts(rp_ctx, session, &session->get_items_ctx, sr_mem, xpath,
                offset, limit, &values, &count);
    } else {
        rc = rp_dt_get_values_wrapper(rp_ctx, session, sr_mem, xpath, &values, &count);
    }

    if (SR_ERR_OK != rc) {
        if (SR_ERR_NOT_FOUND != rc) {
            SR_LOG_ERR("Get items failed for '%s', session id=%"PRIu32".", xpath, session->id);
        }
        pthread_mutex_unlock(&session->cur_req_mutex);
        goto cleanup;
    }

    if (RP_REQ_WAITING_FOR_DATA == session->state) {
        SR_LOG_DBG_MSG("Request paused, waiting for data");
        /* we are waiting for operational data do not free the request */
        *skip_msg_cleanup = true;
        /* setup timeout */
        rc = rp_set_oper_request_timeout(rp_ctx, session, msg, RP_OPER_DATA_REQ_TIMEOUT);
        sr_free_values(values, count);
        sr_msg_free(resp);
        pthread_mutex_unlock(&session->cur_req_mutex);
        return rc;
    }

    SR_LOG_DBG("%zu items found for '%s', session id=%"PRIu32".", count, xpath, session->id);
    pthread_mutex_unlock(&session->cur_req_mutex);

    /* copy values to gpb */
    rc = sr_values_sr_to_gpb(values, count, &resp->response->get_items_resp->values, &resp->response->get_items_resp->n_values);
    CHECK_RC_MSG_GOTO(rc, cleanup, "Copying values to GPB failed.");

cleanup:
    session->req = NULL;

    /* set response code */
    resp->response->result = rc;

    rc = rp_resp_fill_errors(resp, session->dm_session);
    if (SR_ERR_OK != rc) {
        SR_LOG_ERR_MSG("Copying errors to gpb failed");
    }

    sr_free_values(values, count);
    rc = cm_msg_send(rp_ctx->cm_ctx, resp);

    return rc;
}

/**
 * @brief Processes a get_subtree request.
 */
static int
rp_get_subtree_req_process(rp_ctx_t *rp_ctx, rp_session_t *session, Sr__Msg *msg, bool *skip_msg_cleanup)
{
    int rc = SR_ERR_OK;

    CHECK_NULL_ARG5(rp_ctx, session, msg, msg->request, msg->request->get_subtree_req);

    SR_LOG_DBG_MSG("Processing get_subtree request.");

    Sr__Msg *resp = NULL;
    sr_mem_ctx_t *sr_mem = NULL;

    rc = sr_mem_new(0, &sr_mem);
    CHECK_RC_MSG_RETURN(rc, "Failed to create a new Sysrepo memory context.");
    rc = sr_gpb_resp_alloc(sr_mem, SR__OPERATION__GET_SUBTREE, session->id, &resp);
    if (SR_ERR_OK != rc) {
        sr_mem_free(sr_mem);
        SR_LOG_ERR_MSG("Gpb response allocation failed");
        return rc;
    }

    sr_node_t *tree = NULL;
    char *xpath = msg->request->get_subtree_req->xpath;

    if (session->options & SR__SESSION_FLAGS__SESS_NOTIFICATION) {
        rc = rp_check_notif_session(rp_ctx, session, msg);
        CHECK_RC_MSG_GOTO(rc, cleanup, "Check notif session failed");
    }

    MUTEX_LOCK_TIMED_CHECK_GOTO(&session->cur_req_mutex, rc, cleanup);
    if (RP_REQ_FINISHED == session->state) {
        session->state = RP_REQ_NEW;
    } else if (RP_REQ_WAITING_FOR_DATA == session->state) {
        if (msg == session->req) {
            SR_LOG_ERR("Time out waiting for operational data expired before all responses have been received, session id = %u", session->id);
            session->state = RP_REQ_DATA_LOADED;
        } else {
            SR_LOG_ERR("A request was not processed, probably invalid state, session id = %u", session->id);
            sr_msg_free(session->req);
            session->state = RP_REQ_NEW;
        }
    }
    /* store current request to session */
    session->req = msg;

    /* get subtree from data manager */
    rc = rp_dt_get_subtree_wrapper(rp_ctx, session, sr_mem, xpath, &tree);
    if (SR_ERR_OK != rc && SR_ERR_NOT_FOUND != rc) {
        SR_LOG_ERR("Get subtree failed for '%s', session id=%"PRIu32".", xpath, session->id);
    }

    if (RP_REQ_WAITING_FOR_DATA == session->state) {
        SR_LOG_DBG_MSG("Request paused, waiting for data");
        /* we are waiting for operational data do not free the request */
        *skip_msg_cleanup = true;
        /* setup timeout */
        rc = rp_set_oper_request_timeout(rp_ctx, session, msg, RP_OPER_DATA_REQ_TIMEOUT);
        sr_free_tree(tree);
        sr_msg_free(resp);
        pthread_mutex_unlock(&session->cur_req_mutex);
        return rc;
    }

    pthread_mutex_unlock(&session->cur_req_mutex);

    /* copy value to gpb */
    if (SR_ERR_OK == rc) {
        rc = sr_dup_tree_to_gpb(tree, &resp->response->get_subtree_resp->tree);
        if (SR_ERR_OK != rc) {
            SR_LOG_ERR("Copying sr_node_t to gpb failed for xpath '%s'", xpath);
        }
    }

cleanup:
    session->req = NULL;
    /* set response code */
    resp->response->result = rc;

    rc = rp_resp_fill_errors(resp, session->dm_session);
    if (SR_ERR_OK != rc) {
        SR_LOG_ERR_MSG("Copying errors to gpb failed");
    }

    sr_free_tree(tree);
    rc = cm_msg_send(rp_ctx->cm_ctx, resp);

    return rc;
}

/**
 * @brief Processes a get_subtrees request.
 */
static int
rp_get_subtrees_req_process(rp_ctx_t *rp_ctx, rp_session_t *session, Sr__Msg *msg, bool *skip_msg_cleanup)
{
    sr_node_t *trees = NULL;
    size_t count = 0;
    char *xpath = NULL;
    int rc = SR_ERR_OK;

    CHECK_NULL_ARG5(rp_ctx, session, msg, msg->request, msg->request->get_subtrees_req);

    SR_LOG_DBG_MSG("Processing get_subtrees request.");

    Sr__Msg *resp = NULL;
    sr_mem_ctx_t *sr_mem = NULL;

    rc = sr_mem_new(0, &sr_mem);
    CHECK_RC_MSG_RETURN(rc, "Failed to create a new Sysrepo memory context.");
    rc = sr_gpb_resp_alloc(sr_mem, SR__OPERATION__GET_SUBTREES, session->id, &resp);
    if (SR_ERR_OK != rc) {
        sr_mem_free(sr_mem);
        SR_LOG_ERR_MSG("Gpb response allocation failed");
        return rc;
    }

    if (session->options & SR__SESSION_FLAGS__SESS_NOTIFICATION) {
        rc = rp_check_notif_session(rp_ctx, session, msg);
        CHECK_RC_MSG_GOTO(rc, cleanup, "Check notif session failed");
    }

    MUTEX_LOCK_TIMED_CHECK_GOTO(&session->cur_req_mutex, rc, cleanup);
    if (RP_REQ_FINISHED == session->state) {
        session->state = RP_REQ_NEW;
    } else if (RP_REQ_WAITING_FOR_DATA == session->state) {
        if (msg == session->req) {
            SR_LOG_ERR("Time out waiting for operational data expired before all responses have been received, session id = %u", session->id);
            session->state = RP_REQ_DATA_LOADED;
        } else {
            SR_LOG_ERR("A request was not processed, probably invalid state, session id = %u", session->id);
            sr_msg_free(session->req);
            session->state = RP_REQ_NEW;
        }
    }
    /* store current request to session */
    session->req = msg;

    xpath = msg->request->get_subtrees_req->xpath;
    rc = rp_dt_get_subtrees_wrapper(rp_ctx, session, sr_mem, xpath, &trees, &count);

    if (SR_ERR_OK != rc) {
        if (SR_ERR_NOT_FOUND != rc) {
            SR_LOG_ERR("Get subtrees failed for '%s', session id=%"PRIu32".", xpath, session->id);
        }
        pthread_mutex_unlock(&session->cur_req_mutex);
        goto cleanup;
    }

    if (RP_REQ_WAITING_FOR_DATA == session->state) {
        SR_LOG_DBG_MSG("Request paused, waiting for data");
        /* we are waiting for operational data do not free the request */
        *skip_msg_cleanup = true;
        /* setup timeout */
        rc = rp_set_oper_request_timeout(rp_ctx, session, msg, RP_OPER_DATA_REQ_TIMEOUT);
        sr_free_trees(trees, count);
        sr_msg_free(resp);
        pthread_mutex_unlock(&session->cur_req_mutex);
        return rc;
    }

    SR_LOG_DBG("%zu subtrees found for '%s', session id=%"PRIu32".", count, xpath, session->id);
    pthread_mutex_unlock(&session->cur_req_mutex);

    /* copy subtrees to gpb */
    rc = sr_trees_sr_to_gpb(trees, count, &resp->response->get_subtrees_resp->trees, &resp->response->get_subtrees_resp->n_trees);
    CHECK_RC_MSG_GOTO(rc, cleanup, "Copying values to GPB failed.");

cleanup:
    session->req = NULL;

    /* set response code */
    resp->response->result = rc;

    rc = rp_resp_fill_errors(resp, session->dm_session);
    if (SR_ERR_OK != rc) {
        SR_LOG_ERR_MSG("Copying errors to gpb failed");
    }

    sr_free_trees(trees, count);
    rc = cm_msg_send(rp_ctx->cm_ctx, resp);

    return rc;
}

/**
 * @brief Processes a get_subtree_chunk request.
 */
static int
rp_get_subtree_chunk_req_process(rp_ctx_t *rp_ctx, rp_session_t *session, Sr__Msg *msg, bool *skip_msg_cleanup)
{
    int rc = SR_ERR_OK;

    CHECK_NULL_ARG5(rp_ctx, session, msg, msg->request, msg->request->get_subtree_chunk_req);

    SR_LOG_DBG_MSG("Processing get_subtree_chunk request.");

    Sr__Msg *resp = NULL;
    sr_mem_ctx_t *sr_mem = NULL;

    rc = sr_mem_new(0, &sr_mem);
    CHECK_RC_MSG_RETURN(rc, "Failed to create a new Sysrepo memory context.");
    rc = sr_gpb_resp_alloc(sr_mem, SR__OPERATION__GET_SUBTREE_CHUNK, session->id, &resp);
    if (SR_ERR_OK != rc) {
        sr_mem_free(sr_mem);
        SR_LOG_ERR_MSG("Gpb response allocation failed");
        return rc;
    }

    sr_node_t *chunks = NULL;
    size_t chunk_cnt = 0;
    char **chunk_ids = NULL;
    char *xpath = msg->request->get_subtree_chunk_req->xpath;
    bool single = msg->request->get_subtree_chunk_req->single;
    size_t slice_offset = msg->request->get_subtree_chunk_req->slice_offset;
    size_t slice_width = msg->request->get_subtree_chunk_req->slice_width;
    size_t child_limit = msg->request->get_subtree_chunk_req->child_limit;
    size_t depth_limit = msg->request->get_subtree_chunk_req->depth_limit;

    if (session->options & SR__SESSION_FLAGS__SESS_NOTIFICATION) {
        rc = rp_check_notif_session(rp_ctx, session, msg);
        CHECK_RC_MSG_GOTO(rc, cleanup, "Check notif session failed");
    }

    MUTEX_LOCK_TIMED_CHECK_GOTO(&session->cur_req_mutex, rc, cleanup);
    if (RP_REQ_FINISHED == session->state) {
        session->state = RP_REQ_NEW;
    } else if (RP_REQ_WAITING_FOR_DATA == session->state) {
        if (msg == session->req) {
            SR_LOG_ERR("Time out waiting for operational data expired before all responses have been received, session id = %u", session->id);
            session->state = RP_REQ_DATA_LOADED;
        } else {
            SR_LOG_ERR("A request was not processed, probably invalid state, session id = %u", session->id);
            sr_msg_free(session->req);
            session->state = RP_REQ_NEW;
        }
    }
    /* store current request to session */
    session->req = msg;

    /* get subtree chunk(s) from data manager */
    if (single) {
        chunk_ids = sr_calloc(sr_mem, 1, sizeof(char *));
        if (NULL == chunk_ids) {
            SR_LOG_ERR("Unable to allocate memory in %s", __func__);
            rc = SR_ERR_NOMEM;
        } else {
            rc = rp_dt_get_subtree_wrapper_with_opts(rp_ctx, session, sr_mem, xpath, slice_offset, slice_width, child_limit,
                    depth_limit, &chunks, &chunk_ids[0]);
            if (SR_ERR_OK == rc) {
                chunk_cnt = 1;
            } else {
                if (NULL == sr_mem) {
                    free(chunk_ids);
                }
                chunk_ids = NULL;
            }
        }
    } else {
        rc = rp_dt_get_subtrees_wrapper_with_opts(rp_ctx, session, sr_mem, xpath, slice_offset, slice_width, child_limit,
                depth_limit, &chunks, &chunk_cnt, &chunk_ids);
    }
    if (SR_ERR_OK != rc && SR_ERR_NOT_FOUND != rc) {
        SR_LOG_ERR("Get subtree chunk failed for '%s', session id=%"PRIu32".", xpath, session->id);
    }

    if (RP_REQ_WAITING_FOR_DATA == session->state) {
        SR_LOG_DBG_MSG("Request paused, waiting for data");
        /* we are waiting for operational data do not free the request */
        *skip_msg_cleanup = true;
        /* setup timeout */
        rc = rp_set_oper_request_timeout(rp_ctx, session, msg, RP_OPER_DATA_REQ_TIMEOUT);
        sr_free_trees(chunks, chunk_cnt);
        if (NULL == sr_mem && chunk_ids) {
            for (size_t i = 0; i < chunk_cnt; ++i) {
                free(chunk_ids[i]);
            }
            free(chunk_ids);
        }
        sr_msg_free(resp);
        pthread_mutex_unlock(&session->cur_req_mutex);
        return rc;
    }

    pthread_mutex_unlock(&session->cur_req_mutex);

    /* copy chunk(s) to gpb */
    if (SR_ERR_OK == rc) {
        rc = sr_trees_sr_to_gpb(chunks, chunk_cnt, &resp->response->get_subtree_chunk_resp->chunk,
                &resp->response->get_subtree_chunk_resp->n_chunk);
        if (SR_ERR_OK != rc) {
            SR_LOG_ERR("Copying subtree chunk(s) to gpb failed for xpath '%s'", xpath);
        }
    }
    resp->response->get_subtree_chunk_resp->n_xpath = chunk_cnt;
    resp->response->get_subtree_chunk_resp->xpath = chunk_ids;

cleanup:
    session->req = NULL;
    /* set response code */
    resp->response->result = rc;

    rc = rp_resp_fill_errors(resp, session->dm_session);
    if (SR_ERR_OK != rc) {
        SR_LOG_ERR_MSG("Copying errors to gpb failed");
    }

    sr_free_trees(chunks, chunk_cnt);
    rc = cm_msg_send(rp_ctx->cm_ctx, resp);

    return rc;
}

/**
 * @brief Processes a set_item request.
 */
static int
rp_set_item_req_process(rp_ctx_t *rp_ctx, rp_session_t *session, Sr__Msg *msg)
{
    Sr__Msg *resp = NULL;
    sr_mem_ctx_t *sr_mem = NULL;
    char *xpath = NULL;
    sr_val_t *value = NULL;
    int rc = SR_ERR_OK;

    CHECK_NULL_ARG5(rp_ctx, session, msg, msg->request, msg->request->set_item_req);

    SR_LOG_DBG_MSG("Processing set_item request.");

    xpath = msg->request->set_item_req->xpath;

    /* allocate the response */
    rc = sr_mem_new(0, &sr_mem);
    CHECK_RC_MSG_RETURN(rc, "Failed to create a new Sysrepo memory context.");
    rc = sr_gpb_resp_alloc(sr_mem, SR__OPERATION__SET_ITEM, session->id, &resp);
    if (SR_ERR_OK != rc) {
        SR_LOG_ERR_MSG("Allocation of set_item response failed.");
        sr_mem_free(sr_mem);
        return SR_ERR_NOMEM;
    }

    if (NULL != msg->request->set_item_req->value) {
        /* copy the value from gpb */
        rc = sr_dup_gpb_to_val_t((sr_mem_ctx_t *)msg->_sysrepo_mem_ctx, msg->request->set_item_req->value, &value);
        if (SR_ERR_OK != rc) {
            SR_LOG_ERR("Copying gpb value to sr_val_t failed for xpath '%s'", xpath);
        }

        /* set the value in data manager */
        if (SR_ERR_OK == rc) {
            rc = rp_dt_set_item_wrapper(rp_ctx, session, xpath, value, NULL, msg->request->set_item_req->options);
        }
    }
    else{
        /* when creating list or presence container value can be NULL */
        rc = rp_dt_set_item_wrapper(rp_ctx, session, xpath, NULL, NULL, msg->request->set_item_req->options);
    }

    if (SR_ERR_OK != rc) {
        SR_LOG_ERR("Set item failed for '%s', session id=%"PRIu32".", xpath, session->id);
    }

    /* set response code */
    resp->response->result = rc;

    rc = rp_resp_fill_errors(resp, session->dm_session);
    if (SR_ERR_OK != rc) {
        SR_LOG_ERR_MSG("Copying errors to gpb failed");
    }

    /* send the response */
    rc = cm_msg_send(rp_ctx->cm_ctx, resp);

    return rc;
}

/**
 * @brief Processes a set_item_str request.
 */
static int
rp_set_item_str_req_process(rp_ctx_t *rp_ctx, rp_session_t *session, Sr__Msg *msg)
{
    Sr__Msg *resp = NULL;
    sr_mem_ctx_t *sr_mem = NULL;
    char *xpath = NULL;
    char *value = NULL;
    int rc = SR_ERR_OK;

    CHECK_NULL_ARG5(rp_ctx, session, msg, msg->request, msg->request->set_item_str_req);

    SR_LOG_DBG_MSG("Processing set_item_str request.");

    xpath = msg->request->set_item_str_req->xpath;

    /* allocate the response */
    rc = sr_mem_new(0, &sr_mem);
    CHECK_RC_MSG_RETURN(rc, "Failed to create a new Sysrepo memory context.");
    rc = sr_gpb_resp_alloc(sr_mem, SR__OPERATION__SET_ITEM_STR, session->id, &resp);
    if (SR_ERR_OK != rc) {
        SR_LOG_ERR_MSG("Allocation of set_item_str response failed.");
        sr_mem_free(sr_mem);
        return SR_ERR_NOMEM;
    }

    if (NULL != msg->request->set_item_str_req->value) {
        /* copy the value from gpb */
        value = strdup(msg->request->set_item_str_req->value);
        CHECK_NULL_NOMEM_GOTO(value, rc, cleanup);
    }

    /* set the value in data manager, when creating list or presence container value can be NULL */
    rc = rp_dt_set_item_wrapper(rp_ctx, session, xpath, NULL, value, msg->request->set_item_str_req->options);

    if (SR_ERR_OK != rc) {
        SR_LOG_ERR("Set item failed for '%s', session id=%"PRIu32".", xpath, session->id);
    }

cleanup:
    /* set response code */
    resp->response->result = rc;

    rc = rp_resp_fill_errors(resp, session->dm_session);
    if (SR_ERR_OK != rc) {
        SR_LOG_ERR_MSG("Copying errors to gpb failed");
    }

    /* send the response */
    rc = cm_msg_send(rp_ctx->cm_ctx, resp);

    return rc;
}

/**
 * @brief Processes a delete_item request.
 */
static int
rp_delete_item_req_process(rp_ctx_t *rp_ctx, rp_session_t *session, Sr__Msg *msg)
{
    Sr__Msg *resp = NULL;
    sr_mem_ctx_t *sr_mem = NULL;
    char *xpath = NULL;
    int rc = SR_ERR_OK;

    CHECK_NULL_ARG5(rp_ctx, session, msg, msg->request, msg->request->delete_item_req);

    SR_LOG_DBG_MSG("Processing delete_item request.");

    xpath = msg->request->delete_item_req->xpath;

    /* allocate the response */
    rc = sr_mem_new(0, &sr_mem);
    CHECK_RC_MSG_RETURN(rc, "Failed to create a new Sysrepo memory context.");
    rc = sr_gpb_resp_alloc(sr_mem, SR__OPERATION__DELETE_ITEM, session->id, &resp);
    if (SR_ERR_OK != rc) {
        sr_mem_free(sr_mem);
        SR_LOG_ERR_MSG("Allocation of delete_item response failed.");
        return SR_ERR_NOMEM;
    }

    /* delete the item in data manager */
    rc = rp_dt_delete_item_wrapper(rp_ctx, session, xpath, msg->request->delete_item_req->options);
    if (SR_ERR_OK != rc){
        SR_LOG_ERR("Delete item failed for '%s', session id=%"PRIu32".", xpath, session->id);
    }

    /* set response code */
    resp->response->result = rc;

    rc = rp_resp_fill_errors(resp, session->dm_session);
    if (SR_ERR_OK != rc) {
        SR_LOG_ERR_MSG("Copying errors to gpb failed");
    }

    /* send the response */
    rc = cm_msg_send(rp_ctx->cm_ctx, resp);

    return rc;
}

/**
 * @brief Processes a move_item request.
 */
static int
rp_move_item_req_process(rp_ctx_t *rp_ctx, rp_session_t *session, Sr__Msg *msg)
{
    Sr__Msg *resp = NULL;
    sr_mem_ctx_t *sr_mem = NULL;
    char *xpath = NULL;
    char *relative_item = NULL;
    int rc = SR_ERR_OK;

    CHECK_NULL_ARG5(rp_ctx, session, msg, msg->request, msg->request->move_item_req);

    SR_LOG_DBG_MSG("Processing move_item request.");

    xpath = msg->request->move_item_req->xpath;
    relative_item = msg->request->move_item_req->relative_item;

    /* allocate the response */
    rc = sr_mem_new(0, &sr_mem);
    CHECK_RC_MSG_RETURN(rc, "Failed to create a new Sysrepo memory context.");
    rc = sr_gpb_resp_alloc(sr_mem, SR__OPERATION__MOVE_ITEM, session->id, &resp);
    if (SR_ERR_OK != rc) {
        sr_mem_free(sr_mem);
        SR_LOG_ERR_MSG("Allocation of move_item response failed.");
        return SR_ERR_NOMEM;
    }

    rc = rp_dt_move_list_wrapper(rp_ctx, session, xpath,
            sr_move_direction_gpb_to_sr(msg->request->move_item_req->position), relative_item);

    /* set response code */
    resp->response->result = rc;

    rc = rp_resp_fill_errors(resp, session->dm_session);
    if (SR_ERR_OK != rc) {
        SR_LOG_ERR_MSG("Copying errors to gpb failed");
    }

    /* send the response */
    rc = cm_msg_send(rp_ctx->cm_ctx, resp);

    return rc;
}

/**
 * @brief Processes a validate request.
 */
static int
rp_validate_req_process(rp_ctx_t *rp_ctx, rp_session_t *session, Sr__Msg *msg)
{
    Sr__Msg *resp = NULL;
    sr_mem_ctx_t *sr_mem = NULL;
    int rc = SR_ERR_OK;

    CHECK_NULL_ARG5(rp_ctx, session, msg, msg->request, msg->request->validate_req);

    SR_LOG_DBG_MSG("Processing validate request.");

    /* allocate the response */
    rc = sr_mem_new(0, &sr_mem);
    CHECK_RC_MSG_RETURN(rc, "Failed to create a new Sysrepo memory context.");
    rc = sr_gpb_resp_alloc(sr_mem, SR__OPERATION__VALIDATE, session->id, &resp);
    if (SR_ERR_OK != rc) {
        sr_mem_free(sr_mem);
        SR_LOG_ERR_MSG("Allocation of validate response failed.");
        return SR_ERR_NOMEM;
    }

    rc = rp_dt_remove_loaded_state_data(rp_ctx, session);
    if (SR_ERR_OK != rc) {
        SR_LOG_ERR("An error occurred while removing state data: %s", sr_strerror(rc));
    }

    sr_error_info_t *errors = NULL;
    size_t err_cnt = 0;
    rc = dm_validate_session_data_trees(rp_ctx->dm_ctx, session->dm_session, &errors, &err_cnt);

    /* set response code */
    resp->response->result = rc;

    /* copy error information to GPB  (if any) */
    if (err_cnt > 0) {
        sr_gpb_fill_errors(errors, err_cnt, sr_mem, &resp->response->validate_resp->errors, &resp->response->validate_resp->n_errors);
        sr_free_errors(errors, err_cnt);
    }

    /* send the response */
    rc = cm_msg_send(rp_ctx->cm_ctx, resp);

    return rc;
}

/**
 * @brief Processes a commit request.
 */
static int
rp_commit_req_process(rp_ctx_t *rp_ctx, rp_session_t *session, Sr__Msg *msg, bool *skip_msg_cleanup)
{
    Sr__Msg *resp = NULL;
    sr_mem_ctx_t *sr_mem = NULL;
    int rc = SR_ERR_OK;
    dm_commit_context_t *c_ctx = NULL;
    sr_error_info_t *errors = NULL;
    size_t err_cnt = 0;
    bool locked = false;

    CHECK_NULL_ARG5(rp_ctx, session, msg, msg->request, msg->request->commit_req);

    SR_LOG_DBG_MSG("Processing commit request.");

    /* allocate the response */
    rc = sr_mem_new(0, &sr_mem);
    CHECK_RC_MSG_RETURN(rc, "Failed to create a new Sysrepo memory context.");
    rc = sr_gpb_resp_alloc(sr_mem, SR__OPERATION__COMMIT, session->id, &resp);
    if (SR_ERR_OK != rc) {
        sr_mem_free(sr_mem);
        SR_LOG_ERR_MSG("Allocation of commit response failed.");
        return SR_ERR_NOMEM;
    }

    MUTEX_LOCK_TIMED_CHECK_GOTO(&session->cur_req_mutex, rc, cleanup);
    locked = true;

    if (RP_REQ_RESUMED == session->state) {
        rc = dm_get_commit_context(rp_ctx->dm_ctx, session->commit_id, &c_ctx);
        CHECK_RC_LOG_GOTO(rc, cleanup, "Failed to resume commit, commit ctx with id %"PRIu32" not found.", session->commit_id);
        pthread_mutex_lock(&c_ctx->mutex);
    } else {
        rc = rp_dt_remove_loaded_state_data(rp_ctx, session);
        if (SR_ERR_OK != rc ) {
            SR_LOG_ERR_MSG("An error occurred while removing state data");
        }
    }

    if (SR_ERR_OK == rc ) {
        session->req = msg;
        rc = rp_dt_commit(rp_ctx, session, c_ctx, &errors, &err_cnt);
    }
    if (SR_ERR_OK == rc && RP_REQ_WAITING_FOR_VERIFIERS == session->state) {
        SR_LOG_DBG_MSG("Request paused, waiting for verifiers");
        /* we are waiting for verifiers data do not free the request */
        *skip_msg_cleanup = true;
        sr_msg_free(resp);
        pthread_mutex_unlock(&session->cur_req_mutex);
        return SR_ERR_OK;
    }

cleanup:
    session->state = RP_REQ_FINISHED;
    session->req = NULL;
    if (locked) {
        pthread_mutex_unlock(&session->cur_req_mutex);
    }
    /* set response code */
    resp->response->result = rc;

    /* copy error information to GPB  (if any) */
    if (err_cnt > 0) {
        sr_gpb_fill_errors(errors, err_cnt, sr_mem, &resp->response->commit_resp->errors, &resp->response->commit_resp->n_errors);
        sr_free_errors(errors, err_cnt);
    }

    /* send the response */
    rc = cm_msg_send(rp_ctx->cm_ctx, resp);
    return rc;
}

/**
 * @brief Processes a discard_changes request.
 */
static int
rp_discard_changes_req_process(const rp_ctx_t *rp_ctx, const rp_session_t *session, Sr__Msg *msg)
{
    Sr__Msg *resp = NULL;
    sr_mem_ctx_t *sr_mem = NULL;
    int rc = SR_ERR_OK;

    CHECK_NULL_ARG5(rp_ctx, session, msg, msg->request, msg->request->discard_changes_req);

    SR_LOG_DBG_MSG("Processing discard_changes request.");

    /* allocate the response */
    rc = sr_mem_new(0, &sr_mem);
    CHECK_RC_MSG_RETURN(rc, "Failed to create a new Sysrepo memory context.");
    rc = sr_gpb_resp_alloc(sr_mem, SR__OPERATION__DISCARD_CHANGES, session->id, &resp);
    if (SR_ERR_OK != rc) {
        sr_mem_free(sr_mem);
        SR_LOG_ERR_MSG("Allocation of discard_changes response failed.");
        return SR_ERR_NOMEM;
    }

    rc = dm_discard_changes(rp_ctx->dm_ctx, session->dm_session);

    /* set response code */
    resp->response->result = rc;

    rc = rp_resp_fill_errors(resp, session->dm_session);
    if (SR_ERR_OK != rc) {
        SR_LOG_ERR_MSG("Copying errors to gpb failed");
    }

    /* send the response */
    rc = cm_msg_send(rp_ctx->cm_ctx, resp);

    return rc;
}

/**
 * @brief Processes a discard_changes request.
 */
static int
rp_copy_config_req_process(rp_ctx_t *rp_ctx, rp_session_t *session, Sr__Msg *msg)
{
    Sr__Msg *resp = NULL;
    sr_mem_ctx_t *sr_mem = NULL;
    int rc = SR_ERR_OK;

    CHECK_NULL_ARG5(rp_ctx, session, msg, msg->request, msg->request->copy_config_req);

    SR_LOG_DBG_MSG("Processing copy_config request.");

    /* allocate the response */
    rc = sr_mem_new(0, &sr_mem);
    CHECK_RC_MSG_RETURN(rc, "Failed to create a new Sysrepo memory context.");
    rc = sr_gpb_resp_alloc(sr_mem, SR__OPERATION__COPY_CONFIG, session->id, &resp);
    if (SR_ERR_OK != rc) {
        sr_mem_free(sr_mem);
        SR_LOG_ERR_MSG("Allocation of copy_config response failed.");
        return SR_ERR_NOMEM;
    }

    rc = rp_dt_copy_config(rp_ctx, session, msg->request->copy_config_req->module_name,
                sr_datastore_gpb_to_sr(msg->request->copy_config_req->src_datastore),
                sr_datastore_gpb_to_sr(msg->request->copy_config_req->dst_datastore));

    /* set response code */
    resp->response->result = rc;

    rc = rp_resp_fill_errors(resp, session->dm_session);
    if (SR_ERR_OK != rc) {
        SR_LOG_ERR_MSG("Copying errors to gpb failed");
    }

    /* send the response */
    rc = cm_msg_send(rp_ctx->cm_ctx, resp);

    return rc;
}

/**
 * @brief Processes a session_data_refresh request.
 */
static int
rp_session_refresh_req_process(rp_ctx_t *rp_ctx, rp_session_t *session, Sr__Msg *msg)
{
    Sr__Msg *resp = NULL;
    sr_mem_ctx_t *sr_mem = NULL;
    int rc = SR_ERR_OK;

    CHECK_NULL_ARG5(rp_ctx, session, msg, msg->request, msg->request->session_refresh_req);

    SR_LOG_DBG_MSG("Processing session_data_refresh request.");

    /* allocate the response */
    rc = sr_mem_new(0, &sr_mem);
    CHECK_RC_MSG_RETURN(rc, "Failed to create a new Sysrepo memory context.");
    rc = sr_gpb_resp_alloc(sr_mem, SR__OPERATION__SESSION_REFRESH, session->id, &resp);
    if (SR_ERR_OK != rc) {
        sr_mem_free(sr_mem);
        SR_LOG_ERR_MSG("Allocation of session_data_refresh response failed.");
        return SR_ERR_NOMEM;
    }

    sr_error_info_t *errors = NULL;
    size_t err_cnt = 0;

    rc = rp_dt_refresh_session(rp_ctx, session, &errors, &err_cnt);

    /* set response code */
    resp->response->result = rc;

    /* copy error information to GPB  (if any) */
    if (NULL != errors) {
        sr_gpb_fill_errors(errors, err_cnt, sr_mem, &resp->response->session_refresh_resp->errors,
                &resp->response->session_refresh_resp->n_errors);
        sr_free_errors(errors, err_cnt);
    }

    /* send the response */
    rc = cm_msg_send(rp_ctx->cm_ctx, resp);

    return rc;
}

static int
rp_switch_datastore_req_process(rp_ctx_t *rp_ctx, rp_session_t *session, Sr__Msg *msg)
{
    Sr__Msg *resp = NULL;
    sr_mem_ctx_t *sr_mem = NULL;
    int rc = SR_ERR_OK;

    CHECK_NULL_ARG5(rp_ctx, session, msg, msg->request, msg->request->session_switch_ds_req);

    SR_LOG_DBG_MSG("Processing session_switch_ds request.");

    /* allocate the response */
    rc = sr_mem_new(0, &sr_mem);
    CHECK_RC_MSG_RETURN(rc, "Failed to create a new Sysrepo memory context.");
    rc = sr_gpb_resp_alloc(sr_mem, SR__OPERATION__SESSION_SWITCH_DS, session->id, &resp);
    if (SR_ERR_OK != rc) {
        sr_mem_free(sr_mem);
        SR_LOG_ERR_MSG("Allocation of session_switch_ds response failed.");
        return SR_ERR_NOMEM;
    }

    rc = rp_dt_switch_datastore(rp_ctx, session, sr_datastore_gpb_to_sr(msg->request->session_switch_ds_req->datastore));

    /* set response code */
    resp->response->result = rc;

    rc = rp_resp_fill_errors(resp, session->dm_session);
    if (SR_ERR_OK != rc) {
        SR_LOG_ERR_MSG("Copying errors to gpb failed");
    }

    /* send the response */
    rc = cm_msg_send(rp_ctx->cm_ctx, resp);

    return rc;
}

static int
rp_session_set_opts(rp_ctx_t *rp_ctx, rp_session_t *session, Sr__Msg *msg)
{
    Sr__Msg *resp = NULL;
    sr_mem_ctx_t *sr_mem = NULL;
    int rc = SR_ERR_OK;

    CHECK_NULL_ARG5(rp_ctx, session, msg, msg->request, msg->request->session_set_opts_req);

    SR_LOG_DBG_MSG("Procession session set opts request.");

    /* allocate the response */
    rc = sr_mem_new(0, &sr_mem);
    CHECK_RC_MSG_RETURN(rc, "Failed to create a new Sysrepo memory context.");
    rc = sr_gpb_resp_alloc(sr_mem, SR__OPERATION__SESSION_SET_OPTS, session->id, &resp);
    if (SR_ERR_OK != rc) {
        sr_mem_free(sr_mem);
        SR_LOG_ERR_MSG("Allocation of session_set_opts response failed.");
        return SR_ERR_NOMEM;
    }

    /* white list options that can be set */
    uint32_t mutable_opts = SR_SESS_CONFIG_ONLY;

    session->options = msg->request->session_set_opts_req->options & mutable_opts;

    /* set response code */
    resp->response->result = rc;

    rc = rp_resp_fill_errors(resp, session->dm_session);
    if (SR_ERR_OK != rc) {
        SR_LOG_ERR_MSG("Copying errors to gpb failed");
    }

    /* send the response */
    rc = cm_msg_send(rp_ctx->cm_ctx, resp);

    return rc;
}

/**
 * @brief Processes a lock request.
 */
static int
rp_lock_req_process(const rp_ctx_t *rp_ctx, const rp_session_t *session, Sr__Msg *msg)
{
    Sr__Msg *resp = NULL;
    sr_mem_ctx_t *sr_mem = NULL;
    int rc = SR_ERR_OK;

    CHECK_NULL_ARG5(rp_ctx, session, msg, msg->request, msg->request->lock_req);

    SR_LOG_DBG_MSG("Processing lock request.");

    /* allocate the response */
    rc = sr_mem_new(0, &sr_mem);
    CHECK_RC_MSG_RETURN(rc, "Failed to create a new Sysrepo memory context.");
    rc = sr_gpb_resp_alloc(sr_mem, SR__OPERATION__LOCK, session->id, &resp);
    if (SR_ERR_OK != rc) {
        sr_mem_free(sr_mem);
        SR_LOG_ERR_MSG("Allocation of lock response failed.");
        return SR_ERR_NOMEM;
    }

    rc = rp_dt_lock(rp_ctx, session, msg->request->lock_req->module_name);

    /* set response code */
    resp->response->result = rc;

    rc = rp_resp_fill_errors(resp, session->dm_session);
    if (SR_ERR_OK != rc) {
        SR_LOG_ERR_MSG("Copying errors to gpb failed");
    }

    /* send the response */
    rc = cm_msg_send(rp_ctx->cm_ctx, resp);

    return rc;
}

/**
 * @brief Processes an unlock request.
 */
static int
rp_unlock_req_process(const rp_ctx_t *rp_ctx, const rp_session_t *session, Sr__Msg *msg)
{
    Sr__Msg *resp = NULL;
    sr_mem_ctx_t *sr_mem = NULL;
    int rc = SR_ERR_OK;

    CHECK_NULL_ARG5(rp_ctx, session, msg, msg->request, msg->request->unlock_req);

    SR_LOG_DBG_MSG("Processing unlock request.");

    /* allocate the response */
    rc = sr_mem_new(0, &sr_mem);
    CHECK_RC_MSG_RETURN(rc, "Failed to create a new Sysrepo memory context.");
    rc = sr_gpb_resp_alloc(sr_mem, SR__OPERATION__UNLOCK, session->id, &resp);
    if (SR_ERR_OK != rc) {
        sr_mem_free(sr_mem);
        SR_LOG_ERR_MSG("Allocation of unlock response failed.");
        return SR_ERR_NOMEM;
    }

    if (NULL != msg->request->unlock_req->module_name) {
        /* module-level lock */
        rc = dm_unlock_module(rp_ctx->dm_ctx, session->dm_session, msg->request->unlock_req->module_name);
    } else {
        /* datastore-level lock */
        rc = dm_unlock_datastore(rp_ctx->dm_ctx, session->dm_session);
    }

    /* set response code */
    resp->response->result = rc;

    rc = rp_resp_fill_errors(resp, session->dm_session);
    if (SR_ERR_OK != rc) {
        SR_LOG_ERR_MSG("Copying errors to gpb failed");
    }

    /* send the response */
    rc = cm_msg_send(rp_ctx->cm_ctx, resp);

    return rc;
}

/**
 * @brief Processes a subscribe request.
 */
static int
rp_subscribe_req_process(const rp_ctx_t *rp_ctx, const rp_session_t *session, Sr__Msg *msg)
{
    Sr__Msg *resp = NULL;
    sr_mem_ctx_t *sr_mem = NULL;
    Sr__SubscribeReq *subscribe_req = NULL;
    np_subscr_options_t options = NP_SUBSCR_DEFAULT;
    const char *username = NULL;
    int rc = SR_ERR_OK;

    CHECK_NULL_ARG5(rp_ctx, session, msg, msg->request, msg->request->subscribe_req);

    SR_LOG_DBG_MSG("Processing subscribe request.");

    /* allocate the response */
    rc = sr_mem_new(0, &sr_mem);
    CHECK_RC_MSG_RETURN(rc, "Failed to create a new Sysrepo memory context.");
    rc = sr_gpb_resp_alloc(sr_mem, SR__OPERATION__SUBSCRIBE, session->id, &resp);
    if (SR_ERR_OK != rc) {
        sr_mem_free(sr_mem);
        SR_LOG_ERR_MSG("Allocation of subscribe response failed.");
        return SR_ERR_NOMEM;
    }
    subscribe_req = msg->request->subscribe_req;
    if (SR__SUBSCRIPTION_TYPE__EVENT_NOTIF_SUBS == subscribe_req->type) {
        if (NULL != session->user_credentials->e_username) {
            username = session->user_credentials->e_username;
        } else {
            username = session->user_credentials->r_username;
        }
    }

    /* set subscribe options */
    if (subscribe_req->has_enable_running && subscribe_req->enable_running) {
        options |= NP_SUBSCR_ENABLE_RUNNING;
    }
    if (SR__SUBSCRIPTION_TYPE__RPC_SUBS == subscribe_req->type ||
        SR__SUBSCRIPTION_TYPE__ACTION_SUBS == subscribe_req->type) {
        options |= NP_SUBSCR_EXCLUSIVE;
    }
    if (subscribe_req->has_enable_event && subscribe_req->enable_event) {
        options |= NP_SUBSCR_EV_EVENT;
    }

    /* subscribe to the notification */
    rc = np_notification_subscribe(rp_ctx->np_ctx, session, subscribe_req->type,
            subscribe_req->destination, subscribe_req->subscription_id,
            subscribe_req->module_name, subscribe_req->xpath, username,
            (subscribe_req->has_notif_event ? subscribe_req->notif_event : SR__NOTIFICATION_EVENT__APPLY_EV),
            (subscribe_req->has_priority ? subscribe_req->priority : 0),
            sr_api_variant_gpb_to_sr(subscribe_req->api_variant),
            options);

    /* set response code */
    resp->response->result = rc;

    rc = rp_resp_fill_errors(resp, session->dm_session);
    if (SR_ERR_OK != rc) {
        SR_LOG_ERR_MSG("Copying errors to gpb failed");
    }

    /* send the response */
    rc = cm_msg_send(rp_ctx->cm_ctx, resp);

    if (SR_ERR_OK == rc) {
        /* send initial HELLO notification to test the subscription */
        rc = np_hello_notify(rp_ctx->np_ctx, subscribe_req->module_name,
                subscribe_req->destination, subscribe_req->subscription_id);
    }

    return rc;
}

/**
 * @brief Processes an unsubscribe request.
 */
static int
rp_unsubscribe_req_process(const rp_ctx_t *rp_ctx, const rp_session_t *session, Sr__Msg *msg)
{
    Sr__Msg *resp = NULL;
    sr_mem_ctx_t *sr_mem = NULL;
    int rc = SR_ERR_OK;

    CHECK_NULL_ARG5(rp_ctx, session, msg, msg->request, msg->request->unsubscribe_req);

    SR_LOG_DBG_MSG("Processing unsubscribe request.");

    /* allocate the response */
    rc = sr_mem_new(0, &sr_mem);
    CHECK_RC_MSG_RETURN(rc, "Failed to create a new Sysrepo memory context.");
    rc = sr_gpb_resp_alloc(sr_mem, SR__OPERATION__UNSUBSCRIBE, session->id, &resp);
    if (SR_ERR_OK != rc) {
        sr_mem_free(sr_mem);
        SR_LOG_ERR_MSG("Allocation of unsubscribe response failed.");
        return SR_ERR_NOMEM;
    }

    /* unsubscribe from the notifications */
    rc = np_notification_unsubscribe(rp_ctx->np_ctx, session, msg->request->unsubscribe_req->type,
            msg->request->unsubscribe_req->destination, msg->request->unsubscribe_req->subscription_id,
            msg->request->unsubscribe_req->module_name);

    /* set response code */
    resp->response->result = rc;

    rc = rp_resp_fill_errors(resp, session->dm_session);
    if (SR_ERR_OK != rc) {
        SR_LOG_ERR_MSG("Copying errors to gpb failed");
    }

    /* send the response */
    rc = cm_msg_send(rp_ctx->cm_ctx, resp);

    return rc;
}

/**
 * @brief Processes a check-enabled-running request.
 */
static int
rp_check_enabled_running_req_process(const rp_ctx_t *rp_ctx, const rp_session_t *session, Sr__Msg *msg)
{
    Sr__Msg *resp = NULL;
    sr_mem_ctx_t *sr_mem = NULL;
    int rc = SR_ERR_OK;
    bool enabled = false;

    CHECK_NULL_ARG5(rp_ctx, session, msg, msg->request, msg->request->check_enabled_running_req);

    SR_LOG_DBG_MSG("Processing check-enabled-running request.");

    /* allocate the response */
    rc = sr_mem_new(0, &sr_mem);
    CHECK_RC_MSG_RETURN(rc, "Failed to create a new Sysrepo memory context.");
    rc = sr_gpb_resp_alloc(sr_mem, SR__OPERATION__CHECK_ENABLED_RUNNING, session->id, &resp);
    if (SR_ERR_OK != rc) {
        sr_mem_free(sr_mem);
        SR_LOG_ERR_MSG("Allocation of check-enabled-running response failed.");
        return SR_ERR_NOMEM;
    }

    /* query data manager */
    rc = dm_has_enabled_subtree(rp_ctx->dm_ctx, msg->request->check_enabled_running_req->module_name, NULL, &enabled);
    if (SR_ERR_OK == rc) {
        resp->response->check_enabled_running_resp->enabled = enabled;
    }

    /* set response code */
    resp->response->result = rc;

    /* copy DM errors, if any */
    rc = rp_resp_fill_errors(resp, session->dm_session);
    if (SR_ERR_OK != rc) {
        SR_LOG_ERR_MSG("Copying errors to gpb failed");
    }

    /* send the response */
    rc = cm_msg_send(rp_ctx->cm_ctx, resp);
    return rc;
}

/**
 * @brief Process get changes request.
 */
static int
rp_get_changes_req_process(rp_ctx_t *rp_ctx, rp_session_t *session, Sr__Msg *msg)
{
    Sr__Msg *resp = NULL;
    sr_mem_ctx_t *sr_mem = NULL;
    int rc = SR_ERR_OK;
    dm_commit_ctxs_t *dm_ctxs = NULL;
    dm_commit_context_t *c_ctx = NULL;
    sr_list_t *changes = NULL;
    bool locked = false;

    CHECK_NULL_ARG5(rp_ctx, session, msg, msg->request, msg->request->get_changes_req);
    SR_LOG_DBG_MSG("Processing get changes request.");

    /* allocate the response */
    rc = sr_mem_new(0, &sr_mem);
    CHECK_RC_MSG_RETURN(rc, "Failed to create a new Sysrepo memory context.");
    rc = sr_gpb_resp_alloc(sr_mem, SR__OPERATION__GET_CHANGES, session->id, &resp);
    if (SR_ERR_OK != rc) {
        sr_mem_free(sr_mem);
        SR_LOG_ERR_MSG("Allocation of get changes response failed.");
        return SR_ERR_NOMEM;
    }

    char *xpath = msg->request->get_changes_req->xpath;

    uint32_t id = session->commit_id;

    if (session->options & SR__SESSION_FLAGS__SESS_NOTIFICATION) {
        rc = rp_check_notif_session(rp_ctx, session, msg);
        CHECK_RC_MSG_GOTO(rc, cleanup, "Check notif session failed");
    } else {
        rc = dm_report_error(session->dm_session, "Get changes call can be issued only on notification session", NULL, SR_ERR_UNSUPPORTED);
        goto cleanup;
    }

    rc = dm_get_commit_ctxs(rp_ctx->dm_ctx, &dm_ctxs);
    CHECK_RC_MSG_GOTO(rc, cleanup, "Get commit ctx failed");
    pthread_rwlock_rdlock(&dm_ctxs->lock);
    locked = true;

    rc = dm_get_commit_context(rp_ctx->dm_ctx, id, &c_ctx);
    CHECK_RC_MSG_GOTO(rc, cleanup, "Get commit context failed");
    if (NULL == c_ctx) {
        SR_LOG_ERR("Commit context with id %d can not be found", id);
        dm_report_error(session->dm_session, "Commit data are not available anymore", NULL, SR_ERR_INTERNAL);
        goto cleanup;
    }

    /* get changes */
    rc = rp_dt_get_changes(rp_ctx, session, c_ctx, xpath,
            msg->request->get_changes_req->offset,
            msg->request->get_changes_req->limit,
            &changes);

    if (SR_ERR_OK == rc) {
        /* copy values to gpb */
        rc = sr_changes_sr_to_gpb(changes, sr_mem, &resp->response->get_changes_resp->changes, &resp->response->get_changes_resp->n_changes);
        if (SR_ERR_OK != rc) {
            SR_LOG_ERR_MSG("Copying values to GPB failed.");
        }
    }

cleanup:
    if (locked) {
        pthread_rwlock_unlock(&dm_ctxs->lock);
    }

    /* set response code */
    resp->response->result = rc;

    rc = rp_resp_fill_errors(resp, session->dm_session);
    if (SR_ERR_OK != rc) {
        SR_LOG_ERR_MSG("Copying errors to gpb failed");
    }

    /* send the response */
    rc = cm_msg_send(rp_ctx->cm_ctx, resp);

    sr_list_cleanup(changes);
    return rc;
}

static int
rp_match_subscription_rpc(const rp_ctx_t *rp_ctx, np_subscription_t *subscription, const char *xpath, bool *matched)
{
    CHECK_NULL_ARG4(rp_ctx, subscription, xpath, matched);
    int rc = SR_ERR_OK;
    dm_schema_info_t *schema_info = NULL;
    struct lys_node *subs_node = NULL;
    struct lys_node *rpc_node = NULL;

    *matched = false;

    if (NULL != subscription->xpath) {
        rc = rp_dt_validate_node_xpath_lock(rp_ctx->dm_ctx, NULL, subscription->xpath, &schema_info, &subs_node);
        CHECK_RC_LOG_RETURN(rc, "Failed to validate xpath %s", subscription->xpath);

        rc = rp_dt_validate_node_xpath(rp_ctx->dm_ctx, NULL, xpath, NULL, &rpc_node);
        CHECK_RC_LOG_GOTO(rc, cleanup, "Failed to validate xpath %s", xpath);

        SR_LOG_DBG("Matching subscription %s with xpath %s %s", subscription->xpath, xpath, (subs_node == rpc_node) ? "matched" : "not matched");
        *matched = subs_node == rpc_node;
    }

cleanup:
    if (NULL != schema_info) {
        pthread_rwlock_unlock(&schema_info->model_lock);
    }
    return rc;
}

/**
 * @brief Processes a RPC/Action request.
 */
static int
rp_rpc_req_process(const rp_ctx_t *rp_ctx, const rp_session_t *session, Sr__Msg *msg)
{
    char *module_name = NULL;
    sr_api_variant_t msg_api_variant = SR_API_VALUES;
    sr_val_t *input = NULL, *with_def = NULL;
    sr_node_t *input_tree = NULL, *with_def_tree = NULL;
    size_t input_cnt = 0, with_def_cnt = 0, with_def_tree_cnt = 0;
    np_subscription_t *subscriptions = NULL;
    size_t subscription_cnt = 0;
    Sr__Msg *req = NULL, *resp = NULL;
    sr_mem_ctx_t *sr_mem = NULL;
    const char *op_name = NULL;
    bool action = false;
    int rc = SR_ERR_OK, rc_tmp = SR_ERR_OK;

    CHECK_NULL_ARG_NORET5(rc, rp_ctx, session, msg, msg->request, msg->request->rpc_req);
    if (SR_ERR_OK != rc) {
        goto finalize;
    }

    action = msg->request->rpc_req->action;
    op_name = (action ? "Action" : "RPC");
    SR_LOG_DBG("Processing %s request.", op_name);

    /* reuse context from msg for req (or resp) */
    sr_mem = (sr_mem_ctx_t *)msg->_sysrepo_mem_ctx;

    /* parse input arguments */
    msg_api_variant = sr_api_variant_gpb_to_sr(msg->request->rpc_req->orig_api_variant);
    switch (msg_api_variant) {
        case SR_API_VALUES:
            rc = sr_values_gpb_to_sr(sr_mem, msg->request->rpc_req->input, msg->request->rpc_req->n_input,
                    &input, &input_cnt);
            break;
        case SR_API_TREES:
            rc = sr_trees_gpb_to_sr(sr_mem, msg->request->rpc_req->input_tree, msg->request->rpc_req->n_input_tree,
                    &input_tree, &input_cnt);
            break;
    }
    CHECK_RC_LOG_GOTO(rc, finalize, "Failed to parse %s (%s) input arguments from GPB message.",
                      op_name, msg->request->rpc_req->xpath);

    /* validate RPC/Action request */
    switch (msg_api_variant) {
        case SR_API_VALUES:
            if (action) {
                rc = dm_validate_action(rp_ctx->dm_ctx, session->dm_session, msg->request->rpc_req->xpath,
                                 input, input_cnt, true, sr_mem, &with_def, &with_def_cnt,
                                 &with_def_tree, &with_def_tree_cnt);

            } else {
                rc = dm_validate_rpc(rp_ctx->dm_ctx, session->dm_session, msg->request->rpc_req->xpath,
                                     input, input_cnt, true, sr_mem, &with_def, &with_def_cnt,
                                     &with_def_tree, &with_def_tree_cnt);
            }
            break;
        case SR_API_TREES:
            if (action) {
                rc = dm_validate_action_tree(rp_ctx->dm_ctx, session->dm_session, msg->request->rpc_req->xpath,
                                     input_tree, input_cnt, true, sr_mem, &with_def, &with_def_cnt,
                                     &with_def_tree, &with_def_tree_cnt);
            } else {
                rc = dm_validate_rpc_tree(rp_ctx->dm_ctx, session->dm_session, msg->request->rpc_req->xpath,
                                     input_tree, input_cnt, true, sr_mem, &with_def, &with_def_cnt,
                                     &with_def_tree, &with_def_tree_cnt);
            }
            break;
    }
    CHECK_RC_LOG_GOTO(rc, finalize, "Validation of an %s (%s) message failed.", op_name, msg->request->rpc_req->xpath);

    /* get module name */
    rc = sr_copy_first_ns(msg->request->rpc_req->xpath, &module_name);
    CHECK_RC_LOG_GOTO(rc, finalize, "Failed to obtain module name for %s request (%s).", op_name,
            msg->request->rpc_req->xpath);

    /* authorize (write permissions are required to deliver the RPC/Action) */
    rc = ac_check_module_permissions(session->ac_session, module_name, AC_OPER_READ_WRITE);
    CHECK_RC_LOG_GOTO(rc, finalize, "Access control check failed for module name '%s'", module_name);

    /* fill-in subscription details into the request */
    bool subscription_match = false;
    /* get RPC/Action subscription */
    rc = pm_get_subscriptions(rp_ctx->pm_ctx, module_name,
            action ? SR__SUBSCRIPTION_TYPE__ACTION_SUBS : SR__SUBSCRIPTION_TYPE__RPC_SUBS,
            &subscriptions, &subscription_cnt);
    CHECK_RC_LOG_GOTO(rc, finalize, "Failed to get subscriptions for %s request (%s).", op_name,
            msg->request->rpc_req->xpath);

    for (size_t i = 0; i < subscription_cnt; i++) {
        if (NULL != subscriptions[i].xpath) {
            rc = rp_match_subscription_rpc(rp_ctx, &subscriptions[i], msg->request->rpc_req->xpath, &subscription_match);
            CHECK_RC_MSG_GOTO(rc, finalize, "Failed to match rpc xpath");

            if (!subscription_match) {
                continue;
            }

            /* duplicate msg into req with the new input values */
            rc = sr_gpb_req_alloc(sr_mem, action ? SR__OPERATION__ACTION : SR__OPERATION__RPC, session->id, &req);
            CHECK_RC_LOG_GOTO(rc, finalize, "Failed to duplicate %s request (%s).", op_name,
                    msg->request->rpc_req->xpath);
            req->request->rpc_req->action = action;
            /*  - xpath */
            if (sr_mem) {
                req->request->rpc_req->xpath = msg->request->rpc_req->xpath;
            } else {
                req->request->rpc_req->xpath = strdup(msg->request->rpc_req->xpath);
                CHECK_NULL_NOMEM_ERROR(req->request->rpc_req->xpath, rc);
                CHECK_RC_LOG_GOTO(rc, finalize, "Failed to duplicate %s request xpath (%s).", op_name,
                        msg->request->rpc_req->xpath);
            }
            /*  - api variant */
            req->request->rpc_req->orig_api_variant = msg->request->rpc_req->orig_api_variant;
            /*  - arguments */
            switch (subscriptions[i].api_variant) {
                case SR_API_VALUES:
                    rc = sr_values_sr_to_gpb(with_def, with_def_cnt, &req->request->rpc_req->input,
                                             &req->request->rpc_req->n_input);
                    break;
                case SR_API_TREES:
                    rc = sr_trees_sr_to_gpb(with_def_tree, with_def_tree_cnt, &req->request->rpc_req->input_tree,
                                            &req->request->rpc_req->n_input_tree);
                    break;
            }
            CHECK_RC_LOG_GOTO(rc, finalize, "Failed to duplicate %s request (%s) input arguments.", op_name,
                    msg->request->rpc_req->xpath);
            /* subscription details */
            sr_mem_edit_string(sr_mem, &req->request->rpc_req->subscriber_address, subscriptions[i].dst_address);
            CHECK_NULL_NOMEM_GOTO(req->request->rpc_req->subscriber_address, rc, finalize);
            req->request->rpc_req->subscription_id = subscriptions[i].dst_id;
            req->request->rpc_req->has_subscription_id = true;
            subscription_match = true;
            break;
        }
    }
    CHECK_RC_LOG_GOTO(rc, finalize, "Failed to process subscription data for %s request (%s).", op_name,
            msg->request->rpc_req->xpath);

    if (!subscription_match) {
        /* no subscription for this RPC/Action */
        SR_LOG_ERR("No subscription found for %s delivery (xpath = '%s').", op_name, msg->request->rpc_req->xpath);
        rc = SR_ERR_NOT_FOUND;
        goto finalize;
    }

finalize:
    /* free all the allocated data */
    np_free_subscriptions(subscriptions, subscription_cnt);
    free(module_name);
    if (SR_API_VALUES == msg_api_variant) {
        sr_free_values(input, input_cnt);
    } else {
        sr_free_trees(input_tree, input_cnt);
    }
    sr_free_values(with_def, with_def_cnt);
    sr_free_trees(with_def_tree, with_def_tree_cnt);

    if (SR_ERR_OK == rc) {
        /* release the message since it won't be released in dispatch */
        sr_msg_free(msg);
        /* forward the request to the subscriber */
        rc = cm_msg_send(rp_ctx->cm_ctx, req);
    } else {
        /* release the request */
        if (NULL != req) {
            sr_msg_free(req);
        }
        /* send the response with error */
        rc_tmp = sr_gpb_resp_alloc(sr_mem, action ? SR__OPERATION__ACTION : SR__OPERATION__RPC,
                                   session->id, &resp);
        if (SR_ERR_OK != rc_tmp) {
            SR_LOG_ERR_MSG("Failed to allocate RPC response message");
        }
        if (SR_ERR_OK == rc_tmp) {
            rc_tmp = rp_resp_fill_errors(resp, session->dm_session);
            if (SR_ERR_OK != rc_tmp) {
                SR_LOG_WRN_MSG("Copying errors to gpb failed");
            }
            resp->response->result = rc;
            resp->response->rpc_resp->action = action;
            if (sr_mem) {
                resp->response->rpc_resp->xpath = msg->request->rpc_req->xpath;
            } else {
                resp->response->rpc_resp->xpath = strdup(msg->request->rpc_req->xpath);
            }
            /* release the message since it won't be released in dispatch */
            sr_msg_free(msg);
            /* send the response */
            rc = cm_msg_send(rp_ctx->cm_ctx, resp);
        }
    }

    return rc;
}

/**
 * @brief Checks if the received xpath was requested and find corresponding schema node
 */
static int
rp_data_provide_resp_validate (rp_ctx_t *rp_ctx, rp_session_t *session, const char *xpath, sr_val_t *values, size_t values_cnt, struct lys_node **sch_node)
{
    CHECK_NULL_ARG3(rp_ctx, session, sch_node);
    if (values_cnt > 0) {
        CHECK_NULL_ARG(values);
    }
    int rc = SR_ERR_OK;
    bool found = false;
    dm_schema_info_t *si = NULL;
    struct lys_node *value_sch_node = NULL;

    rc = dm_get_module_and_lock(rp_ctx->dm_ctx, session->module_name, &si);
    CHECK_RC_MSG_RETURN(rc, "Get schema info failed");

    /* verify that provided xpath was requested */
    for (size_t i = 0; i < session->state_data_ctx.requested_xpaths->count; i++) {
        char *xp = (char *) session->state_data_ctx.requested_xpaths->data[i];
        if (0 == strcmp(xp, xpath)) {
            found = true;
            *sch_node = sr_find_schema_node(si->module->data, xp, 0);
            if (NULL == *sch_node) {
                SR_LOG_ERR("Schema node not found for %s", xp);
                rc = SR_ERR_INVAL_ARG;
                goto unlock;
            }
            free(xp);
            sr_list_rm_at(session->state_data_ctx.requested_xpaths, i);
            break;
        }
    }
    if (!found) {
        SR_LOG_ERR("Data provider sent data for unexpected xpath %s", xpath);
        rc = SR_ERR_INVAL_ARG;
        goto unlock;
    }

    /* test that all values are under requested xpath */
    for (size_t i = 0; i < values_cnt; i++) {
        value_sch_node = sr_find_schema_node(si->module->data, values[i].xpath, 0);
        if (NULL == value_sch_node) {
            SR_LOG_ERR("Value with xpath %s received from provider doesn't correspond to any schema node",
                    values[i].xpath);
            rc = SR_ERR_INVAL_ARG;
            goto unlock;

        }
        if (false == rp_dt_depth_under_subtree(*sch_node, value_sch_node, NULL)) {
            SR_LOG_ERR("Unexpected value with xpath %s received from provider", values[i].xpath);
            rc = SR_ERR_INVAL_ARG;
            goto unlock;
        }
    }

unlock:
    pthread_rwlock_unlock(&si->model_lock);
    return rc;
}

/**
 * @brief Generate requests for nested data
 */
static int
rp_data_provide_request_nested(rp_ctx_t *rp_ctx, rp_session_t *session, const char *xpath, struct lys_node *sch_node)
{
    int rc = SR_ERR_OK;
    struct lys_node *iter = NULL;
    size_t subs_index = 0;
    char **xpaths = NULL;
    size_t xp_count = 0;
    char *request_xp = NULL;

    /* prepare xpaths where nested data will be requested */
    if (LYS_LIST == sch_node->nodetype) {
        rc = rp_dt_create_instance_xps(session, sch_node, &xpaths, &xp_count);
        CHECK_RC_MSG_RETURN(rc, "Failed to create xpaths for instances of sch node");
    } else {
        xpaths = calloc(1, sizeof(*xpaths));
        CHECK_NULL_NOMEM_GOTO(xpaths, rc, cleanup);

        xpaths[0] = strdup(xpath);
        CHECK_NULL_NOMEM_GOTO(xpaths[0], rc, cleanup);
        xp_count = 1;
    }

    /* loop through the node children */
    LY_TREE_FOR(sch_node->child, iter) {
        subs_index = session->state_data_ctx.subscription_nodes->count;
        if ((LYS_LIST | LYS_CONTAINER) & iter->nodetype) {
            /* find subscription where subsequent request will be addressed
             * this must exists since the a parent node has been already requested
             */
            if (!rp_dt_find_subscription_covering_subtree(session, iter, &subs_index)) {
                SR_LOG_ERR("Failed to find subscription for nested requests %s", xpath);
<<<<<<< HEAD
                return SR_ERR_INTERNAL;
=======
                rc = SR_ERR_INTERNAL;
                goto cleanup;
>>>>>>> bd842225
            }
        } else if (session->state_data_ctx.overlapping_leaf_subscription && ((LYS_LEAF | LYS_LEAFLIST) & iter->nodetype)) {
            /* check if we have exact match for leaf or leaf-list node */
            rp_dt_find_exact_match_subscription_for_node(session, iter, &subs_index);
        }
        if (subs_index < session->state_data_ctx.subscription_nodes->count) {
            for (size_t i = 0; i < xp_count; i++) {
                size_t len = strlen(xpaths[i]) + strlen(iter->name) + 2 /* slash + zero byte */;
                request_xp = calloc(len, sizeof(*request_xp));
                CHECK_NULL_NOMEM_GOTO(request_xp, rc, cleanup);

                snprintf(request_xp, len, "%s/%s", xpaths[i], iter->name);

                rc = np_data_provider_request(rp_ctx->np_ctx, session->state_data_ctx.subscriptions[subs_index], session, request_xp);
                SR_LOG_DBG("Sending request for nested state data: %s using subs index %zu", request_xp, subs_index);

                session->dp_req_waiting += 1;

                rc = sr_list_add(session->state_data_ctx.requested_xpaths, request_xp);
                CHECK_RC_MSG_GOTO(rc, cleanup, "List add failed");
                request_xp = NULL;
            }
        }
    }
cleanup:
    for (size_t i = 0; i < xp_count; i++) {
        free(xpaths[i]);
    }
    free(xpaths);
    free(request_xp);

    return rc;
}

/**
 * @brief Processes an operational data provider response.
 */
static int
rp_data_provide_resp_process(rp_ctx_t *rp_ctx, rp_session_t *session, Sr__Msg *msg)
{
    sr_val_t *values = NULL;
    size_t values_cnt = 0;
    int rc = SR_ERR_OK;

    CHECK_NULL_ARG5(rp_ctx, session, msg, msg->response, msg->response->data_provide_resp);

    /* copy values from GPB to sysrepo */
    rc = sr_values_gpb_to_sr((sr_mem_ctx_t *)msg->_sysrepo_mem_ctx, msg->response->data_provide_resp->values,
            msg->response->data_provide_resp->n_values, &values, &values_cnt);
    CHECK_RC_MSG_GOTO(rc, cleanup, "Failed to transform gpb to sr_val_t");

    MUTEX_LOCK_TIMED_CHECK_GOTO(&session->cur_req_mutex, rc, cleanup);
    if (RP_REQ_WAITING_FOR_DATA != session->state || NULL == session->req ||  msg->response->data_provide_resp->request_id != (intptr_t)session->req ) {
        SR_LOG_ERR("State data arrived after timeout expiration or session id=%u is invalid.", session->id);
        goto error;
    }

    char *xpath = msg->response->data_provide_resp->xpath;
    struct lys_node *sch_node = NULL;

    session->dp_req_waiting -= 1;
    SR_LOG_DBG("Data provide response received, waiting for %zu more data providers.", session->dp_req_waiting);

    rc = rp_data_provide_resp_validate(rp_ctx, session, xpath, values, values_cnt, &sch_node);
    CHECK_RC_MSG_GOTO(rc, finish, "Data validation failed.");

    for (size_t i = 0; i < values_cnt; i++) {
        SR_LOG_DBG("Received value from data provider for xpath '%s'.", values[i].xpath);
        rc = rp_dt_set_item(rp_ctx->dm_ctx, session->dm_session, values[i].xpath, SR_EDIT_DEFAULT, &values[i], NULL);
        if (SR_ERR_OK != rc) {
            //TODO: maybe validate if this path corresponds to the operational data
            SR_LOG_WRN("Failed to set operational data for xpath '%s'.", values[i].xpath);
        }
    }

    /* handle nested data */
    if ((LYS_CONTAINER | LYS_LIST) & sch_node->nodetype) {
        rc = rp_data_provide_request_nested(rp_ctx, session, xpath, sch_node);
        if (SR_ERR_OK != rc) {
            SR_LOG_WRN("Requesting nested data for xpath %s was not successful", xpath);
        }
    }

finish:
    if (0 == session->dp_req_waiting) {
        SR_LOG_DBG("All data from data providers has been received session id = %u, reenque the request", session->id);
        //TODO validate data
        rp_dt_free_state_data_ctx_content(&session->state_data_ctx);
        session->state = RP_REQ_DATA_LOADED;
        rp_msg_process(rp_ctx, session, session->req);
    }

error:
    pthread_mutex_unlock(&session->cur_req_mutex);

cleanup:
    sr_free_values(values, values_cnt);

    return rc;
}

/**
 * @brief Processes a RPC/Action response.
 */
static int
rp_rpc_resp_process(const rp_ctx_t *rp_ctx, const rp_session_t *session, Sr__Msg *msg)
{
    sr_api_variant_t msg_api_variant = SR_API_VALUES;
    sr_val_t *output = NULL, *with_def = NULL;
    sr_node_t *output_tree = NULL, *with_def_tree = NULL;
    size_t output_cnt = 0, with_def_cnt = 0, with_def_tree_cnt = 0;
    Sr__Msg *resp = NULL;
    sr_mem_ctx_t *sr_mem = NULL;
    bool action = false;
    int rc = SR_ERR_OK;

    CHECK_NULL_ARG_NORET5(rc, rp_ctx, session, msg, msg->response, msg->response->rpc_resp);
    if (SR_ERR_OK != rc) {
        /* release the message since it won't be released in dispatch */
        sr_msg_free(msg);
        return rc;
    }

    action = msg->response->rpc_resp->action;

    /* reuse memory context from msg for resp */
    sr_mem = (sr_mem_ctx_t *)msg->_sysrepo_mem_ctx;

    /* validate the RPC/Action response */
    if (msg->response->rpc_resp->n_output) {
        rc = sr_values_gpb_to_sr(sr_mem, msg->response->rpc_resp->output,
                                 msg->response->rpc_resp->n_output, &output, &output_cnt);
    } else if (msg->response->rpc_resp->n_output_tree) {
        msg_api_variant = SR_API_TREES;
        rc = sr_trees_gpb_to_sr(sr_mem, msg->response->rpc_resp->output_tree,
                                 msg->response->rpc_resp->n_output_tree, &output_tree, &output_cnt);
    }
    if (SR_ERR_OK == rc) {
        if (SR_API_VALUES == msg_api_variant) {
            if (action) {
                rc = dm_validate_action(rp_ctx->dm_ctx, session->dm_session, msg->response->rpc_resp->xpath,
                        output, output_cnt, false, sr_mem, &with_def, &with_def_cnt, &with_def_tree, &with_def_tree_cnt);
            } else {
                rc = dm_validate_rpc(rp_ctx->dm_ctx, session->dm_session, msg->response->rpc_resp->xpath,
                        output, output_cnt, false, sr_mem, &with_def, &with_def_cnt, &with_def_tree, &with_def_tree_cnt);
            }
        } else {
            if (action) {
                rc = dm_validate_action_tree(rp_ctx->dm_ctx, session->dm_session, msg->response->rpc_resp->xpath,
                        output_tree, output_cnt, false, sr_mem, &with_def, &with_def_cnt, &with_def_tree, &with_def_tree_cnt);
            } else {
                rc = dm_validate_rpc_tree(rp_ctx->dm_ctx, session->dm_session, msg->response->rpc_resp->xpath,
                        output_tree, output_cnt, false, sr_mem, &with_def, &with_def_cnt, &with_def_tree, &with_def_tree_cnt);
            }
        }
    }

    /* duplicate msg into resp with the new output values */
    if (SR_ERR_OK == rc) {
        rc = sr_gpb_resp_alloc(sr_mem, action ? SR__OPERATION__ACTION : SR__OPERATION__RPC, session->id, &resp);
    }
    if (SR_ERR_OK == rc) {
        resp->response->rpc_resp->action = action;
        if (sr_mem) {
            resp->response->rpc_resp->xpath = msg->response->rpc_resp->xpath;
        } else {
            resp->response->rpc_resp->xpath = strdup(msg->response->rpc_resp->xpath);
            CHECK_NULL_NOMEM_ERROR(resp->response->rpc_resp->xpath, rc);
        }
        resp->response->rpc_resp->orig_api_variant = msg->response->rpc_resp->orig_api_variant;
        resp->response->result = msg->response->result;
    }
    if (SR_ERR_OK == rc) {
        if (SR_API_VALUES == sr_api_variant_gpb_to_sr(msg->response->rpc_resp->orig_api_variant)) {
            rc = sr_values_sr_to_gpb(with_def, with_def_cnt, &resp->response->rpc_resp->output,
                    &resp->response->rpc_resp->n_output);
        } else {
            rc = sr_trees_sr_to_gpb(with_def_tree, with_def_tree_cnt, &resp->response->rpc_resp->output_tree,
                    &resp->response->rpc_resp->n_output_tree);
        }
    }
    if (SR_API_VALUES == msg_api_variant) {
        sr_free_values(output, output_cnt);
    } else {
        sr_free_trees(output_tree, output_cnt);
    }
    sr_free_values(with_def, with_def_cnt);
    sr_free_trees(with_def_tree, with_def_tree_cnt);

    if ((SR_ERR_OK == rc) || (NULL != resp)) {
        sr_msg_free(msg);
        msg = NULL;
    } else {
        resp = msg;
    }

    /* overwrite response code only in case of internal error */
    if (SR_ERR_OK != rc) {
        resp->response->result = rc;
    }

    /* copy DM errors, if any */
    rc = rp_resp_fill_errors(resp, session->dm_session);
    if (SR_ERR_OK != rc) {
        SR_LOG_ERR_MSG("Copying errors to gpb failed.");
    }

    /* forward RPC/Action response to the originator */
    rc = cm_msg_send(rp_ctx->cm_ctx, resp);

    return rc;
}

/**
 * @brief Processes an unsubscribe-destination internal request.
 */
static int
rp_unsubscribe_destination_req_process(const rp_ctx_t *rp_ctx, Sr__Msg *msg)
{
    int rc = SR_ERR_OK;

    CHECK_NULL_ARG4(rp_ctx, msg, msg->internal_request, msg->internal_request->unsubscribe_dst_req);

    SR_LOG_DBG_MSG("Processing unsubscribe destination request.");

    rc = np_unsubscribe_destination(rp_ctx->np_ctx, msg->internal_request->unsubscribe_dst_req->destination);

    return rc;
}

/**
 * @brief Processes a commit-timeout internal request.
 */
static int
rp_commit_timeout_req_process(const rp_ctx_t *rp_ctx, Sr__Msg *msg)
{
    int rc = SR_ERR_OK;

    CHECK_NULL_ARG4(rp_ctx, msg, msg->internal_request, msg->internal_request->commit_timeout_req);

    SR_LOG_DBG_MSG("Processing commit-timeout request.");

    rc = np_commit_notifications_complete(rp_ctx->np_ctx, msg->internal_request->commit_timeout_req->commit_id,
            msg->internal_request->commit_timeout_req->expired);

    return rc;
}

/**
 * @brief Processes an operational data timeout request.
 */
static int
rp_oper_data_timeout_req_process(rp_ctx_t *rp_ctx, rp_session_t *session, Sr__Msg *msg)
{
    int rc = SR_ERR_OK;

    CHECK_NULL_ARG5(rp_ctx, msg, msg->internal_request, msg->internal_request->oper_data_timeout_req, session);

    SR_LOG_DBG_MSG("Processing oper-data-timeout request.");

    if (((intptr_t)session->req) == msg->internal_request->oper_data_timeout_req->request_id) {
        SR_LOG_DBG("Time out expired for operational data to be loaded. Request processing continue, session id = %u", session->id);
        rp_msg_process(rp_ctx, session, session->req);
    }

    return rc;
}

static int
rp_internal_state_data_req_process(rp_ctx_t *rp_ctx, rp_session_t *session, Sr__Msg * msg)
{
    CHECK_NULL_ARG5(rp_ctx, session, msg, msg->internal_request, msg->internal_request->internal_state_data_req);
    int rc = SR_ERR_OK;
    const char *xpath = msg->internal_request->internal_state_data_req->xpath;

    SR_LOG_INF("Internal request for state data at xpath %s", xpath);

    MUTEX_LOCK_TIMED_CHECK_GOTO(&session->cur_req_mutex, rc, cleanup);
    if (RP_REQ_WAITING_FOR_DATA != session->state || NULL == session->req ||  msg->internal_request->internal_state_data_req->request_id != (intptr_t)session->req ) {
        SR_LOG_ERR("State data arrived after timeout expiration or session id=%u is invalid.", session->id);
        goto cleanup;
    }

    session->dp_req_waiting -= 1;
    SR_LOG_DBG("Data provide response received, waiting for %zu more data providers.", session->dp_req_waiting);


    /**
     * Set internal state data - only one request come for each subtree, nested data has to be filled as well
     * TODO:
    if (0 == strcmp(xpath, "/ietf-netconf-acm:nacm/denied-operations")) {
        sr_val_t val = {0};
        val.type = SR_UINT32_T;
        val.data.uint32_val = 42;

        rc = rp_dt_set_item(rp_ctx->dm_ctx, session->dm_session, xpath, SR_EDIT_DEFAULT, &val);
        if (SR_ERR_OK != rc) {
            SR_LOG_WRN("Failed to set operational data for xpath '%s'.", xpath);
        }
    } else*/ {
        SR_LOG_WRN("Request for not supported internal state data %s received ", xpath);
    }


cleanup:
    if (0 == session->dp_req_waiting) {
        SR_LOG_DBG("All data from data providers has been received session id = %u, reenque the request", session->id);
        rp_dt_free_state_data_ctx_content(&session->state_data_ctx);
        session->state = RP_REQ_DATA_LOADED;
        rp_msg_process(rp_ctx, session, session->req);
    }
    pthread_mutex_unlock(&session->cur_req_mutex);
    return rc;
}

/**
 * @brief Processes an event notification request.
 */
static int
rp_event_notif_req_process(const rp_ctx_t *rp_ctx, const rp_session_t *session, Sr__Msg *msg)
{
    char *module_name = NULL;
    sr_api_variant_t msg_api_variant = SR_API_VALUES;
    sr_val_t *values = NULL, *with_def = NULL;
    sr_node_t *trees = NULL, *with_def_tree = NULL;
    size_t values_cnt = 0, tree_cnt = 0, with_def_cnt = 0, with_def_tree_cnt = 0;
    np_subscription_t *subscriptions = NULL;
    size_t subscription_cnt = 0;
    bool sub_match = false;
    Sr__Msg *req = NULL, *resp = NULL;
    sr_mem_ctx_t *sr_mem_msg = NULL;
    int rc = SR_ERR_OK, rc_tmp = SR_ERR_OK;

    CHECK_NULL_ARG_NORET5(rc, rp_ctx, session, msg, msg->request, msg->request->event_notif_req);
    if (SR_ERR_OK != rc) {
        goto finalize;
    }

    SR_LOG_DBG_MSG("Processing event notification request.");

    /* parse input arguments */
    sr_mem_msg = (sr_mem_ctx_t *)msg->_sysrepo_mem_ctx;
    if (msg->request->event_notif_req->n_values) {
        rc = sr_values_gpb_to_sr(sr_mem_msg, msg->request->event_notif_req->values,
                msg->request->event_notif_req->n_values, &values, &values_cnt);
    } else if (msg->request->event_notif_req->n_trees) {
        msg_api_variant = SR_API_TREES;
        rc = sr_trees_gpb_to_sr(sr_mem_msg, msg->request->event_notif_req->trees,
                msg->request->event_notif_req->n_trees, &trees, &tree_cnt);
    }
    CHECK_RC_LOG_GOTO(rc, finalize, "Failed to parse event notification (%s) data trees from GPB message.",
                      msg->request->event_notif_req->xpath);

    /* validate event-notification request */
    if (SR_API_VALUES == msg_api_variant) {
        rc = dm_validate_event_notif(rp_ctx->dm_ctx, session->dm_session, msg->request->event_notif_req->xpath,
                values, values_cnt, NULL, &with_def, &with_def_cnt, &with_def_tree, &with_def_tree_cnt);
    } else {
        rc = dm_validate_event_notif_tree(rp_ctx->dm_ctx, session->dm_session, msg->request->event_notif_req->xpath,
                trees, tree_cnt, NULL, &with_def, &with_def_cnt, &with_def_tree, &with_def_tree_cnt);
    }
    CHECK_RC_LOG_GOTO(rc, finalize, "Validation of an event notification (%s) message failed.",
                      msg->request->event_notif_req->xpath);

    /* get module name */
    rc = sr_copy_first_ns(msg->request->event_notif_req->xpath, &module_name);
    CHECK_RC_LOG_GOTO(rc, finalize, "Failed to obtain module name for event notification request (%s).",
                      msg->request->event_notif_req->xpath);

    /* authorize (write permissions are required to deliver the event-notification) */
    rc = ac_check_module_permissions(session->ac_session, module_name, AC_OPER_READ_WRITE);
    CHECK_RC_LOG_GOTO(rc, finalize, "Access control check failed for module name '%s'", module_name);

    /* get event-notification subscriptions */
    rc = pm_get_subscriptions(rp_ctx->pm_ctx, module_name, SR__SUBSCRIPTION_TYPE__EVENT_NOTIF_SUBS,
            &subscriptions, &subscription_cnt);
    CHECK_RC_LOG_GOTO(rc, finalize, "Failed to get subscriptions for event notification request (%s).",
                      msg->request->event_notif_req->xpath);

    /* broadcast the notification to all subscribed processes */
    for (unsigned i = 0; SR_ERR_OK == rc && i < subscription_cnt; ++i) {
        if (NULL != subscriptions[i].xpath && 0 == strcmp(subscriptions[i].xpath, msg->request->event_notif_req->xpath)) {
            /* duplicate msg into req with values and subscription details
             * @note we are not using memory context for the *req* message because with so many
             * duplications it would be actually less efficient than normally.
             * */
            rc = sr_gpb_req_alloc(NULL, SR__OPERATION__EVENT_NOTIF, session->id, &req);
            CHECK_RC_LOG_GOTO(rc, finalize, "Failed to duplicate event notification request (%s).",
                              msg->request->event_notif_req->xpath);
            /*  - xpath */
            req->request->event_notif_req->xpath = strdup(msg->request->event_notif_req->xpath);
            CHECK_NULL_NOMEM_ERROR(req->request->event_notif_req->xpath, rc);
            CHECK_RC_LOG_GOTO(rc, finalize, "Failed to duplicate event notification request xpath (%s).",
                              msg->request->event_notif_req->xpath);
            /*  - values / trees */
            switch (subscriptions[i].api_variant) {
                case SR_API_VALUES:
                    rc = sr_values_sr_to_gpb(with_def, with_def_cnt, &req->request->event_notif_req->values,
                                             &req->request->event_notif_req->n_values);
                    break;
                case SR_API_TREES:
                    rc = sr_trees_sr_to_gpb(with_def_tree, with_def_tree_cnt, &req->request->event_notif_req->trees,
                                            &req->request->event_notif_req->n_trees);
                    break;
            }
            CHECK_RC_LOG_GOTO(rc, finalize, "Failed to duplicate event notification (%s) input data.",
                              msg->request->event_notif_req->xpath);
            req->request->event_notif_req->timestamp = msg->request->event_notif_req->timestamp;
            /*  -- subscription info */
            req->request->event_notif_req->subscriber_address = strdup(subscriptions[i].dst_address);
            CHECK_NULL_NOMEM_ERROR(req->request->event_notif_req->subscriber_address, rc);
            CHECK_RC_LOG_GOTO(rc, finalize, "Failed to duplicate event notification (%s) subscription "
                              "destination address.", msg->request->event_notif_req->xpath);
            req->request->event_notif_req->subscription_id = subscriptions[i].dst_id;
            req->request->event_notif_req->has_subscription_id = true;
            /* forward the request to the subscriber */
            rc = cm_msg_send(rp_ctx->cm_ctx, req);
            req = NULL;
            sub_match = true;
        }
    }

finalize:
    if (NULL != req) {
        sr_msg_free(req);
        req = NULL;
    }
    if (SR_API_VALUES == msg_api_variant) {
        sr_free_values(values, values_cnt);
    } else {
        sr_free_trees(trees, tree_cnt);
    }
    sr_free_values(with_def, with_def_cnt);
    sr_free_trees(with_def_tree, with_def_tree_cnt);
    free(module_name);
    np_free_subscriptions(subscriptions, subscription_cnt);

    if (!sub_match && SR_ERR_OK == rc) {
        /* no subscription for this event notification */
        SR_LOG_DBG("No subscription found for event notification delivery (xpath = '%s').",
                   msg->request->event_notif_req->xpath);
    }

    /* send the response with return code */
    if (!msg->request->event_notif_req->do_not_send_reply) {
        rc_tmp = sr_gpb_resp_alloc(sr_mem_msg, SR__OPERATION__EVENT_NOTIF, session->id, &resp);
        if (SR_ERR_OK == rc_tmp) {
            resp->response->result = rc;
            rc = cm_msg_send(rp_ctx->cm_ctx, resp);
        }
    } else {
        SR_LOG_DBG("Internally generated event notification %s response not sent", msg->request->event_notif_req->xpath);
    }

    sr_msg_free(msg);

    return rc;
}

/**
 * @brief Processes an notification acknowledgment.
 */
static int
rp_notification_ack_process(rp_ctx_t *rp_ctx, Sr__Msg *msg)
{
    Sr__Notification *notif = NULL;
    Sr__NotificationEvent event = SR__NOTIFICATION_EVENT__APPLY_EV;
    char *subs_xpath = NULL, *err_msg = NULL, *err_xpath = NULL;
    int rc = SR_ERR_OK;

    CHECK_NULL_ARG4(rp_ctx, msg, msg->notification_ack, msg->notification_ack->notif);

    SR_LOG_DBG("Notification ACK received with result = %"PRIu32".", msg->notification_ack->result);

    notif =  msg->notification_ack->notif;

    if (SR__SUBSCRIPTION_TYPE__MODULE_CHANGE_SUBS == msg->notification_ack->notif->type) {
        subs_xpath = notif->module_change_notif->module_name;
        event = notif->module_change_notif->event;
    } else if (SR__SUBSCRIPTION_TYPE__SUBTREE_CHANGE_SUBS == msg->notification_ack->notif->type) {
        subs_xpath = notif->subtree_change_notif->xpath;
        event = notif->subtree_change_notif->event;
    }

    if (SR_ERR_OK != msg->notification_ack->result) {
        if (NULL != msg->notification_ack->error) {
            err_msg = msg->notification_ack->error->message;
            err_xpath = msg->notification_ack->error->xpath;
        }
        SR_LOG_ERR("'%s' subscriber returned and error by processing of %s event: %s.",
                subs_xpath, sr_notification_event_gpb_to_str(event), sr_strerror(msg->notification_ack->result));
    }

    rc = np_commit_notification_ack(rp_ctx->np_ctx, notif->commit_id, subs_xpath, sr_notification_event_gpb_to_sr(event),
            msg->notification_ack->result, msg->notification_ack->do_not_send_abort, err_msg, err_xpath);

    return rc;
}

/**
 * @brief Dispatches received request message.
 */
static int
rp_req_dispatch(rp_ctx_t *rp_ctx, rp_session_t *session, Sr__Msg *msg, bool *skip_msg_cleanup)
{
    bool locked = false;
    int rc = SR_ERR_OK;

    CHECK_NULL_ARG5(rp_ctx, session, msg, msg->request, skip_msg_cleanup);

    *skip_msg_cleanup = false;

    dm_clear_session_errors(session->dm_session);

    /* acquire lock for operation accessing data */
    switch (msg->request->operation) {
        case SR__OPERATION__GET_ITEM:
        case SR__OPERATION__GET_ITEMS:
        case SR__OPERATION__GET_SUBTREE:
        case SR__OPERATION__GET_SUBTREES:
        case SR__OPERATION__GET_SUBTREE_CHUNK:
        case SR__OPERATION__SET_ITEM:
        case SR__OPERATION__SET_ITEM_STR:
        case SR__OPERATION__DELETE_ITEM:
        case SR__OPERATION__MOVE_ITEM:
        case SR__OPERATION__SESSION_REFRESH:
            pthread_rwlock_rdlock(&rp_ctx->commit_lock);
            locked = true;
            break;
        case SR__OPERATION__COMMIT:
            pthread_rwlock_wrlock(&rp_ctx->commit_lock);
            locked = true;
            break;
        default:
            break;
    }

    switch (msg->request->operation) {
        case SR__OPERATION__SESSION_SWITCH_DS:
            rc = rp_switch_datastore_req_process(rp_ctx, session, msg);
            break;
        case SR__OPERATION__SESSION_SET_OPTS:
            rc = rp_session_set_opts(rp_ctx, session, msg);
            break;
        case SR__OPERATION__LIST_SCHEMAS:
            rc = rp_list_schemas_req_process(rp_ctx, session, msg);
            break;
        case SR__OPERATION__GET_SCHEMA:
            rc = rp_get_schema_req_process(rp_ctx, session, msg);
            break;
        case SR__OPERATION__MODULE_INSTALL:
            rc = rp_module_install_req_process(rp_ctx, session, msg);
            break;
        case SR__OPERATION__FEATURE_ENABLE:
            rc = rp_feature_enable_req_process(rp_ctx, session, msg);
            break;
        case SR__OPERATION__GET_ITEM:
            rc = rp_get_item_req_process(rp_ctx, session, msg, skip_msg_cleanup);
            break;
        case SR__OPERATION__GET_ITEMS:
            rc = rp_get_items_req_process(rp_ctx, session, msg, skip_msg_cleanup);
            break;
        case SR__OPERATION__GET_SUBTREE:
            rc = rp_get_subtree_req_process(rp_ctx, session, msg, skip_msg_cleanup);
            break;
        case SR__OPERATION__GET_SUBTREES:
            rc = rp_get_subtrees_req_process(rp_ctx, session, msg, skip_msg_cleanup);
            break;
        case SR__OPERATION__GET_SUBTREE_CHUNK:
            rc = rp_get_subtree_chunk_req_process(rp_ctx, session, msg, skip_msg_cleanup);
            break;
        case SR__OPERATION__SET_ITEM:
            rc = rp_set_item_req_process(rp_ctx, session, msg);
            break;
        case SR__OPERATION__SET_ITEM_STR:
            rc = rp_set_item_str_req_process(rp_ctx, session, msg);
            break;
        case SR__OPERATION__DELETE_ITEM:
            rc = rp_delete_item_req_process(rp_ctx, session, msg);
            break;
        case SR__OPERATION__MOVE_ITEM:
            rc = rp_move_item_req_process(rp_ctx, session, msg);
            break;
        case SR__OPERATION__VALIDATE:
            rc = rp_validate_req_process(rp_ctx, session, msg);
            break;
        case SR__OPERATION__COMMIT:
            rc = rp_commit_req_process(rp_ctx, session, msg, skip_msg_cleanup);
            break;
        case SR__OPERATION__DISCARD_CHANGES:
            rc = rp_discard_changes_req_process(rp_ctx, session, msg);
            break;
        case SR__OPERATION__COPY_CONFIG:
            rc = rp_copy_config_req_process(rp_ctx, session, msg);
            break;
        case SR__OPERATION__SESSION_REFRESH:
            rc = rp_session_refresh_req_process(rp_ctx, session, msg);
            break;
        case SR__OPERATION__LOCK:
            rc = rp_lock_req_process(rp_ctx, session, msg);
            break;
        case SR__OPERATION__UNLOCK:
            rc = rp_unlock_req_process(rp_ctx, session, msg);
            break;
        case SR__OPERATION__SUBSCRIBE:
            rc = rp_subscribe_req_process(rp_ctx, session, msg);
            break;
        case SR__OPERATION__UNSUBSCRIBE:
            rc = rp_unsubscribe_req_process(rp_ctx, session, msg);
            break;
        case SR__OPERATION__CHECK_ENABLED_RUNNING:
            rc = rp_check_enabled_running_req_process(rp_ctx, session, msg);
            break;
        case SR__OPERATION__GET_CHANGES:
            rc = rp_get_changes_req_process(rp_ctx, session, msg);
            break;
        case SR__OPERATION__RPC:
        case SR__OPERATION__ACTION:
            rc = rp_rpc_req_process(rp_ctx, session, msg);
            *skip_msg_cleanup = true;
            return rc; /* skip further processing */
        case SR__OPERATION__EVENT_NOTIF:
            rc = rp_event_notif_req_process(rp_ctx, session, msg);
            *skip_msg_cleanup = true;
            return rc; /* skip further processing */
        default:
            SR_LOG_ERR("Unsupported request received (session id=%"PRIu32", operation=%d).",
                    session->id, msg->request->operation);
            rc = SR_ERR_UNSUPPORTED;
            break;
    }

    /* release lock */
    if (locked) {
        pthread_rwlock_unlock(&rp_ctx->commit_lock);
    }

    return rc;
}

/**
 * @brief Dispatches received response message.
 */
static int
rp_resp_dispatch(rp_ctx_t *rp_ctx, rp_session_t *session, Sr__Msg *msg, bool *skip_msg_cleanup)
{
    int rc = SR_ERR_OK;

    CHECK_NULL_ARG5(rp_ctx, session, msg, msg->response, skip_msg_cleanup);

    *skip_msg_cleanup = false;

    switch (msg->response->operation) {
        case SR__OPERATION__DATA_PROVIDE:
            rc = rp_data_provide_resp_process(rp_ctx, session, msg);
            break;
        case SR__OPERATION__RPC:
        case SR__OPERATION__ACTION:
            rc = rp_rpc_resp_process(rp_ctx, session, msg);
            *skip_msg_cleanup = true;
            break;
        default:
            SR_LOG_ERR("Unsupported response received (session id=%"PRIu32", operation=%d).",
                    session->id, msg->response->operation);
            rc = SR_ERR_UNSUPPORTED;
            break;
    }

    return rc;
}

/**
 * @brief Dispatches received internal request message.
 */
static int
rp_internal_req_dispatch(rp_ctx_t *rp_ctx, rp_session_t *session, Sr__Msg *msg)
{
    int rc = SR_ERR_OK;

    CHECK_NULL_ARG3(rp_ctx, msg, msg->internal_request);

    switch (msg->internal_request->operation) {
        case SR__OPERATION__UNSUBSCRIBE_DESTINATION:
            rc = rp_unsubscribe_destination_req_process(rp_ctx, msg);
            break;
        case SR__OPERATION__COMMIT_TIMEOUT:
            rc = rp_commit_timeout_req_process(rp_ctx, msg);
            break;
        case SR__OPERATION__OPER_DATA_TIMEOUT:
            rc = rp_oper_data_timeout_req_process(rp_ctx, session, msg);
            break;
        case SR__OPERATION__INTERNAL_STATE_DATA:
            rc = rp_internal_state_data_req_process(rp_ctx, session, msg);
            break;
        default:
            SR_LOG_ERR("Unsupported internal request received (operation=%d).", msg->internal_request->operation);
            rc = SR_ERR_UNSUPPORTED;
            break;
    }

    return rc;
}

/**
 * @brief Dispatches the received message.
 */
static int
rp_msg_dispatch(rp_ctx_t *rp_ctx, rp_session_t *session, Sr__Msg *msg)
{
    int rc = SR_ERR_OK;
    bool skip_msg_cleanup = false;

    CHECK_NULL_ARG2(rp_ctx, msg);

    /* NULL session is only allowed for internal messages */
    if ((NULL == session) &&
            (SR__MSG__MSG_TYPE__INTERNAL_REQUEST != msg->type) &&
            (SR__MSG__MSG_TYPE__NOTIFICATION_ACK != msg->type)) {
        SR_LOG_ERR("Session argument of the message  to be processed is NULL (type=%d).", msg->type);
        sr_msg_free(msg);
        return SR_ERR_INVAL_ARG;
    }

    /* whitelist only some operations for notification sessions */
    if ((NULL != session) && (SR__MSG__MSG_TYPE__REQUEST == msg->type) && (session->options & SR__SESSION_FLAGS__SESS_NOTIFICATION)) {
        if ((SR__OPERATION__GET_ITEM != msg->request->operation) &&
                (SR__OPERATION__GET_ITEMS != msg->request->operation) &&
                (SR__OPERATION__SESSION_REFRESH != msg->request->operation) &&
                (SR__OPERATION__GET_CHANGES != msg->request->operation) &&
                (SR__OPERATION__UNSUBSCRIBE != msg->request->operation) &&
                (SR__OPERATION__GET_SUBTREE != msg->request->operation) &&
                (SR__OPERATION__GET_SUBTREES != msg->request->operation) &&
                (SR__OPERATION__GET_SUBTREE_CHUNK != msg->request->operation)) {
            SR_LOG_ERR("Unsupported operation for notification session (session id=%"PRIu32", operation=%d).",
                    session->id, msg->request->operation);
            sr_msg_free(msg);
            return SR_ERR_UNSUPPORTED;
        }
    }

    switch (msg->type) {
        case SR__MSG__MSG_TYPE__REQUEST:
            rc = rp_req_dispatch(rp_ctx, session, msg, &skip_msg_cleanup);
            break;
        case SR__MSG__MSG_TYPE__RESPONSE:
            rc = rp_resp_dispatch(rp_ctx, session, msg, &skip_msg_cleanup);
            break;
        case SR__MSG__MSG_TYPE__INTERNAL_REQUEST:
            rc = rp_internal_req_dispatch(rp_ctx, session, msg);
            break;
        case SR__MSG__MSG_TYPE__NOTIFICATION_ACK:
            rc = rp_notification_ack_process(rp_ctx, msg);
            break;
        default:
            SR_LOG_ERR("Unsupported message received (session id=%"PRIu32", operation=%d).",
                    session->id, msg->response->operation);
            rc = SR_ERR_UNSUPPORTED;
    }

    /* release the message */
    if (!skip_msg_cleanup) {
        sr_msg_free(msg);
    }

    if (SR_ERR_OK != rc) {
        SR_LOG_WRN("Error by processing of the message: %s.", sr_strerror(rc));
    }

    return rc;
}

/**
 * @brief Cleans up the session (releases the data allocated by Request Processor).
 */
static int
rp_session_cleanup(const rp_ctx_t *rp_ctx, rp_session_t *session)
{
    CHECK_NULL_ARG2(rp_ctx, session);

    SR_LOG_DBG("RP session cleanup, session id=%"PRIu32".", session->id);

    dm_session_stop(rp_ctx->dm_ctx, session->dm_session);
    ac_session_cleanup(session->ac_session);

    ly_set_free(session->get_items_ctx.nodes);
    free(session->get_items_ctx.xpath);
    pthread_mutex_destroy(&session->msg_count_mutex);
    pthread_mutex_destroy(&session->cur_req_mutex);
    free(session->change_ctx.xpath);
    free(session->module_name);
    if (NULL != session->req) {
        sr_msg_free(session->req);
    }
    for (size_t i = 0; i < DM_DATASTORE_COUNT; i++) {
        while (session->loaded_state_data[i]->count > 0) {
            char *item = session->loaded_state_data[i]->data[session->loaded_state_data[i]->count-1];
            sr_list_rm(session->loaded_state_data[i], item);
            free(item);
        }
        sr_list_cleanup(session->loaded_state_data[i]);
    }
    free(session->loaded_state_data);
    rp_dt_free_state_data_ctx_content(&session->state_data_ctx);
    free(session);

    return SR_ERR_OK;
}

/**
 * @brief Executes the work of a worker thread.
 */
static void *
rp_worker_thread_execute(void *rp_ctx_p)
{
    if (NULL == rp_ctx_p) {
        return NULL;
    }
    rp_ctx_t *rp_ctx = (rp_ctx_t*)rp_ctx_p;
    rp_request_t req = { 0 };
    bool dequeued = false, dequeued_prev = false, exit = false;

    SR_LOG_DBG("Starting worker thread id=%lu.", (unsigned long)pthread_self());

    pthread_mutex_lock(&rp_ctx->request_queue_mutex);
    rp_ctx->active_threads++;
    pthread_mutex_unlock(&rp_ctx->request_queue_mutex);

    do {
        /* process requests while there are some */
        dequeued_prev = false;
        do {
            /* dequeue a request */
            pthread_mutex_lock(&rp_ctx->request_queue_mutex);
            dequeued = sr_cbuff_dequeue(rp_ctx->request_queue, &req);
            pthread_mutex_unlock(&rp_ctx->request_queue_mutex);

            if (dequeued) {
                /* process the request */
                if (NULL == req.msg) {
                    SR_LOG_DBG("Thread id=%lu received an empty request, exiting.", (unsigned long)pthread_self());
                    exit = true;
                } else {
                    rp_msg_dispatch(rp_ctx, req.session, req.msg);
                    if (NULL != req.session) {
                        /* update message count and release session if needed */
                        pthread_mutex_lock(&req.session->msg_count_mutex);
                        req.session->msg_count -= 1;
                        if (0 == req.session->msg_count && req.session->stop_requested) {
                            pthread_mutex_unlock(&req.session->msg_count_mutex);
                            rp_session_cleanup(rp_ctx, req.session);
                        } else {
                            pthread_mutex_unlock(&req.session->msg_count_mutex);
                        }
                    }
                }
                dequeued_prev = true;
            } else {
                /* no items in queue - spin for a while */
                if (dequeued_prev) {
                    /* only if the thread has actually processed something since the last wakeup */
                    size_t count = 0;
                    while ((0 == sr_cbuff_items_in_queue(rp_ctx->request_queue)) && (count < rp_ctx->thread_spin_limit)) {
                        count++;
                    }
                }
                pthread_mutex_lock(&rp_ctx->request_queue_mutex);
                if (0 != sr_cbuff_items_in_queue(rp_ctx->request_queue)) {
                    /* some items are in queue - process them */
                    pthread_mutex_unlock(&rp_ctx->request_queue_mutex);
                    dequeued = true;
                    continue;
                } else {
                    /* no items in queue - go to sleep */
                    rp_ctx->active_threads--;
                    pthread_mutex_unlock(&rp_ctx->request_queue_mutex);
                }
            }
        } while (dequeued && !exit);

        if (!exit) {
            /* wait until new request comes */
            SR_LOG_DBG("Thread id=%lu will wait.",  (unsigned long)pthread_self());

            /* wait for a signal */
            pthread_mutex_lock(&rp_ctx->request_queue_mutex);
            if (rp_ctx->stop_requested) {
                /* stop has been requested, do not wait anymore */
                pthread_mutex_unlock(&rp_ctx->request_queue_mutex);
                break;
            }
            pthread_cond_wait(&rp_ctx->request_queue_cv, &rp_ctx->request_queue_mutex);
            rp_ctx->active_threads++;

            SR_LOG_DBG("Thread id=%lu signaled.",  (unsigned long)pthread_self());
            pthread_mutex_unlock(&rp_ctx->request_queue_mutex);
        }
    } while (!exit);

    SR_LOG_DBG("Worker thread id=%lu is exiting.",  (unsigned long)pthread_self());

    return NULL;
}

static void
rp_cleanup_internal_state_data_records(rp_ctx_t *rp_ctx)
{
    if (NULL != rp_ctx) {
        sr_free_list_of_strings(rp_ctx->modules_incl_intern_op_data);

        if (NULL != rp_ctx->inter_op_data_xpath) {
            for (size_t i = 0; i < rp_ctx->inter_op_data_xpath->count; i++) {
                sr_free_list_of_strings((sr_list_t *) rp_ctx->inter_op_data_xpath->data[i]);
            }
            sr_list_cleanup(rp_ctx->inter_op_data_xpath);
        }
    }
}

static int
rp_enable_xps_for_internal_state_data(rp_ctx_t *rp_ctx)
{
    CHECK_NULL_ARG(rp_ctx);
    int rc = SR_ERR_OK;
    dm_schema_info_t *si = NULL;
    char *xp_to_be_enabled = NULL;

    for (size_t m = 0; m < rp_ctx->modules_incl_intern_op_data->count; m++) {
        sr_list_t *module_xps = (sr_list_t *) rp_ctx->inter_op_data_xpath->data[m];
        char *module_name = (char *) rp_ctx->modules_incl_intern_op_data->data[m];

        rc = dm_get_module_and_lock(rp_ctx->dm_ctx, module_name, &si);
        if (SR_ERR_OK != rc) {
            SR_LOG_WRN("Module %s needed for internal state data is not installed.", module_name);
            /* ignore this error */
            rc = SR_ERR_OK;
            continue;
        }

        for (size_t x = 0; x < module_xps->count; x++) {
            xp_to_be_enabled = (char *) module_xps->data[x];
            rc = rp_dt_enable_xpath(rp_ctx->dm_ctx, NULL, si, xp_to_be_enabled);
            if (SR_ERR_OK != rc) {
                pthread_rwlock_unlock(&si->model_lock);
            }
            CHECK_RC_LOG_RETURN(rc, "Failed to enable xpath %s", xp_to_be_enabled);
        }
        pthread_rwlock_unlock(&si->model_lock);

    }
    return rc;
}

static int
rp_setup_internal_state_data(rp_ctx_t *rp_ctx)
{
    CHECK_NULL_ARG(rp_ctx);
    int rc = SR_ERR_OK;

    rc = sr_list_init(&rp_ctx->modules_incl_intern_op_data);
    CHECK_RC_MSG_RETURN(rc, "List init failed");

    rc = sr_list_init(&rp_ctx->inter_op_data_xpath);
    CHECK_RC_MSG_GOTO(rc, cleanup, "List init failed");

    /* setup here modules and subtrees of state data that will be handled internally */
    /** TODO:
     * sr_list_t *ietf_netconf_acm = NULL;
    rc = sr_list_init(&ietf_netconf_acm);
    CHECK_RC_MSG_GOTO(rc, cleanup, "List init failed");

    rc = sr_list_add(ietf_netconf_acm, strdup("/ietf-netconf-acm:nacm/denied-operations"));
    CHECK_RC_MSG_GOTO(rc, cleanup, "List add failed");

    rc = sr_list_add(ietf_netconf_acm, strdup("/ietf-netconf-acm:nacm/denied-data-writes"));
    CHECK_RC_MSG_GOTO(rc, cleanup, "List add failed");

    rc = sr_list_add(ietf_netconf_acm, strdup("/ietf-netconf-acm:nacm/denied-notifications"));
    CHECK_RC_MSG_GOTO(rc, cleanup, "List add failed");


    rc = sr_list_add(rp_ctx->modules_incl_intern_op_data, strdup("ietf-netconf-acm"));
    CHECK_RC_MSG_GOTO(rc, cleanup, "List add failed");

    rc = sr_list_add(rp_ctx->inter_op_data_xpath, ietf_netconf_acm);
    CHECK_RC_MSG_GOTO(rc, cleanup, "List add failed");
    ietf_netconf_acm = NULL;*/

    rc = rp_enable_xps_for_internal_state_data(rp_ctx);
    CHECK_RC_MSG_GOTO(rc, cleanup, "Failed to enable xpaths for internal state data");

cleanup:
    if (SR_ERR_OK != rc) {
        //sr_free_list_of_strings(ietf_netconf_acm);
        rp_cleanup_internal_state_data_records(rp_ctx);
    }
    return rc;
}


int
rp_init(cm_ctx_t *cm_ctx, rp_ctx_t **rp_ctx_p)
{
    size_t i = 0, j = 0;
    rp_ctx_t *ctx = NULL;
    int ret = 0, rc = SR_ERR_OK;

    CHECK_NULL_ARG(rp_ctx_p);

    SR_LOG_DBG_MSG("Request Processor init started.");

    /* allocate the context */
    ctx = calloc(1, sizeof(*ctx));
    if (NULL == ctx) {
        SR_LOG_ERR_MSG("Cannot allocate memory for Request Processor context.");
        return SR_ERR_NOMEM;
    }
    ctx->cm_ctx = cm_ctx;

    /* initialize access control module */
    rc = ac_init(SR_DATA_SEARCH_DIR, &ctx->ac_ctx);
    if (SR_ERR_OK != rc) {
        SR_LOG_ERR_MSG("Access Control module initialization failed.");
        goto cleanup;
    }

    /* initialize request queue */
    rc = sr_cbuff_init(RP_INIT_REQ_QUEUE_SIZE, sizeof(rp_request_t), &ctx->request_queue);
    if (SR_ERR_OK != rc) {
        SR_LOG_ERR_MSG("RP request queue initialization failed.");
        goto cleanup;
    }

    pthread_rwlockattr_t attr;
    pthread_rwlockattr_init(&attr);
#if defined(HAVE_PTHREAD_RWLOCKATTR_SETKIND_NP)
    pthread_rwlockattr_setkind_np(&attr, PTHREAD_RWLOCK_PREFER_WRITER_NONRECURSIVE_NP);
#endif
    ret = pthread_rwlock_init(&ctx->commit_lock, &attr);
    pthread_rwlockattr_destroy(&attr);
    CHECK_ZERO_MSG_GOTO(ret, rc, SR_ERR_INIT_FAILED, cleanup, "Commit rwlock initialization failed.");

    /* initialize Notification Processor */
    rc = np_init(ctx, &ctx->np_ctx);
    if (SR_ERR_OK != rc) {
        SR_LOG_ERR_MSG("Notification Processor initialization failed.");
        goto cleanup;
    }

    /* initialize Persistence Manager */
    rc = pm_init(ctx, SR_INTERNAL_SCHEMA_SEARCH_DIR, SR_DATA_SEARCH_DIR, &ctx->pm_ctx);
    if (SR_ERR_OK != rc) {
        SR_LOG_ERR_MSG("Persistence Manager initialization failed.");
        goto cleanup;
    }

    /* initialize Data Manager */
    rc = dm_init(ctx->ac_ctx, ctx->np_ctx, ctx->pm_ctx, cm_ctx ? cm_get_connection_mode(cm_ctx) : CM_MODE_LOCAL,
                 SR_SCHEMA_SEARCH_DIR, SR_DATA_SEARCH_DIR, &ctx->dm_ctx);
    if (SR_ERR_OK != rc) {
        SR_LOG_ERR_MSG("Data Manager initialization failed.");
        goto cleanup;
    }

    rc = rp_setup_internal_state_data(ctx);
    CHECK_RC_MSG_GOTO(rc, cleanup, "Set up of internal state data failed");

    /* run worker threads */
    pthread_mutex_init(&ctx->request_queue_mutex, NULL);
    pthread_cond_init(&ctx->request_queue_cv, NULL);

    for (i = 0; i < RP_THREAD_COUNT; i++) {
        rc = pthread_create(&ctx->thread_pool[i], NULL, rp_worker_thread_execute, ctx);
        if (0 != rc) {
            SR_LOG_ERR("Error by creating a new thread: %s", sr_strerror_safe(errno));
            for (j = 0; j < i; j++) {
                pthread_cancel(ctx->thread_pool[j]);
            }
            rc = SR_ERR_INTERNAL;
            goto cleanup;
        }
    }

    *rp_ctx_p = ctx;
    return SR_ERR_OK;

cleanup:
    dm_cleanup(ctx->dm_ctx);
    np_cleanup(ctx->np_ctx);
    pm_cleanup(ctx->pm_ctx);
    ac_cleanup(ctx->ac_ctx);
    sr_cbuff_cleanup(ctx->request_queue);
    free(ctx);
    return rc;
}

void
rp_cleanup(rp_ctx_t *rp_ctx)
{
    size_t i = 0;
    rp_request_t req = { 0 };

    SR_LOG_DBG_MSG("Request Processor cleanup started, requesting cancel of each worker thread.");

    if (NULL != rp_ctx) {
        /* enqueue RP_THREAD_COUNT "empty" messages and send signal to all threads */
        pthread_mutex_lock(&rp_ctx->request_queue_mutex);
        rp_ctx->stop_requested = true;
        /* enqueue empty requests to request thread exits */
        for (i = 0; i < RP_THREAD_COUNT; i++) {
            sr_cbuff_enqueue(rp_ctx->request_queue, &req);
        }
        pthread_cond_broadcast(&rp_ctx->request_queue_cv);
        pthread_mutex_unlock(&rp_ctx->request_queue_mutex);

        /* wait for threads to exit */
        for (i = 0; i < RP_THREAD_COUNT; i++) {
            pthread_join(rp_ctx->thread_pool[i], NULL);
        }
        pthread_mutex_destroy(&rp_ctx->request_queue_mutex);
        pthread_cond_destroy(&rp_ctx->request_queue_cv);

        while (sr_cbuff_dequeue(rp_ctx->request_queue, &req)) {
            if (NULL != req.msg) {
                sr_msg_free(req.msg);
            }
        }
        pthread_rwlock_destroy(&rp_ctx->commit_lock);
        dm_cleanup(rp_ctx->dm_ctx);
        np_cleanup(rp_ctx->np_ctx);
        pm_cleanup(rp_ctx->pm_ctx);
        ac_cleanup(rp_ctx->ac_ctx);
        sr_cbuff_cleanup(rp_ctx->request_queue);
        rp_cleanup_internal_state_data_records(rp_ctx);
        free(rp_ctx);
    }

    SR_LOG_DBG_MSG("Request Processor cleanup finished.");
}

int
rp_session_start(const rp_ctx_t *rp_ctx, const uint32_t session_id, const ac_ucred_t *user_credentials,
        const sr_datastore_t datastore, const uint32_t session_options, const uint32_t commit_id, rp_session_t **session_p)
{
    rp_session_t *session = NULL;
    int rc = SR_ERR_OK;

    CHECK_NULL_ARG2(rp_ctx, session_p);

    SR_LOG_DBG("RP session start, session id=%"PRIu32".", session_id);

    session = calloc(1, sizeof(*session));
    if (NULL == session) {
        SR_LOG_ERR_MSG("Cannot allocate memory for RP session context.");
        return SR_ERR_NOMEM;
    }

    pthread_mutex_init(&session->msg_count_mutex, NULL);
    session->user_credentials = user_credentials;
    session->id = session_id;
    session->datastore = datastore;
    session->options = session_options;
    session->commit_id = commit_id;
    pthread_mutex_init(&session->cur_req_mutex, NULL);

    session->loaded_state_data = calloc(DM_DATASTORE_COUNT, sizeof(*session->loaded_state_data));
    CHECK_NULL_NOMEM_GOTO(session->loaded_state_data, rc, cleanup);
    for (size_t i = 0; i < DM_DATASTORE_COUNT; i++) {
        rc = sr_list_init(&session->loaded_state_data[i]);
        CHECK_RC_LOG_GOTO(rc, cleanup, "List of state xpath initialization failed for session id=%"PRIu32".", session_id);
    }


    rc = ac_session_init(rp_ctx->ac_ctx, user_credentials, &session->ac_session);
    CHECK_RC_LOG_GOTO(rc, cleanup, "Access Control session init failed for session id=%"PRIu32".", session_id);

    rc = dm_session_start(rp_ctx->dm_ctx, user_credentials, datastore, &session->dm_session);
    CHECK_RC_LOG_GOTO(rc, cleanup, "Init of dm_session failed for session id=%"PRIu32".", session_id);

    *session_p = session;

    return rc;

cleanup:
    rp_session_cleanup(rp_ctx, session);
    return rc;
}

int
rp_session_stop(const rp_ctx_t *rp_ctx, rp_session_t *session)
{
    CHECK_NULL_ARG2(rp_ctx, session);

    SR_LOG_DBG("RP session stop, session id=%"PRIu32".", session->id);

    /* sanity check - normally there should not be any unprocessed messages
     * within the session when calling rp_session_stop */
    pthread_mutex_lock(&session->msg_count_mutex);
    if (session->msg_count > 0) {
        /* cleanup will be called after last message has been processed so
         * that RP can survive this unexpected situation */
        SR_LOG_WRN("There are some (%"PRIu32") unprocessed messages for the session id=%"PRIu32" when"
                " session stop has been requested, this can lead to unspecified behavior - check RP caller code!!!",
                session->msg_count, session->id);
        session->stop_requested = true;
        pthread_mutex_unlock(&session->msg_count_mutex);
    } else {
        pthread_mutex_unlock(&session->msg_count_mutex);
        rp_session_cleanup(rp_ctx, session);
    }

    return SR_ERR_OK;
}

int
rp_msg_process(rp_ctx_t *rp_ctx, rp_session_t *session, Sr__Msg *msg)
{
    rp_request_t req = { 0 };
    struct timespec now = { 0 };
    int rc = SR_ERR_OK;

    CHECK_NULL_ARG_NORET2(rc, rp_ctx, msg);

    if (SR_ERR_OK != rc) {
        if (NULL != msg) {
            sr_msg_free(msg);
        }
        return rc;
    }

    if (NULL != session) {
        pthread_mutex_lock(&session->msg_count_mutex);
        session->msg_count += 1;
        pthread_mutex_unlock(&session->msg_count_mutex);
    }

    req.session = session;
    req.msg = msg;

    pthread_mutex_lock(&rp_ctx->request_queue_mutex);

    /* enqueue the request into buffer */
    rc = sr_cbuff_enqueue(rp_ctx->request_queue, &req);

    if (0 == rp_ctx->active_threads) {
        /* there is no active (non-sleeping) thread - if this is happening too
         * frequently, instruct the threads to spin before going to sleep */
        sr_clock_get_time(CLOCK_MONOTONIC, &now);
        uint64_t diff = (1000000000L * (now.tv_sec - rp_ctx->last_thread_wakeup.tv_sec)) + now.tv_nsec - rp_ctx->last_thread_wakeup.tv_nsec;
        if (diff < RP_THREAD_SPIN_TIMEOUT) {
            /* a thread has been woken up in less than RP_THREAD_SPIN_TIMEOUT, increase the spin */
            if (0 == rp_ctx->thread_spin_limit) {
                /* no spin set yet, set to initial value */
                rp_ctx->thread_spin_limit = RP_THREAD_SPIN_MIN;
            } else if(rp_ctx->thread_spin_limit < RP_THREAD_SPIN_MAX) {
                /* double the spin limit */
                rp_ctx->thread_spin_limit *= 2;
            }
        } else {
            /* reset spin to 0 if wakaups are not too frequent */
            rp_ctx->thread_spin_limit = 0;
        }
        rp_ctx->last_thread_wakeup = now;
    }

    SR_LOG_DBG("Threads: active=%zu/%d, %zu requests in queue", rp_ctx->active_threads, RP_THREAD_COUNT,
            sr_cbuff_items_in_queue(rp_ctx->request_queue));

    /* send signal if there is no active thread ready to process the request */
    if (0 == rp_ctx->active_threads ||
            (((sr_cbuff_items_in_queue(rp_ctx->request_queue) / rp_ctx->active_threads) > RP_REQ_PER_THREADS) &&
             rp_ctx->active_threads < RP_THREAD_COUNT)) {
        pthread_cond_signal(&rp_ctx->request_queue_cv);
    }

    pthread_mutex_unlock(&rp_ctx->request_queue_mutex);

    if (SR_ERR_OK != rc) {
        /* release the message by error */
        SR_LOG_ERR_MSG("Unable to process the message, skipping.");
        if (NULL != session) {
            pthread_mutex_lock(&session->msg_count_mutex);
            session->msg_count -= 1;
            pthread_mutex_unlock(&session->msg_count_mutex);
        }
        sr_msg_free(msg);
    }

    return rc;
}

int
rp_all_notifications_received(rp_ctx_t *rp_ctx, uint32_t commit_id, int result,
        sr_list_t *err_subs_xpaths, sr_list_t *errors)
{
    CHECK_NULL_ARG(rp_ctx);
    int rc = SR_ERR_OK;
    dm_commit_context_t *c_ctx = NULL;
    dm_commit_ctxs_t *dm_ctxs = NULL;
    bool locked = false;

    rc = dm_get_commit_ctxs(rp_ctx->dm_ctx, &dm_ctxs);
    CHECK_RC_MSG_RETURN(rc, "Get commit ctx failed");
    pthread_rwlock_rdlock(&dm_ctxs->lock);
    locked = true;

    rc = dm_get_commit_context(rp_ctx->dm_ctx, commit_id, &c_ctx);
    CHECK_RC_LOG_GOTO(rc, cleanup, "Commit ctx with id %"PRIu32" not found", commit_id);

    pthread_mutex_lock(&c_ctx->mutex);
    SR_LOG_DBG("Commit context in state %d", c_ctx->state);

    if (DM_COMMIT_WAIT_FOR_NOTIFICATIONS == c_ctx->state &&
        NULL != c_ctx->init_session) {

        SR_LOG_INF("Resuming commit with id %"PRIu32" continue with %s", commit_id, SR_ERR_OK == result ? "write" : "abort");
        c_ctx->state = SR_ERR_OK == result ? DM_COMMIT_WRITE : DM_COMMIT_NOTIFY_ABORT;
        c_ctx->err_subs_xpaths = err_subs_xpaths;

        MUTEX_LOCK_TIMED_CHECK_GOTO(&c_ctx->init_session->cur_req_mutex, rc, cleanup);
        c_ctx->init_session->state = RP_REQ_RESUMED;
        c_ctx->init_session->commit_id = commit_id;
        pthread_mutex_unlock(&c_ctx->init_session->cur_req_mutex);

        if (NULL != errors) {
            c_ctx->errors = calloc(errors->count, sizeof(*c_ctx->errors));
            c_ctx->err_cnt = 0;
            CHECK_NULL_NOMEM_GOTO(c_ctx->errors, rc, cleanup);
            for (size_t i = 0; i < errors->count; i++) {
                sr_error_info_t *err = errors->data[i];
                SR_LOG_ERR("Error from verifier: %s %s", err->message, err->xpath);
                c_ctx->errors[i].message = err->message;
                c_ctx->errors[i].xpath = err->xpath;
                free(err);
                c_ctx->err_cnt += 1;
            }
            sr_list_cleanup(errors);
        }
        /* reenqueue the request */
        rc = rp_msg_process(rp_ctx, c_ctx->init_session, c_ctx->init_session->req);
        c_ctx->init_session->req = NULL;
        pthread_mutex_unlock(&c_ctx->mutex);
        pthread_rwlock_unlock(&dm_ctxs->lock);
    } else if (DM_COMMIT_FINISHED == c_ctx->state){
        pthread_mutex_unlock(&c_ctx->mutex);
        pthread_rwlock_unlock(&dm_ctxs->lock);
        locked = false;
        /* apply or abort phase finished, release commit context */
        SR_LOG_INF("Commit id %"PRIu32" received all notifications", commit_id);
        rc = dm_commit_notifications_complete(rp_ctx->dm_ctx, commit_id);
        goto cleanup;
    } else {
        SR_LOG_WRN("Commit id %"PRIu32" is unexpected state failed to resume", commit_id);
        pthread_mutex_unlock(&c_ctx->mutex);
        pthread_rwlock_unlock(&dm_ctxs->lock);
    }
    return rc;

cleanup:
    if (NULL != c_ctx && SR_ERR_OK != rc) {
        pthread_mutex_unlock(&c_ctx->mutex);
    }
    if (locked) {
        pthread_rwlock_unlock(&dm_ctxs->lock);
    }
    /* cleanup error lists */
    if (NULL != err_subs_xpaths) {
        for (size_t i = 0; i < err_subs_xpaths->count; i++) {
            free(err_subs_xpaths->data[i]);
        }
        sr_list_cleanup(err_subs_xpaths);
    }
    if (NULL != errors) {
        for (size_t i = 0; i < errors->count; i++) {
            sr_free_errors(errors->data[i], 1);
        }
        sr_list_cleanup(errors);
    }
    return rc;
}<|MERGE_RESOLUTION|>--- conflicted
+++ resolved
@@ -2239,12 +2239,8 @@
              */
             if (!rp_dt_find_subscription_covering_subtree(session, iter, &subs_index)) {
                 SR_LOG_ERR("Failed to find subscription for nested requests %s", xpath);
-<<<<<<< HEAD
-                return SR_ERR_INTERNAL;
-=======
                 rc = SR_ERR_INTERNAL;
                 goto cleanup;
->>>>>>> bd842225
             }
         } else if (session->state_data_ctx.overlapping_leaf_subscription && ((LYS_LEAF | LYS_LEAFLIST) & iter->nodetype)) {
             /* check if we have exact match for leaf or leaf-list node */
