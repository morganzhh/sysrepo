/**
 * @file rp_dt_get.c
 * @author Rastislav Szabo <raszabo@cisco.com>, Lukas Macko <lmacko@cisco.com>
 * @brief
 *
 * @copyright
 * Copyright 2016 Cisco Systems, Inc.
 *
 * Licensed under the Apache License, Version 2.0 (the "License");
 * you may not use this file except in compliance with the License.
 * You may obtain a copy of the License at
 *
 *    http://www.apache.org/licenses/LICENSE-2.0
 *
 * Unless required by applicable law or agreed to in writing, software
 * distributed under the License is distributed on an "AS IS" BASIS,
 * WITHOUT WARRANTIES OR CONDITIONS OF ANY KIND, either express or implied.
 * See the License for the specific language governing permissions and
 * limitations under the License.
 */

#include <libyang/libyang.h>
#include <pthread.h>
#include "sysrepo.h"
#include "sr_common.h"

#include "access_control.h"
#include "rp_internal.h"
#include "rp_dt_get.h"
#include "rp_dt_xpath.h"
#include "rp_dt_edit.h"
#include "rp_dt_filter.h"

void
rp_dt_free_state_data_ctx_content (rp_state_data_ctx_t *state_data)
{
    if (NULL != state_data) {
        if (NULL != state_data->subscriptions) {
            for (size_t i = 0; i < state_data->subscription_cnt; i++) {
                np_free_subscription(state_data->subscriptions[i]);
            }
            free(state_data->subscriptions);
            state_data->subscriptions = NULL;
            state_data->subscription_cnt = 0;
        }
        if (NULL != state_data->subtrees) {
            for (size_t i = 0; i< state_data->subtrees->count; i++) {
                free(state_data->subtrees->data[i]);
            }
        }
        sr_list_cleanup(state_data->subtrees);
        state_data->subtrees = NULL;

        sr_list_cleanup(state_data->subtree_nodes);
        state_data->subtree_nodes = NULL;

        sr_list_cleanup(state_data->subscription_nodes);
        state_data->subscription_nodes = NULL;

        if (NULL != state_data->requested_xpaths) {
            for (size_t i = 0; i < state_data->requested_xpaths->count; i++) {
                free(state_data->requested_xpaths->data[i]);
            }
            sr_list_cleanup(state_data->requested_xpaths);
            state_data->requested_xpaths = NULL;
        }
        state_data->overlapping_leaf_subscription = false;
        state_data->internal_state_data = false;
    }
}

/**
 * @brief Fills sr_val_t from lyd_node structure. It fills xpath and copies the value.
 * @param [in] node
 * @param [out] value
 * @return Error code (SR_ERR_OK on success)
 */
static int
rp_dt_get_value_from_node(struct lyd_node *node, sr_val_t *val)
{
    CHECK_NULL_ARG3(node, val, node->schema);

    int rc = SR_ERR_OK;
    char *xpath = NULL;
    struct lyd_node_leaf_list *data_leaf = NULL;
    struct lys_node_container *sch_cont = NULL;
    struct lyd_node_anydata *sch_any = NULL;

    rc = rp_dt_create_xpath_for_node(val->_sr_mem, node, &xpath);
    CHECK_RC_MSG_RETURN(rc, "Create xpath for node failed");
    val->xpath = xpath;

    switch (node->schema->nodetype) {
    case LYS_LEAF:
        data_leaf = (struct lyd_node_leaf_list *) node;
        val->dflt = node->dflt;
        val->type = sr_libyang_leaf_get_type(data_leaf);
        rc = sr_libyang_leaf_copy_value(data_leaf, val);
        CHECK_RC_MSG_GOTO(rc, cleanup, "Copying of value failed");
        break;
    case LYS_CONTAINER:
        sch_cont = (struct lys_node_container *) node->schema;
        val->type = sch_cont->presence == NULL ? SR_CONTAINER_T : SR_CONTAINER_PRESENCE_T;
        val->dflt = node->dflt;
        break;
    case LYS_LIST:
        val->type = SR_LIST_T;
        break;
    case LYS_LEAFLIST:
        data_leaf = (struct lyd_node_leaf_list *) node;
        val->type = sr_libyang_leaf_get_type(data_leaf);
        rc = sr_libyang_leaf_copy_value(data_leaf, val);
        CHECK_RC_MSG_GOTO(rc, cleanup, "Copying of value failed");
        break;
    case LYS_ANYXML:
    case LYS_ANYDATA:
        sch_any = (struct lyd_node_anydata *) node;
        val->dflt = node->dflt;
        val->type = (LYS_ANYXML == node->schema->nodetype) ? SR_ANYXML_T : SR_ANYDATA_T;
        rc = sr_libyang_anydata_copy_value(sch_any, val);
        CHECK_RC_MSG_GOTO(rc, cleanup, "Copying of value failed");
        break;
    default:
        SR_LOG_WRN_MSG("Get value is not implemented for this node type");
        rc = SR_ERR_INTERNAL;
        goto cleanup;
    }
    return SR_ERR_OK;

cleanup:
    sr_free_val_content(val);
    return rc;
}

int
rp_dt_get_values_from_nodes(sr_mem_ctx_t *sr_mem, struct ly_set *nodes, sr_val_t **values, size_t *value_cnt)
{
    CHECK_NULL_ARG2(nodes, values);
    int rc = SR_ERR_OK;
    sr_val_t *vals = NULL;
    sr_mem_snapshot_t snapshot = { 0, };
    size_t cnt = 0;
    struct lyd_node *node = NULL;

    if (sr_mem) {
        sr_mem_snapshot(sr_mem, &snapshot);
    }

    vals = sr_calloc(sr_mem, nodes->number, sizeof(*vals));
    CHECK_NULL_NOMEM_RETURN(vals);
    if (sr_mem) {
        ++sr_mem->obj_count;
    }

    for (size_t i = 0; i < nodes->number; i++) {
        vals[i]._sr_mem = sr_mem;
        node = nodes->set.d[i];
        if (NULL == node || NULL == node->schema || LYS_RPC == node->schema->nodetype ||
            LYS_NOTIF == node->schema->nodetype || LYS_ACTION == node->schema->nodetype) {
            /* ignore this node */
            continue;
        }
        rc = rp_dt_get_value_from_node(node, &vals[i]);
        if (SR_ERR_OK != rc) {
            SR_LOG_ERR("Getting value from node %s failed", node->schema->name);
            if (sr_mem) {
                sr_mem_restore(&snapshot);
            } else {
                sr_free_values(vals, i);
            }
            return SR_ERR_INTERNAL;
        }
        cnt++;
    }

    *values = vals;
    *value_cnt = cnt;

    return rc;
}

int
rp_dt_get_value(dm_ctx_t *dm_ctx, rp_session_t *rp_session, struct lyd_node *data_tree, sr_mem_ctx_t *sr_mem,
        const char *xpath, bool check_enabled, sr_val_t **value)
{
    CHECK_NULL_ARG5(dm_ctx, rp_session, data_tree, xpath, value);
    int rc = SR_ERR_OK;
    sr_val_t *val = NULL;
    struct lyd_node *node = NULL;
    unsigned int node_cnt = 1;

    rc = rp_dt_find_node(dm_ctx, data_tree, xpath, check_enabled, &node);
    if (SR_ERR_OK != rc) {
        if (SR_ERR_NOT_FOUND != rc) {
            SR_LOG_ERR("Find node failed (%d) xpath %s", rc, xpath);
        }
        return rc;
    }

    rc = rp_dt_nacm_filtering(dm_ctx, rp_session, data_tree, &node, &node_cnt);
    CHECK_RC_MSG_RETURN(rc, "Failed to filter node by NACM read access.");
    if (0 == node_cnt) {
        return SR_ERR_NOT_FOUND;
    }

    val = sr_calloc(sr_mem, 1, sizeof(*val));
    CHECK_NULL_NOMEM_RETURN(val);

    if (sr_mem) {
        val->_sr_mem = sr_mem;
        sr_mem->obj_count += 1;
    }

    rc = rp_dt_get_value_from_node(node, val);
    if (SR_ERR_OK != rc) {
        SR_LOG_ERR("Get value from node failed for xpath %s", xpath);
        sr_free_val(val);
    } else {
        *value = val;
    }

    return rc;
}

int
rp_dt_get_values(dm_ctx_t *dm_ctx, rp_session_t *rp_session, struct lyd_node *data_tree, sr_mem_ctx_t *sr_mem,
        const char *xpath, bool check_enable, sr_val_t **values, size_t *count)
{
    CHECK_NULL_ARG5(dm_ctx, data_tree, xpath, values, count);

    int rc = SR_ERR_OK;
    struct ly_set *nodes = NULL;

    rc = rp_dt_find_nodes(dm_ctx, data_tree, xpath, check_enable, &nodes);
    if (SR_ERR_OK != rc) {
        if (SR_ERR_NOT_FOUND != rc) {
            SR_LOG_ERR("Get nodes for xpath %s failed (%d)", xpath, rc);
        }
        goto cleanup;
    }

    rc = rp_dt_nacm_filtering(dm_ctx, rp_session, data_tree, nodes->set.d, &nodes->number);
    CHECK_RC_MSG_GOTO(rc, cleanup, "Failed to filter nodes by NACM read access.");
    if (0 == nodes->number) {
        rc = SR_ERR_NOT_FOUND;
        goto cleanup;
    }

    rc = rp_dt_get_values_from_nodes(sr_mem, nodes, values, count);
    if (SR_ERR_OK != rc) {
        SR_LOG_ERR("Copying values from nodes failed for xpath '%s'", xpath);
    }

cleanup:
    if (NULL != nodes) {
        ly_set_free(nodes);
    }
    return rc;
}

int
rp_dt_get_subtree(dm_ctx_t *dm_ctx, rp_session_t *rp_session, struct lyd_node *data_tree, sr_mem_ctx_t *sr_mem,
        const char *xpath, bool check_enabled, sr_node_t **subtree)
{
    CHECK_NULL_ARG4(dm_ctx, data_tree, xpath, subtree);
    int rc = SR_ERR_OK;
    sr_node_t *tree = NULL;
    struct lyd_node *node = NULL;
    sr_tree_pruning_cb pruning_cb = NULL;
    rp_tree_pruning_ctx_t *pruning_ctx = NULL;

    rc = rp_dt_find_node(dm_ctx, data_tree, xpath, check_enabled, &node);
    if (SR_ERR_OK != rc) {
        if (SR_ERR_NOT_FOUND != rc) {
            SR_LOG_ERR("Find node failed (%d) xpath %s", rc, xpath);
        }
        return rc;
    }

    rc = rp_dt_init_tree_pruning(dm_ctx, rp_session, node, data_tree, check_enabled, NULL != node->child,
            &pruning_cb, &pruning_ctx);
    if (SR_ERR_UNAUTHORIZED == rc) {
        rc = SR_ERR_NOT_FOUND;
        goto cleanup;
    }
    CHECK_RC_MSG_GOTO(rc, cleanup, "Failed to initialize sysrepo tree pruning.");

    tree = sr_calloc(sr_mem, 1, sizeof(*tree));
    CHECK_NULL_NOMEM_GOTO(tree, rc, cleanup);

    if (sr_mem) {
        tree->_sr_mem = sr_mem;
        sr_mem->obj_count += 1;
    }

    rc = sr_copy_node_to_tree(node, pruning_cb, (void *)pruning_ctx, tree);
    CHECK_RC_LOG_GOTO(rc, cleanup, "Copy node to tree failed for xpath %s", xpath);

cleanup:
    rp_dt_cleanup_tree_pruning(pruning_ctx);
    if (SR_ERR_OK != rc) {
        sr_free_tree(tree);
    } else {
        *subtree = tree;
    }

    return rc;
}

int
rp_dt_get_subtree_chunk(dm_ctx_t *dm_ctx, rp_session_t *rp_session, struct lyd_node *data_tree, sr_mem_ctx_t *sr_mem,
        const char *xpath, size_t slice_offset, size_t slice_width, size_t child_limit, size_t depth_limit,
        bool check_enabled, sr_node_t **chunk, char **chunk_id)
{
    CHECK_NULL_ARG5(dm_ctx, data_tree, xpath, chunk, chunk_id);
    int rc = SR_ERR_OK;
    sr_node_t *tree = NULL;
    char *id = NULL, *id_cpy = NULL;
    struct lyd_node *node = NULL;
    sr_tree_pruning_cb pruning_cb = NULL;
    rp_tree_pruning_ctx_t *pruning_ctx = NULL;

    rc = rp_dt_find_node(dm_ctx, data_tree, xpath, check_enabled, &node);
    if (SR_ERR_OK != rc) {
        if (SR_ERR_NOT_FOUND != rc) {
            SR_LOG_ERR("Find node failed (%d) xpath %s", rc, xpath);
        }
        return rc;
    }

    rc = rp_dt_init_tree_pruning(dm_ctx, rp_session, node, data_tree, check_enabled, NULL != node->child,
            &pruning_cb, &pruning_ctx);
    if (SR_ERR_UNAUTHORIZED == rc) {
        rc = SR_ERR_NOT_FOUND;
        goto cleanup;
    }
    CHECK_RC_MSG_GOTO(rc, cleanup, "Failed to initialize sysrepo tree pruning.");

    tree = sr_calloc(sr_mem, 1, sizeof(*tree));
    CHECK_NULL_NOMEM_GOTO(tree, rc, cleanup);

    if (sr_mem) {
        tree->_sr_mem = sr_mem;
        sr_mem->obj_count += 1;
    }

    rc = sr_copy_node_to_tree_chunk(node, slice_offset, slice_width, child_limit, depth_limit, pruning_cb,
                                    (void *)pruning_ctx, tree);
    CHECK_RC_LOG_GOTO(rc, cleanup, "Copy node to tree failed for xpath %s", xpath);

    /* get ID of the tree chunk */
    id = lyd_path(node);
    if (NULL == id) {
        SR_LOG_ERR("Failed to get ID of a subtree chunk with xpath %s", xpath);
        rc = SR_ERR_INTERNAL;
        goto cleanup;
    }
    rc = sr_mem_edit_string(sr_mem, &id_cpy, id);
    CHECK_RC_LOG_GOTO(rc, cleanup, "Failed to copy ID of a subtree chunk with xpath %s", xpath);

cleanup:
    free(id);
    rp_dt_cleanup_tree_pruning(pruning_ctx);
    if (SR_ERR_OK != rc) {
        sr_free_tree(tree);
    } else {
        *chunk = tree;
        *chunk_id = id_cpy;
    }

    return rc;
}

int
rp_dt_get_subtrees(dm_ctx_t *dm_ctx, rp_session_t *rp_session, struct lyd_node *data_tree, sr_mem_ctx_t *sr_mem,
        const char *xpath, bool check_enable, sr_node_t **subtrees, size_t *count)
{
    CHECK_NULL_ARG5(dm_ctx, data_tree, xpath, subtrees, count);
    int rc = SR_ERR_OK;
    struct ly_set *nodes = NULL;
    sr_tree_pruning_cb pruning_cb = NULL;
    rp_tree_pruning_ctx_t *pruning_ctx = NULL;

    rc = rp_dt_find_nodes(dm_ctx, data_tree, xpath, check_enable, &nodes);
    if (SR_ERR_OK != rc) {
        if (SR_ERR_NOT_FOUND != rc) {
            SR_LOG_ERR("Get nodes for xpath %s failed (%d)", xpath, rc);
        }
        return rc;
    }

    rc = rp_dt_init_tree_pruning(dm_ctx, rp_session, NULL, data_tree, check_enable,
            nodes->number > 1 || NULL != nodes->set.d[0]->child, &pruning_cb, &pruning_ctx);
    CHECK_RC_MSG_GOTO(rc, cleanup, "Failed to initialize sysrepo tree pruning.");

    rc = sr_nodes_to_trees(nodes, sr_mem, pruning_cb, (void *)pruning_ctx, subtrees, count);
    if (SR_ERR_OK != rc) {
        SR_LOG_ERR("Conversion of nodes to trees failed for xpath '%s'", xpath);
        goto cleanup;
    }
    if (0 == *count) {
        rc = SR_ERR_NOT_FOUND;
        goto cleanup;
    }

cleanup:
    rp_dt_cleanup_tree_pruning(pruning_ctx);
    ly_set_free(nodes);
    return rc;
}

int
rp_dt_get_subtrees_chunks(dm_ctx_t *dm_ctx, rp_session_t *rp_session, struct lyd_node *data_tree, sr_mem_ctx_t *sr_mem,
        const char *xpath, size_t slice_offset, size_t slice_width, size_t child_limit, size_t depth_limit,
        bool check_enable, sr_node_t **chunks_p, size_t *count_p, char ***chunk_ids_p)
{
    CHECK_NULL_ARG3(dm_ctx, data_tree, xpath);
    CHECK_NULL_ARG3(chunks_p, count_p, chunk_ids_p);

    int rc = SR_ERR_OK;
    sr_node_t *chunks = NULL;
    size_t count = 0;
    char **chunk_ids = NULL;
    struct ly_set *nodes = NULL;
    sr_tree_pruning_cb pruning_cb = NULL;
    rp_tree_pruning_ctx_t *pruning_ctx = NULL;

    rc = rp_dt_find_nodes(dm_ctx, data_tree, xpath, check_enable, &nodes);
    if (SR_ERR_OK != rc) {
        if (SR_ERR_NOT_FOUND != rc) {
            SR_LOG_ERR("Get nodes for xpath %s failed (%d)", xpath, rc);
        }
        return rc;
    }

    rc = rp_dt_init_tree_pruning(dm_ctx, rp_session, NULL, data_tree, check_enable,
            nodes->number > 1 || NULL != nodes->set.d[0]->child, &pruning_cb, &pruning_ctx);
    CHECK_RC_MSG_GOTO(rc, cleanup, "Failed to initialize sysrepo tree pruning.");

    rc = sr_nodes_to_tree_chunks(nodes, slice_offset, slice_width, child_limit, depth_limit, sr_mem,
            pruning_cb, (void *)pruning_ctx, &chunks, &count, &chunk_ids);
    CHECK_RC_LOG_GOTO(rc, cleanup, "Conversion of nodes to trees failed for xpath '%s'", xpath);
    if (0 == count) {
        rc = SR_ERR_NOT_FOUND;
        goto cleanup;
    }

    *chunks_p = chunks;
    *count_p = count;
    *chunk_ids_p = chunk_ids;

cleanup:
    rp_dt_cleanup_tree_pruning(pruning_ctx);
    ly_set_free(nodes);
    return rc;
}

static bool
rp_dt_is_under_subtree(struct lys_node *subtree, size_t depth_limit, struct lys_node *node)
{
    struct lys_node *n = node;
    size_t depth = 0;

    while (depth_limit > depth && NULL != n) {
        if (subtree == n) {
            return true;
        }
        n = lys_parent(n);
        ++depth;
    }

    return false;
}

bool
rp_dt_depth_under_subtree(struct lys_node *subtree, struct lys_node *node, size_t *dep)
{
    struct lys_node *n = node;
    size_t depth = 0;

    while (NULL != n) {
        if (subtree == n) {
            if (NULL != dep) {
                *dep = depth;
            }
            return true;
        }
        n = lys_parent(n);
        ++depth;
    }

    return false;
}

/**
 * @brief Tests if there is an atom located under subtree.
 * @param [in] atoms
 * @param [in] subtree
 * @param [out] result
 * @return Error code (SR_ERR_OK on success)
 */
static int
rp_dt_atoms_require_subtree(struct ly_set *atoms, struct lys_node *subtree, bool *result)
{
    CHECK_NULL_ARG3(atoms, subtree, result);
    *result = false;

    for (unsigned int i = 0; i < atoms->number; i++) {
        if (rp_dt_depth_under_subtree(subtree, atoms->set.s[i], NULL)) {
            *result = true;
            break;
        }
    }

    return SR_ERR_OK;
}

/**
 * @brief Tests if any of the tree chunks contain the provided subtree.
 * @param [in] tree_roots
 * @param [in] depth_limit
 * @param [in] subtree
 * @param [out] result
 * @return Error code (SR_ERR_OK on success)
 */
static int
rp_dt_tree_chunks_contain_subtree(struct ly_set *tree_roots, size_t depth_limit,
        struct lys_node *subtree, bool *result)
{
    CHECK_NULL_ARG3(tree_roots, subtree, result);
    *result = false;

    for (unsigned int i = 0; i < tree_roots->number; i++) {
        if (rp_dt_is_under_subtree(tree_roots->set.s[i], depth_limit, subtree)) {
            *result = true;
            break;
        }
    }

    return SR_ERR_OK;
}

static int
rp_dt_get_start_node(dm_schema_info_t *schema_info, const char *absolute_xpath, struct lys_node **start_node_p)
{
    CHECK_NULL_ARG3(schema_info, absolute_xpath, start_node_p);

    struct lys_node *start_node = schema_info->module->data;
    struct lys_node *n = start_node;
    const char *first_node_name = absolute_xpath + strlen(schema_info->module_name) + 2 /* leading slash and colon */;

    while (NULL != n) {
        if (0 == strncmp(n->name, first_node_name, strlen(n->name))) {
            start_node = n;
            break;
        }
        n = n->next;
    }

    *start_node_p = start_node;
    return SR_ERR_OK;
}

static int
rp_dt_xpath_atomize(dm_schema_info_t *schema_info, const char *xpath, struct ly_set **atoms)
{
    CHECK_NULL_ARG3(schema_info, xpath, atoms);

    int rc = SR_ERR_OK;
    struct lys_node *start_node = NULL;

    rc = rp_dt_get_start_node(schema_info, xpath, &start_node);
    CHECK_RC_LOG_RETURN(rc, "Failed to get the start node for xpath %s", xpath);

    *atoms = lys_xpath_atomize(start_node, LYXP_NODE_ELEM, xpath, 0);
    if (NULL == *atoms) {
        SR_LOG_ERR("Failed to atomize xpath %s", xpath);
        rc = SR_ERR_INVAL_ARG;
    }
    return rc;
}

/**
 * @brief Get the set of tree roots matching the provided xpath.
 */
static int
rp_dt_get_tree_roots(dm_schema_info_t *schema_info, const char *xpath, struct ly_set **roots)
{
    CHECK_NULL_ARG3(schema_info, xpath, roots);

    int rc = SR_ERR_OK;
    struct lys_node *start_node = NULL;

    rc = rp_dt_get_start_node(schema_info, xpath, &start_node);
    CHECK_RC_LOG_RETURN(rc, "Failed to get the start node for xpath %s", xpath);

    *roots = lys_find_xpath(start_node, xpath, 0);
    if (NULL == *roots) {
        SR_LOG_ERR("Failed to get the set of tree roots for xpath %s", xpath);
        rc = SR_ERR_INVAL_ARG;
    }
    return rc;
}

static int
rp_dt_subscriptions_to_schema_nodes(dm_ctx_t *dm_ctx, np_subscription_t **subscriptions, size_t subscription_cnt, sr_list_t **subscr_nodes)
{
    CHECK_NULL_ARG2(dm_ctx, subscr_nodes);
    if (subscription_cnt > 0) {
        /* if there are only internally handled state data subscriptions might be NULL */
        CHECK_NULL_ARG(subscriptions);
    }
    int rc = SR_ERR_OK;
    struct lys_node *sub_node = NULL;
    sr_list_t *nodes = NULL;

    rc = sr_list_init(&nodes);
    CHECK_RC_MSG_RETURN(rc, "List init failed");

    /* find schema nodes corresponding to the subscriptions */
    for (size_t i = 0; i < subscription_cnt; i++) {
        rc = rp_dt_validate_node_xpath(dm_ctx, NULL, subscriptions[i]->xpath,
                    NULL, &sub_node);
        CHECK_RC_LOG_GOTO(rc, cleanup, "Node validation failed for xpath %s", subscriptions[i]->xpath);

        rc = sr_list_add(nodes, sub_node);
        CHECK_RC_MSG_GOTO(rc, cleanup, "List add failed");
    }

cleanup:
    if (SR_ERR_OK != rc) {
        sr_list_cleanup(nodes);
    } else {
        *subscr_nodes = nodes;
    }
    return rc;
}

static bool
rp_dt_no_parent_list_until(struct lys_node *until, struct lys_node *node)
{
    if (NULL == node) {
        return false;
    }

    struct lys_node *n = node->parent;

    while (NULL != n) {
        if (until == n) {
            break;
        }
        if (LYS_LIST & n->nodetype) {
            return false;
        }
        n = lys_parent(n);
    }

    return true;
}

static bool
rp_dt_not_coverd_by_other_subs(sr_list_t *other, struct lys_node *node) {
    if (NULL == other || NULL == node) {
        return true;
    }
    for (size_t i = 0; i < other->count; i++) {
        struct lys_node *sub = (struct lys_node *) other->data[i];
        if (sub == node) {
            continue;
        }
        if (rp_dt_depth_under_subtree(sub, node, NULL)) {
            return false;
        }
    }

    return true;
}
/**
 * @brief Determines if (and what) state data subtrees are needed to be loaded.
 */
static int
rp_dt_xpath_requests_state_data(rp_ctx_t *rp_ctx, rp_session_t *session, dm_schema_info_t *schema_info, const char *xpath,
        sr_api_variant_t api_variant, size_t tree_depth_limit, rp_state_data_ctx_t *state_data_ctx)
{
    CHECK_NULL_ARG4(rp_ctx, schema_info, xpath, state_data_ctx);
    md_ctx_t *md_ctx = NULL;
    md_module_t *module = NULL;
    int rc = SR_ERR_OK;
    struct ly_set *atoms = NULL;
    struct ly_set *tree_roots = NULL;
    sr_list_t *subtree_nodes = NULL;
    char *xp = NULL;

    rc = dm_get_md_ctx(rp_ctx->dm_ctx, &md_ctx);
    CHECK_RC_MSG_RETURN(rc,"Failed to retrieve md_ctx");

    md_ctx_lock(md_ctx, false);

    rc = sr_list_init(&subtree_nodes);
    CHECK_RC_MSG_GOTO(rc, cleanup, "List init failed");

    rc = rp_dt_xpath_atomize(schema_info, xpath, &atoms);
    if (SR_ERR_OK != rc) {
        SR_LOG_ERR("Failed to atomize xpath '%s'", xpath);
        SR_LOG_WRN_MSG("Request will continue without retrieving state data");
        rp_dt_free_state_data_ctx_content(state_data_ctx);
        session->dp_req_waiting = 0;
        rc = SR_ERR_OK;
        goto cleanup;
    }

    if (SR_API_TREES == api_variant) {
        rc = rp_dt_get_tree_roots(schema_info, xpath, &tree_roots);
        CHECK_RC_LOG_GOTO(rc, cleanup, "Failed to get the set of tree roots matching xpath %s", xpath);
    }

    rc = sr_list_init(&state_data_ctx->subtrees);
    CHECK_RC_MSG_GOTO(rc, cleanup, "List init failed");

    rc = md_get_module_info(md_ctx, schema_info->module_name, NULL, &module);
    CHECK_RC_LOG_GOTO(rc, cleanup, "Module %s was not found in module dependency", schema_info->module_name);

    /* loop through operational node subtrees */
    sr_llist_node_t *node = module->op_data_subtrees->first;
    while (NULL != node) {
        md_subtree_ref_t *sub = node->data;
        bool subtree_needed = false;
        node = node->next;
        struct lys_node *state_data_node = NULL;

        rc = rp_dt_validate_node_xpath(rp_ctx->dm_ctx, NULL,
                    sub->xpath, NULL, &state_data_node);
        CHECK_RC_LOG_GOTO(rc, cleanup, "Unable to find schema node for %s", sub->xpath);

        rc = rp_dt_atoms_require_subtree(atoms, state_data_node, &subtree_needed);
        CHECK_RC_MSG_GOTO(rc, cleanup, "Rp dt atoms require subtree failed");

        if (!subtree_needed && SR_API_TREES == api_variant) {
            // consider state data inside requested subtrees
            rc = rp_dt_tree_chunks_contain_subtree(tree_roots, tree_depth_limit, state_data_node, &subtree_needed);
            CHECK_RC_MSG_GOTO(rc, cleanup, "Rp dt trees contain subtree failed");
        }

        /* test if subtree should be loaded */
        if (subtree_needed) {
            rc = sr_list_add(subtree_nodes, state_data_node);
            CHECK_RC_MSG_GOTO(rc, cleanup, "List add failed");

            xp = strdup(sub->xpath);
            CHECK_NULL_NOMEM_GOTO(xp, rc, cleanup);

            rc = sr_list_add(state_data_ctx->subtrees, xp);
            CHECK_RC_MSG_GOTO(rc, cleanup, "Adding into subtree list failed");
            SR_LOG_DBG("State data in subtree %s requested.", xp);
            xp = NULL;
        }
    }

    session->state_data_ctx.subtree_nodes = subtree_nodes;
    subtree_nodes = NULL;
<<<<<<< HEAD

    SR_LOG_DBG("%zu subtrees of state data will be attempted to load in order to resolve %s", state_data_ctx->subtrees->count, xpath);
=======

    SR_LOG_DBG("%zu subtrees of state data will be attempted to load in order to resolve %s", state_data_ctx->subtrees->count, xpath);

    if (state_data_ctx->subtrees->count > 0) {
        /* Check if the state data from this module is not handled internally */
        for (size_t i = 0; i < rp_ctx->modules_incl_intern_op_data->count; i++) {
            if (0 == strcmp(schema_info->module_name, (char *) rp_ctx->modules_incl_intern_op_data->data[i])) {
                session->state_data_ctx.internal_state_data = true;
                session->state_data_ctx.internal_state_data_index = i;
            }
        }

        rc = np_get_data_provider_subscriptions(rp_ctx->np_ctx, schema_info->module_name, &state_data_ctx->subscriptions, &state_data_ctx->subscription_cnt);
        CHECK_RC_MSG_GOTO(rc, cleanup, "Get data provider subscriptions failed");

        if (0 == state_data_ctx->subscription_cnt) {
            goto cleanup;
        }

        rc = rp_dt_subscriptions_to_schema_nodes(rp_ctx->dm_ctx, state_data_ctx->subscriptions, state_data_ctx->subscription_cnt, &session->state_data_ctx.subscription_nodes);
        CHECK_RC_MSG_GOTO(rc, cleanup, "Subscriptions to schema nodes failed");
    }
>>>>>>> bd842225

cleanup:
    free(xp);
    ly_set_free(atoms);
    ly_set_free(tree_roots);
    md_ctx_unlock(md_ctx);
    sr_list_cleanup(subtree_nodes);
    if (SR_ERR_OK != rc) {
        rp_dt_free_state_data_ctx_content(state_data_ctx);
        session->dp_req_waiting = 0;
    }
    return rc;
}

bool
rp_dt_find_subscription_covering_subtree(rp_session_t *rp_session, struct lys_node *subtree_node, size_t *found_index)
{
    if (NULL == rp_session || NULL == subtree_node || NULL == found_index) {
        SR_LOG_ERR_MSG("Null argument provided to the function");
        return false;
    }

    bool match = false;
    size_t match_index = 0;
    int match_difference = -1;

    for (size_t j = 0; j < rp_session->state_data_ctx.subscription_cnt; j++) {
        struct lys_node *subs = (struct lys_node *) rp_session->state_data_ctx.subscription_nodes->data[j];
        size_t depth = 0;
        if (rp_dt_depth_under_subtree(subs, subtree_node, &depth)) {
            if (!match_index || depth < match_difference) {
                match_index = j;
                match_difference = depth;
                match = true;
                SR_LOG_DBG("Found match for %s with depth %zu index %zu", subtree_node->name, depth, match_index);
            }
            if (depth == 0) {
                /* exact match */
                break;
            }
        }
    }

    if (match) {
        *found_index = match_index;
    }

    return match;
}

bool
rp_dt_find_exact_match_subscription_for_node(rp_session_t *rp_session, struct lys_node *node, size_t *found_index)
{
    if (NULL == rp_session || NULL == node || NULL == found_index) {
        SR_LOG_ERR_MSG("Null argument provided to the function");
        return false;
    }

    bool match = false;
    size_t match_index = 0;

    for (size_t j = 0; j < rp_session->state_data_ctx.subscription_cnt; j++) {
        struct lys_node *sub = (struct lys_node *) rp_session->state_data_ctx.subscription_nodes->data[j];
        if (sub->nodetype != node->nodetype) {
            continue;
        }
        size_t depth = 0;
        if (rp_dt_depth_under_subtree(sub, node, &depth)) {
            if (0 == depth) {
                match_index = j;
                match = true;
                break;
            }
        }
    }

    if (match) {
        *found_index = match_index;
    }

    return match;
}

/**
<<<<<<< HEAD
=======
 * @brief Tests whether one of parent nodes is list.
 */
static bool
rp_dt_has_parent_list(struct lys_node *node, struct lys_node **found_list, size_t *depth)
{
    if (NULL != node) {
        struct lys_node *n = node->parent;
        size_t dep = 1;

        while (NULL != n) {
            if (LYS_LIST & n->nodetype) {
                if (NULL != depth) {
                    *depth = dep;
                }
                if (NULL != found_list) {
                    *found_list = n;
                }
                return true;
            }
            n = lys_parent(n);
            dep++;
        }
    }
    return false;
}

int
rp_dt_create_instance_xps(rp_session_t *session, struct lys_node *sch_node, char ***xps, size_t *xp_count)
{
    CHECK_NULL_ARG4(session, sch_node, xps, xp_count);
    int rc = SR_ERR_OK;
    struct ly_set *list_instances = NULL;
    char **xpaths = NULL;

    rc = dm_get_nodes_by_schema(session->dm_session, session->module_name, sch_node, &list_instances);
    CHECK_RC_MSG_RETURN(rc, "Dm_get_nodes_by_schema failed");

    xpaths = calloc(list_instances->number, sizeof(*xpaths));
    CHECK_NULL_NOMEM_GOTO(xpaths, rc, cleanup);

    for (size_t i = 0; i < list_instances->number; i++) {
        xpaths[i] = lyd_path(list_instances->set.d[i]);
        CHECK_NULL_NOMEM_GOTO(xpaths[i], rc, cleanup);
    }

cleanup:
    if (SR_ERR_OK == rc) {
        *xps = xpaths;
        *xp_count = list_instances->number;
    } else {
        if (NULL != xpaths) {
            for (size_t i = 0; i < list_instances->number; i++) {
                free(xpaths[i]);
            }
            free(xpaths);
        }
    }

    ly_set_free(list_instances);
    return rc;
}

/**
>>>>>>> bd842225
 *
 * @param [in] rp_ctx
 * @param [in] rp_session
 * @param [in] subscription_index - index of subscription where the request will be addressed
 * @param [in] xp - must be allocated, must not be used after return from the function. It will be freed
 * even in case of error;
 * @return Error code (SR_ERR_OK on success)
 */
static int
<<<<<<< HEAD
rp_dt_send_request_to_dp_subscription(rp_ctx_t *rp_ctx, rp_session_t *rp_session, size_t subscription_index, char *xp)
{
    CHECK_NULL_ARG3(rp_ctx, rp_session, xp);
    int rc = SR_ERR_OK;

    rc = np_data_provider_request(rp_ctx->np_ctx, rp_session->state_data_ctx.subscriptions[subscription_index], rp_session, xp);
    SR_LOG_DBG("Sending request for state data: %s", xp);
    if (SR_ERR_OK != rc) {
        SR_LOG_WRN("Request for operational data failed with xpath %s on subscription %s", xp, rp_session->state_data_ctx.subscriptions[subscription_index]->xpath);
        free(xp);
    } else {
        rp_session->dp_req_waiting += 1;
        rc = sr_list_add(rp_session->state_data_ctx.requested_xpaths, xp);
    }

=======
rp_dt_send_request_to_dp_subscription(rp_ctx_t *rp_ctx, rp_session_t *rp_session, size_t subscription_index, struct lys_node *sch_node, char *xp)
{
    CHECK_NULL_ARG4(rp_ctx, rp_session, sch_node, xp);
    int rc = SR_ERR_OK;
    char **xpaths = NULL;
    char *request_xp = NULL;
    struct lys_node *parent_list = NULL;
    size_t list_depth = 0;
    size_t xp_cnt = 0;


    if (rp_dt_has_parent_list(sch_node, &parent_list, &list_depth)) {
        SR_LOG_DBG("State data is nested in configuration list %s", xp);

        rc = rp_dt_create_instance_xps(rp_session, parent_list, &xpaths, &xp_cnt);
        CHECK_RC_MSG_GOTO(rc, cleanup, "Failed to create instance xpaths for list instances");

        /* find the suffix in xpath after the list */
        char *ptr = xp + strlen(xp);
        while (ptr != xp && list_depth > 0) {
            if ('/' == *ptr) {
                list_depth--;
            }
            if (0 == list_depth) {
                *ptr = 0; /* split xpath into path with list without keys and suffix */
                ptr++;
                break;
            }
            ptr--;
        }

        SR_LOG_DBG("Found %zu instances of %s , will request %s", xp_cnt, xp, ptr);

        size_t suffix_len = strlen(ptr);

        for (size_t i = 0; i < xp_cnt; i++) {
            size_t len = strlen(xpaths[i]) + suffix_len + 2 /* slash + zero byte */;
            request_xp = calloc(len, sizeof(*request_xp));
            CHECK_NULL_NOMEM_GOTO(request_xp, rc, cleanup);

            snprintf(request_xp, len, "%s/%s", xpaths[i], ptr);

            rc = np_data_provider_request(rp_ctx->np_ctx, rp_session->state_data_ctx.subscriptions[subscription_index], rp_session, request_xp);
            SR_LOG_DBG("Sending request for state data: %s", request_xp);
            if (SR_ERR_OK != rc) {
                SR_LOG_WRN("Request for operational data failed with xpath %s on subscription %s", request_xp, rp_session->state_data_ctx.subscriptions[subscription_index]->xpath);
                free(request_xp);
            } else {
                rp_session->dp_req_waiting += 1;
                rc = sr_list_add(rp_session->state_data_ctx.requested_xpaths, request_xp);
            }
        }
        free(xp);
        xp = NULL;

    } else {
        rc = np_data_provider_request(rp_ctx->np_ctx, rp_session->state_data_ctx.subscriptions[subscription_index], rp_session, xp);
        SR_LOG_DBG("Sending request for state data: %s", xp);
        if (SR_ERR_OK != rc) {
            SR_LOG_WRN("Request for operational data failed with xpath %s on subscription %s", xp, rp_session->state_data_ctx.subscriptions[subscription_index]->xpath);
        } else {
            rp_session->dp_req_waiting += 1;
            rc = sr_list_add(rp_session->state_data_ctx.requested_xpaths, xp);
        }
    }

cleanup:
    if (SR_ERR_OK != rc) {
        free(xp);
    }
    if (NULL != xpaths) {
        for (size_t i = 0; i < xp_cnt; i++) {
            free(xpaths[i]);
        }
        free(xpaths);
    }
>>>>>>> bd842225
    return rc;
}

/**
 * @brief The function send the first set of requests to data providers for the selected subtrees
 * For each subtree it looks up a subscriber(data provider) using the following criteria:
 *      1. exact match - subscriber's node is the same as the requested subtree
 *      2. more generic - there is not exact match however there is a subscription to one of the parent nodes
 *      3. partial subscription - no subscription is found using the two ways above Try retrieve at least some
 *          parts of the requested subtree. Data provide request will be send to all subscribers that are under requested
 *          subtree and all list in the path are covered by a data provider
 * @param [in] rp_ctx
 * @param [in] rp_session
 * @return Error code (SR_ERR_OK on success)
 */
static int
rp_dt_send_first_set_of_dp_requests(rp_ctx_t *rp_ctx, rp_session_t *rp_session)
{
    CHECK_NULL_ARG(rp_session);
    int rc = SR_ERR_OK;
<<<<<<< HEAD
=======
    Sr__Msg *req = NULL;
>>>>>>> bd842225
    char *xp = NULL;

    for (size_t i = 0; i < rp_session->state_data_ctx.subtrees->count; i++) {
        const char *subtree = (char *) rp_session->state_data_ctx.subtrees->data[i];

        struct lys_node *subtree_node = (struct lys_node *) rp_session->state_data_ctx.subtree_nodes->data[i];
        size_t match_index = 0;
        bool match = rp_dt_find_subscription_covering_subtree(rp_session, subtree_node, &match_index);

        if (match) {
            /* exact or more generic (data provider subscribed for ancestor node) */
            xp = strdup((char *) rp_session->state_data_ctx.subtrees->data[i]);
            CHECK_NULL_NOMEM_RETURN(xp);

<<<<<<< HEAD
            rc = rp_dt_send_request_to_dp_subscription(rp_ctx, rp_session, match_index, xp);
=======
            rc = rp_dt_send_request_to_dp_subscription(rp_ctx, rp_session, match_index, subtree_node, xp);
>>>>>>> bd842225
            CHECK_RC_MSG_RETURN(rc, "Sending of data provide request failed");

        } else if (LYS_CONTAINER & subtree_node->nodetype) {
            SR_LOG_DBG("Subscription covering subtree not found, looking for a subscription covering at least part of subtree %s", subtree);
            for (size_t j = 0; j < rp_session->state_data_ctx.subscription_cnt; j++) {
                struct lys_node *subs = (struct lys_node *) rp_session->state_data_ctx.subscription_nodes->data[j];
                size_t depth = 0;
                if (rp_dt_depth_under_subtree(subtree_node, subs, &depth)) {
                    if (1 == depth || (rp_dt_no_parent_list_until(subtree_node, subs))) {
                        if (rp_dt_not_coverd_by_other_subs(rp_session->state_data_ctx.subscription_nodes, subs)) {
                            match = true;

                            xp = lys_path(subs);
                            CHECK_NULL_NOMEM_RETURN(xp);

<<<<<<< HEAD
                            rc = rp_dt_send_request_to_dp_subscription(rp_ctx, rp_session, j, xp);
=======
                            rc = rp_dt_send_request_to_dp_subscription(rp_ctx, rp_session, j, subs, xp);
>>>>>>> bd842225
                            CHECK_RC_MSG_RETURN(rc, "Sending of data provide request failed");
                        } else {
                            /* if the subscription node is also covered by another subscription at higher level
                             * do not request data at the first iteration. Data will be request in request_nested call
                             * in request processor
                             */
                            if ((LYS_LEAF | LYS_LEAFLIST) & subs->nodetype) {
                                rp_session->state_data_ctx.overlapping_leaf_subscription = true;
                            }
                        }
                    }
                }
            }
        }

        if (match) {
            /* mark the subtree to be cleaned up before next call */
            xp = strdup((char *) rp_session->state_data_ctx.subtrees->data[i]);
            CHECK_NULL_NOMEM_RETURN(xp);

            rc = sr_list_add(rp_session->loaded_state_data[rp_session->datastore], xp);
            CHECK_RC_MSG_GOTO(rc, cleanup, "List add failed");
            xp = NULL;
        } else {
<<<<<<< HEAD
=======
            /* Internal state data */
            if (rp_session->state_data_ctx.internal_state_data) {
                sr_list_t *module_xp = rp_ctx->inter_op_data_xpath->data[rp_session->state_data_ctx.internal_state_data_index];
                for (size_t x = 0; x < module_xp->count; x++) {
                    struct lys_node *intern_node = NULL;
                    rc = rp_dt_validate_node_xpath(rp_ctx->dm_ctx, NULL, (char *) module_xp->data[x], NULL, &intern_node);
                    CHECK_RC_LOG_GOTO(rc, cleanup, "Node validation failed for xpath %s", (char *) module_xp->data[x]);
                    /* check only exact match for internal requests*/
                    if (subtree_node == intern_node) {
                        SR_LOG_DBG("Subtree %s will be handled by internal request", (char *) module_xp->data[x]);
                        match = true;
                        break;
                    }
                }
                if (match) {
                    /* generate internal message */
                    rc = sr_gpb_internal_req_alloc(NULL, SR__OPERATION__INTERNAL_STATE_DATA, &req);
                    CHECK_RC_MSG_GOTO(rc, cleanup, "Failed to allocate internal message");

                    req->internal_request->internal_state_data_req->request_id = (intptr_t) rp_session->req;

                    rc = sr_mem_edit_string((sr_mem_ctx_t *)req->_sysrepo_mem_ctx, &req->internal_request->internal_state_data_req->xpath, subtree);
                    CHECK_RC_MSG_GOTO(rc, cleanup, "Failed to set string");

                    rc = rp_msg_process(rp_ctx, rp_session, req);
                    req = NULL;
                    CHECK_RC_MSG_GOTO(rc, cleanup, "Failed to enqueue message");

                    /* increment counter for waiting dp request */
                    rp_session->dp_req_waiting++;
                    continue;
                }
            }
>>>>>>> bd842225
            SR_LOG_DBG("No data provider for xpath %s", subtree);
        }
    }

cleanup:
<<<<<<< HEAD
=======
    sr_msg_free(req);
>>>>>>> bd842225
    free(xp);
    return rc;
}

int
rp_dt_remove_loaded_state_data(rp_ctx_t *rp_ctx, rp_session_t *rp_session)
{
    CHECK_NULL_ARG2(rp_ctx, rp_session);
    int rc = SR_ERR_OK;

    while (rp_session->loaded_state_data[rp_session->datastore]->count > 0) {
        char *item_xpath = (char *) rp_session->loaded_state_data[rp_session->datastore]->data[rp_session->loaded_state_data[rp_session->datastore]->count-1];
        rc = rp_dt_delete_item(rp_ctx->dm_ctx, rp_session->dm_session, item_xpath, SR_EDIT_DEFAULT);
        CHECK_RC_LOG_RETURN(rc, "Error %s occured while removing state data for xpath %s", sr_strerror(rc), item_xpath);
        sr_list_rm(rp_session->loaded_state_data[rp_session->datastore], item_xpath);
        free(item_xpath);
    }

    return rc;
}

/**
 * @brief Loads configuration data and asks for state data if needed. Request
 * can enter this function in RP_REQ_NEW state or RP_REQ_FINISHED.
 *
 * In RP_REQ_NEW state saves the data tree name into session.
 *
 * @param [in] rp_ctx
 * @param [in] rp_session
 * @param [in] xpath
 * @param [in] api_variant
 * @param [in] tree_depth_limit
 * @param [out] data_tree
 * @return Error code (SR_ERR_OK on success)
 */
static int
rp_dt_prepare_data(rp_ctx_t *rp_ctx, rp_session_t *rp_session, const char *xpath, sr_api_variant_t api_variant,
        size_t tree_depth_limit,  struct lyd_node **data_tree)
{
    CHECK_NULL_ARG4(rp_ctx, rp_session, xpath, data_tree);
    int rc = SR_ERR_OK;
    bool has_state_data = false;
    dm_data_info_t *data_info = NULL;

    if (RP_REQ_NEW == rp_session->state) {

        /* in case of get_items_with_opts module name is not freed to save some
         * copying in case of cache hit */
        free(rp_session->module_name);
        rp_session->module_name = NULL;

        rc = rp_dt_remove_loaded_state_data(rp_ctx, rp_session);
        CHECK_RC_MSG_GOTO(rc, cleanup, "Failed to remove state data from data tree");

        rc = sr_copy_first_ns(xpath, &rp_session->module_name);
        CHECK_RC_LOG_GOTO(rc, cleanup, "Copying module name failed for xpath '%s'", xpath);

        rc = ac_check_node_permissions(rp_session->ac_session, xpath, AC_OPER_READ);
        CHECK_RC_LOG_GOTO(rc, cleanup, "Access control check failed for xpath '%s'", xpath);

        rc = dm_get_data_info(rp_ctx->dm_ctx, rp_session->dm_session, rp_session->module_name, &data_info);

        /* check of data tree's emptiness is performed outside of this function -> ignore SR_ERR_NOT_FOUND */
        rc = SR_ERR_NOT_FOUND == rc ? SR_ERR_OK : rc;
        CHECK_RC_LOG_GOTO(rc, cleanup, "Getting data tree failed (%d) for xpath '%s'", rc, xpath);
        *data_tree = data_info->node;

        /* if the request requires operational data pause the processing and wait for data to be provided */
        if ((SR_DS_RUNNING == rp_session->datastore || SR_DS_CANDIDATE == rp_session->datastore) &&
            (!(SR_SESS_CONFIG_ONLY & rp_session->options)) &&
            (!(SR__SESSION_FLAGS__SESS_NOTIFICATION & rp_session->options)) &&
            (SR_ERR_OK == dm_has_state_data(rp_ctx->dm_ctx, rp_session->module_name, &has_state_data) && has_state_data)) {

            rp_dt_free_state_data_ctx_content(&rp_session->state_data_ctx);
            rp_session->dp_req_waiting = 0;

            rc = sr_list_init(&rp_session->state_data_ctx.requested_xpaths);
            CHECK_RC_MSG_GOTO(rc, cleanup, "List init failed");

            rc = rp_dt_xpath_requests_state_data(rp_ctx, rp_session, data_info->schema, xpath, api_variant,
                    tree_depth_limit, &rp_session->state_data_ctx);
            CHECK_RC_MSG_GOTO(rc, cleanup, "rp_dt_xpath_requests_state_data failed");

            if (NULL == rp_session->state_data_ctx.subtrees || 0 == rp_session->state_data_ctx.subtrees->count) {
                SR_LOG_DBG("No state state data provider is asked for data because of xpath %s", xpath);
                goto cleanup;
            }

            rc = rp_dt_send_first_set_of_dp_requests(rp_ctx, rp_session);
            CHECK_RC_LOG_GOTO(rc, cleanup, "Failed to send requests for xpath %s", xpath);

            if (rp_session->dp_req_waiting > 0) {
                rp_session->state = RP_REQ_WAITING_FOR_DATA;
            }

        }
        CHECK_RC_MSG_GOTO(rc, cleanup, "rp_dt_module_has_state data failed");

    } else if (RP_REQ_DATA_LOADED == rp_session->state) {
        SR_LOG_DBG("Session id = %u data loaded, continue processing", rp_session->id);
        rc = dm_get_datatree(rp_ctx->dm_ctx, rp_session->dm_session, rp_session->module_name, data_tree);
        /* check of data tree's emptiness is performed outside of this function -> ignore SR_ERR_NOT_FOUND */
        rc = SR_ERR_NOT_FOUND == rc ? SR_ERR_OK : rc;
    } else {
        SR_LOG_ERR("Session id = %u is in invalid state.", rp_session->id);
        rc = SR_ERR_INTERNAL;
    }

cleanup:
    if (SR_ERR_OK != rc) {
        rp_dt_free_state_data_ctx_content(&rp_session->state_data_ctx);
        rp_session->dp_req_waiting = 0;
    }
    return rc;
}

int
rp_dt_get_value_wrapper(rp_ctx_t *rp_ctx, rp_session_t *rp_session, sr_mem_ctx_t *sr_mem, const char *xpath, sr_val_t **value)
{
    CHECK_NULL_ARG4(rp_ctx, rp_ctx->dm_ctx, rp_session, rp_session->dm_session);
    CHECK_NULL_ARG2(xpath, value);
    SR_LOG_INF("Get item request %s datastore, xpath: %s", sr_ds_to_str(rp_session->datastore), xpath);

    int rc = SR_ERR_OK;
    struct lyd_node *data_tree = NULL;

    rc = rp_dt_prepare_data(rp_ctx, rp_session, xpath, SR_API_VALUES, 0, &data_tree);
    CHECK_RC_LOG_GOTO(rc, cleanup, "rp_dt_prepare_data failed %s", sr_strerror(rc));

    if (RP_REQ_WAITING_FOR_DATA == rp_session->state) {
        SR_LOG_DBG("Session id = %u is waiting for the data", rp_session->id);
        return rc;
    }

    if (NULL == data_tree) {
        goto cleanup;
    }

    rc = rp_dt_get_value(rp_ctx->dm_ctx, rp_session, data_tree, sr_mem, xpath,
            dm_is_running_ds_session(rp_session->dm_session), value);
cleanup:
    if (SR_ERR_NOT_FOUND == rc || (SR_ERR_OK == rc && NULL == data_tree)) {
        rc = rp_dt_validate_node_xpath(rp_ctx->dm_ctx, rp_session->dm_session, xpath, NULL, NULL);
        if (SR_ERR_OK != rc) {
            /* Print warning only, because we are not able to validate all xpath */
            SR_LOG_WRN("Validation of xpath %s was not successful", xpath);
        }
        rc = SR_ERR_NOT_FOUND;
    } else if (SR_ERR_UNAUTHORIZED == rc) {
        rc = SR_ERR_NOT_FOUND;
    } else if (SR_ERR_OK != rc) {
        SR_LOG_ERR("Get value failed for xpath '%s'", xpath);
    }

    rp_session->state = RP_REQ_FINISHED;
    free(rp_session->module_name);
    rp_session->module_name = NULL;
    return rc;
}

int
rp_dt_get_values_wrapper(rp_ctx_t *rp_ctx, rp_session_t *rp_session, sr_mem_ctx_t *sr_mem, const char *xpath,
        sr_val_t **values, size_t *count)
{
    CHECK_NULL_ARG4(rp_ctx, rp_ctx->dm_ctx, rp_session, rp_session->dm_session);
    CHECK_NULL_ARG3(xpath, values, count);
    SR_LOG_INF("Get items request %s datastore, xpath: %s", sr_ds_to_str(rp_session->datastore), xpath);

    int rc = SR_ERR_OK;
    struct lyd_node *data_tree = NULL;

    rc = rp_dt_prepare_data(rp_ctx, rp_session, xpath, SR_API_VALUES, 0, &data_tree);
    CHECK_RC_MSG_GOTO(rc, cleanup, "rp_dt_prepare_data failed");

    if (RP_REQ_WAITING_FOR_DATA == rp_session->state) {
        SR_LOG_DBG("Session id = %u is waiting for the data", rp_session->id);
        return rc;
    }

    if (NULL == data_tree) {
        goto cleanup;
    }

    rc = rp_dt_get_values(rp_ctx->dm_ctx, rp_session, data_tree, sr_mem, xpath,
            dm_is_running_ds_session(rp_session->dm_session), values, count);
    if (SR_ERR_OK != rc && SR_ERR_NOT_FOUND != rc) {
        SR_LOG_ERR("Get values failed for xpath '%s'", xpath);
    }

cleanup:
    if (SR_ERR_NOT_FOUND == rc || (SR_ERR_OK == rc && (0 == count || NULL == data_tree))) {
        if (SR_ERR_OK != rp_dt_validate_node_xpath(rp_ctx->dm_ctx, rp_session->dm_session, xpath, NULL, NULL)) {
            /* Print warning only, because we are not able to validate all xpath */
            SR_LOG_WRN("Validation of xpath %s was not successful", xpath);
        }
        rc = SR_ERR_NOT_FOUND;
    } else if (SR_ERR_UNAUTHORIZED == rc) {
        rc = SR_ERR_NOT_FOUND;
    }
    rp_session->state = RP_REQ_FINISHED;
    free(rp_session->module_name);
    rp_session->module_name = NULL;
    return rc;
}

int
rp_dt_get_values_wrapper_with_opts(rp_ctx_t *rp_ctx, rp_session_t *rp_session, rp_dt_get_items_ctx_t *get_items_ctx, sr_mem_ctx_t *sr_mem,
        const char *xpath, size_t offset, size_t limit, sr_val_t **values, size_t *count)
{
    CHECK_NULL_ARG5(rp_ctx, rp_ctx->dm_ctx, rp_session, rp_session->dm_session, get_items_ctx);
    CHECK_NULL_ARG3(xpath, values, count);
    SR_LOG_INF("Get items request %s datastore, xpath: %s, offset: %zu, limit: %zu", sr_ds_to_str(rp_session->datastore), xpath, offset, limit);

    int rc = SR_ERR_OK;
    struct lyd_node *data_tree = NULL;
    struct ly_set *nodes = NULL;

    if (get_items_ctx->xpath != NULL && 0 == strcmp(xpath, get_items_ctx->xpath) &&
            offset == get_items_ctx->offset) {
        /* cache hit do not load data from data providers */
        rp_session->state = RP_REQ_DATA_LOADED;
    }

    rc = rp_dt_prepare_data(rp_ctx, rp_session, xpath, SR_API_VALUES, 0, &data_tree);
    CHECK_RC_MSG_GOTO(rc, cleanup, "rp_dt_prepare_data failed");

    if (RP_REQ_WAITING_FOR_DATA == rp_session->state) {
        SR_LOG_DBG("Session id = %u is waiting for the data", rp_session->id);
        return rc;
    }

    if (NULL == data_tree) {
        goto cleanup;
    }

    rc = rp_dt_find_nodes_with_opts(rp_ctx->dm_ctx, rp_session, get_items_ctx, data_tree, xpath, offset, limit, &nodes);
    if (SR_ERR_OK != rc) {
        if (SR_ERR_NOT_FOUND != rc) {
            SR_LOG_ERR("Get nodes for xpath %s failed (%d)", xpath, rc);
        }
        goto cleanup;
    }

    rc = rp_dt_get_values_from_nodes(sr_mem, nodes, values, count);
cleanup:
    if (SR_ERR_NOT_FOUND == rc || (SR_ERR_OK == rc && (0 == count || NULL == data_tree))) {
        rc = rp_dt_validate_node_xpath(rp_ctx->dm_ctx, rp_session->dm_session, xpath, NULL, NULL);
        if (SR_ERR_OK != rc) {
            /* Print warning only, because we are not able to validate all xpath */
            SR_LOG_WRN("Validation of xpath %s was not successful", xpath);
        }
        rc = SR_ERR_NOT_FOUND;
    } else if (SR_ERR_UNAUTHORIZED == rc) {
        rc = SR_ERR_NOT_FOUND;
    } else if (SR_ERR_OK != rc) {
        SR_LOG_ERR("Copying values from nodes failed for xpath '%s'", xpath);
    }

    ly_set_free(nodes);
    rp_session->state = RP_REQ_FINISHED;
    return rc;
}

int
rp_dt_get_subtree_wrapper(rp_ctx_t *rp_ctx, rp_session_t *rp_session, sr_mem_ctx_t *sr_mem, const char *xpath, sr_node_t **subtree)
{
    CHECK_NULL_ARG4(rp_ctx, rp_ctx->dm_ctx, rp_session, rp_session->dm_session);
    CHECK_NULL_ARG2(xpath, subtree);
    SR_LOG_INF("Get subtree request %s datastore, xpath: %s", sr_ds_to_str(rp_session->datastore), xpath);

    int rc = SR_ERR_OK;
    struct lyd_node *data_tree = NULL;

    rc = rp_dt_prepare_data(rp_ctx, rp_session, xpath, SR_API_TREES, SIZE_MAX, &data_tree);
    CHECK_RC_LOG_GOTO(rc, cleanup, "rp_dt_prepare_data failed %s", sr_strerror(rc));

    if (RP_REQ_WAITING_FOR_DATA == rp_session->state) {
        SR_LOG_DBG("Session id = %u is waiting for the data", rp_session->id);
        return rc;
    }

    if (NULL == data_tree) {
        goto cleanup;
    }

    rc = rp_dt_get_subtree(rp_ctx->dm_ctx, rp_session, data_tree, sr_mem, xpath,
                           dm_is_running_ds_session(rp_session->dm_session), subtree);
cleanup:
    if (SR_ERR_NOT_FOUND == rc || (SR_ERR_OK == rc && NULL == data_tree)) {
        rc = rp_dt_validate_node_xpath(rp_ctx->dm_ctx, rp_session->dm_session, xpath, NULL, NULL);
        if (SR_ERR_OK != rc) {
            /* Print warning only, because we are not able to validate all xpath */
            SR_LOG_WRN("Validation of xpath %s was not successful", xpath);
        }
        rc = SR_ERR_NOT_FOUND;
    } else if (SR_ERR_UNAUTHORIZED == rc) {
        rc = SR_ERR_NOT_FOUND;
    } else if (SR_ERR_OK != rc) {
        SR_LOG_ERR("Get subtree failed for xpath '%s'", xpath);
    }

    rp_session->state = RP_REQ_FINISHED;
    free(rp_session->module_name);
    rp_session->module_name = NULL;
    return rc;
}

int
rp_dt_get_subtree_wrapper_with_opts(rp_ctx_t *rp_ctx, rp_session_t *rp_session, sr_mem_ctx_t *sr_mem, const char *xpath,
    size_t slice_offset, size_t slice_width, size_t child_limit, size_t depth_limit, sr_node_t **subtree, char **subtree_id)
{
    CHECK_NULL_ARG4(rp_ctx, rp_ctx->dm_ctx, rp_session, rp_session->dm_session);
    CHECK_NULL_ARG3(xpath, subtree, subtree_id);
    SR_LOG_INF("Get subtree request %s datastore, xpath: %s", sr_ds_to_str(rp_session->datastore), xpath);

    int rc = SR_ERR_OK;
    struct lyd_node *data_tree = NULL;

    rc = rp_dt_prepare_data(rp_ctx, rp_session, xpath, SR_API_TREES, depth_limit, &data_tree);
    CHECK_RC_LOG_GOTO(rc, cleanup, "rp_dt_prepare_data failed %s", sr_strerror(rc));

    if (RP_REQ_WAITING_FOR_DATA == rp_session->state) {
        SR_LOG_DBG("Session id = %u is waiting for the data", rp_session->id);
        return rc;
    }

    if (NULL == data_tree) {
        goto cleanup;
    }

    rc = rp_dt_get_subtree_chunk(rp_ctx->dm_ctx, rp_session, data_tree, sr_mem, xpath, slice_offset, slice_width,
            child_limit, depth_limit, dm_is_running_ds_session(rp_session->dm_session), subtree, subtree_id);
cleanup:
    if (SR_ERR_NOT_FOUND == rc || (SR_ERR_OK == rc && NULL == data_tree)) {
        rc = rp_dt_validate_node_xpath(rp_ctx->dm_ctx, rp_session->dm_session, xpath, NULL, NULL);
        if (SR_ERR_OK != rc) {
            /* Print warning only, because we are not able to validate all xpath */
            SR_LOG_WRN("Validation of xpath %s was not successful", xpath);
        }
        rc = SR_ERR_NOT_FOUND;
    } else if (SR_ERR_UNAUTHORIZED == rc) {
        rc = SR_ERR_NOT_FOUND;
    } else if (SR_ERR_OK != rc) {
        SR_LOG_ERR("Get subtree failed for xpath '%s'", xpath);
    }

    rp_session->state = RP_REQ_FINISHED;
    free(rp_session->module_name);
    rp_session->module_name = NULL;
    return rc;
}

int
rp_dt_get_subtrees_wrapper(rp_ctx_t *rp_ctx, rp_session_t *rp_session, sr_mem_ctx_t *sr_mem, const char *xpath, sr_node_t **subtrees, size_t *count)
{
    CHECK_NULL_ARG4(rp_ctx, rp_ctx->dm_ctx, rp_session, rp_session->dm_session);
    CHECK_NULL_ARG3(xpath, subtrees, count);
    SR_LOG_INF("Get subtrees request %s datastore, xpath: %s", sr_ds_to_str(rp_session->datastore), xpath);

    int rc = SR_ERR_OK;
    struct lyd_node *data_tree = NULL;

    rc = rp_dt_prepare_data(rp_ctx, rp_session, xpath, SR_API_TREES, SIZE_MAX, &data_tree);
    CHECK_RC_MSG_GOTO(rc, cleanup, "rp_dt_prepare_data failed");

    if (RP_REQ_WAITING_FOR_DATA == rp_session->state) {
        SR_LOG_DBG("Session id = %u is waiting for the data", rp_session->id);
        return rc;
    }

    if (NULL == data_tree) {
        goto cleanup;
    }

    rc = rp_dt_get_subtrees(rp_ctx->dm_ctx, rp_session, data_tree, sr_mem, xpath,
                            dm_is_running_ds_session(rp_session->dm_session), subtrees, count);
    if (SR_ERR_OK != rc && SR_ERR_NOT_FOUND != rc) {
        SR_LOG_ERR("Get subtrees failed for xpath '%s'", xpath);
    }

cleanup:
    if (SR_ERR_NOT_FOUND == rc || (SR_ERR_OK == rc && (0 == count || NULL == data_tree))) {
        if (SR_ERR_OK != rp_dt_validate_node_xpath(rp_ctx->dm_ctx, rp_session->dm_session, xpath, NULL, NULL)) {
            /* Print warning only, because we are not able to validate all xpath */
            SR_LOG_WRN("Validation of xpath %s was not successful", xpath);
        }
        rc = SR_ERR_NOT_FOUND;
    } else if (SR_ERR_UNAUTHORIZED == rc) {
        rc = SR_ERR_NOT_FOUND;
    }
    rp_session->state = RP_REQ_FINISHED;
    free(rp_session->module_name);
    rp_session->module_name = NULL;
    return rc;
}

int
rp_dt_get_subtrees_wrapper_with_opts(rp_ctx_t *rp_ctx, rp_session_t *rp_session, sr_mem_ctx_t *sr_mem, const char *xpath,
    size_t slice_offset, size_t slice_width, size_t child_limit, size_t depth_limit, sr_node_t **subtrees, size_t *count,
    char ***subtree_ids)
{
    CHECK_NULL_ARG4(rp_ctx, rp_ctx->dm_ctx, rp_session, rp_session->dm_session);
    CHECK_NULL_ARG3(xpath, subtrees, count);
    SR_LOG_INF("Get subtrees request %s datastore, xpath: %s", sr_ds_to_str(rp_session->datastore), xpath);

    int rc = SR_ERR_OK;
    struct lyd_node *data_tree = NULL;

    rc = rp_dt_prepare_data(rp_ctx, rp_session, xpath, SR_API_TREES, depth_limit, &data_tree);
    CHECK_RC_MSG_GOTO(rc, cleanup, "rp_dt_prepare_data failed");

    if (RP_REQ_WAITING_FOR_DATA == rp_session->state) {
        SR_LOG_DBG("Session id = %u is waiting for the data", rp_session->id);
        return rc;
    }

    if (NULL == data_tree) {
        goto cleanup;
    }

    rc = rp_dt_get_subtrees_chunks(rp_ctx->dm_ctx, rp_session, data_tree, sr_mem, xpath, slice_offset, slice_width,
            child_limit, depth_limit, dm_is_running_ds_session(rp_session->dm_session), subtrees, count, subtree_ids);
    if (SR_ERR_OK != rc && SR_ERR_NOT_FOUND != rc) {
        SR_LOG_ERR("Get subtrees failed for xpath '%s'", xpath);
    }

cleanup:
    if (SR_ERR_NOT_FOUND == rc || (SR_ERR_OK == rc && (0 == count || NULL == data_tree))) {
        if (SR_ERR_OK != rp_dt_validate_node_xpath(rp_ctx->dm_ctx, rp_session->dm_session, xpath, NULL, NULL)) {
            /* Print warning only, because we are not able to validate all xpath */
            SR_LOG_WRN("Validation of xpath %s was not successful", xpath);
        }
        rc = SR_ERR_NOT_FOUND;
    } else if (SR_ERR_UNAUTHORIZED == rc) {
        rc = SR_ERR_NOT_FOUND;
    }
    rp_session->state = RP_REQ_FINISHED;
    free(rp_session->module_name);
    rp_session->module_name = NULL;
    return rc;
}

/**
 * @brief generates changes for the children of created/deleted container/list
 *
 */
static int
rp_dt_add_changes_for_children(sr_list_t *changes, LYD_DIFFTYPE type, struct lyd_node *node, bool *added_p)
{
    CHECK_NULL_ARG3(changes, node, added_p);
    int rc = SR_ERR_OK;
    struct lyd_node *child = NULL;
    sr_change_t *change = NULL;
    bool added = false, added_child = false;
    size_t orig_len =  changes->count;

    child = node->child;
    if (node->schema->nodetype & (LYS_LEAF | LYS_LEAFLIST | LYS_ANYXML)) {
        child = NULL;
    }
    while (child) {
        rc = rp_dt_add_changes_for_children(changes, type, child, &added);
        if (SR_ERR_OK != rc) {
            goto cleanup;
        }
        added_child |= added;
        child = child->next;
    }

    if ((LYS_CONTAINER == node->schema->nodetype) && node->dflt && !added_child) {
        *added_p = false;
        goto cleanup;
    }

    change = calloc(1, sizeof(*change));
    CHECK_NULL_NOMEM_GOTO(change, rc, cleanup);

    change->oper = type == LYD_DIFF_CREATED ?  SR_OP_CREATED : SR_OP_DELETED;
    change->sch_node = node->schema;

    sr_val_t **ptr = LYD_DIFF_CREATED == type ? &change->new_value : &change->old_value;
    *ptr = calloc(1, sizeof(**ptr));
    CHECK_NULL_NOMEM_GOTO(*ptr, rc, cleanup);
    rc = rp_dt_get_value_from_node(node, *ptr);
    CHECK_RC_MSG_GOTO(rc, cleanup, "Get value from node failed");

    rc = sr_list_add(changes, change);
    CHECK_RC_MSG_GOTO(rc, cleanup, "List add failed");
    *added_p = true;

    /* store changes in DFS pre-order */
    if (LYD_DIFF_CREATED == type && added_child) {
        memmove(changes->data + orig_len + 1, changes->data + orig_len,
                (changes->count - orig_len - 1) * sizeof(*changes->data));
        changes->data[orig_len] = (void *)change;
    }
    change = NULL;

cleanup:
    if (NULL != change) {
        sr_free_changes(change, 1);
    }
    return rc;
}

/**
 * @brief Returns true if the given tree, excluding deleted and skipped subtrees,
 * contains only empty non-presence containers.
 */
static bool
rp_has_only_empty_np_containers(struct lyd_node *root, sr_list_t *deleted, struct lyd_node *skip)
{
    struct lyd_node *child = NULL;

    if (NULL == root) {
        return true;
    }

    if (root == skip) {
        return true;
    }

    for (size_t i = 0; NULL != deleted && i < deleted->count; ++i) {
        if (root == deleted->data[i]) {
            return true;
        }
    }

    if ((LYS_CONTAINER != root->schema->nodetype) || ((struct lys_node_container *)root->schema)->presence) {
        return false;
    }

    child = root->child;
    if (root->schema->nodetype & (LYS_LEAF | LYS_LEAFLIST | LYS_ANYXML)) {
        child = NULL;
    }
    while (child) {
        if (!rp_has_only_empty_np_containers(child, deleted, skip)) {
            return false;
        }
        child = child->next;
    }

    return true;
}

/**
 * @brief Generates changes for the parents of created/deleted container/list
 *
 */
static int
rp_dt_add_changes_for_parents(sr_list_t *changes, sr_list_t *deleted, LYD_DIFFTYPE type, struct lyd_node *first_node,
        struct lyd_node *first_parent, struct lyd_node *second_parent, int added_parents)
{
    CHECK_NULL_ARG(changes);
    int rc = SR_ERR_OK;
    sr_val_t *val = NULL;
    sr_val_t **val_ptr = NULL;
    sr_change_oper_t op_type = (type == LYD_DIFF_CREATED ?  SR_OP_CREATED : SR_OP_DELETED);
    struct lyd_node *parent = (SR_OP_CREATED == op_type ? second_parent : first_parent);
    sr_change_t *change = NULL, *recorded_change = NULL;

    if (NULL == first_parent) {
        return SR_ERR_OK;
    }

    /* get value of the node */
    val = calloc(1, sizeof *val);
    CHECK_NULL_NOMEM_GOTO(val, rc, fail);
    rc = rp_dt_get_value_from_node(parent, val);
    CHECK_RC_MSG_GOTO(rc, fail, "Get value from node failed");

    if (LYD_DIFF_CREATED == type) {
        for (size_t i = 0; i < changes->count; ++i) {
            recorded_change = (sr_change_t *)changes->data[i];
            if (SR_OP_DELETED == recorded_change->oper &&
                0 == strcmp(val->xpath, recorded_change->old_value->xpath)) {
                /* removed in this commit, undo delete */
                recorded_change->sch_node = NULL; /* hack, mark for removal by NULLifying the schema node */
                sr_free_val(val);
                goto next_parent;
            }
        }
    }

    if (!rp_has_only_empty_np_containers(first_parent, deleted, first_node)) {
        /* created/deleted already before this commit */
        sr_free_val(val);
        return SR_ERR_OK;
    }

    for (size_t i = 0; i < changes->count; ++i) {
        recorded_change = (sr_change_t *)changes->data[i];
        val_ptr = (SR_OP_CREATED == recorded_change->oper ? &recorded_change->new_value : &recorded_change->old_value);
        if (op_type == recorded_change->oper &&
            0 == strcmp(val->xpath, (*val_ptr)->xpath)) {
            /* already recorded in this commit */
            sr_free_val(val);
            return SR_ERR_OK;
        }
    }

    change = calloc(1, sizeof(*change));
    CHECK_NULL_NOMEM_GOTO(change, rc, fail);

    change->oper = (type == LYD_DIFF_CREATED ?  SR_OP_CREATED : SR_OP_DELETED);
    change->sch_node = parent->schema;

    val_ptr = LYD_DIFF_CREATED == type ? &change->new_value : &change->old_value;
    *val_ptr = val;

    rc = sr_list_add(changes, change);
    CHECK_RC_MSG_GOTO(rc, fail, "List add failed");

    /* store changes in DFS pre-order */
    if (LYD_DIFF_CREATED == type && added_parents) {
        memmove(changes->data + changes->count - added_parents,
                changes->data + changes->count - added_parents - 1,
                added_parents * sizeof(*changes->data));
        changes->data[changes->count - added_parents - 1] = (void *)change;
    }
    change = NULL;

next_parent:
    return rp_dt_add_changes_for_parents(changes, deleted, type, first_parent, first_parent->parent,
            second_parent ? second_parent->parent : NULL, added_parents+1);

fail:
    if (NULL != val) {
        sr_free_val(val);
    }
    if (NULL != change) {
        sr_free_changes(change, 1);
    }
    return rc;
}

int
rp_dt_difflist_to_changes(struct lyd_difflist *difflist, sr_list_t **changes_p)
{
    CHECK_NULL_ARG2(difflist, changes_p);
    int rc = SR_ERR_OK;
    sr_change_t *ch = NULL, *recorded_change = NULL;
    bool added = false;
    size_t i = 0;

    sr_list_t *changes = NULL;
    sr_list_t *deleted = NULL;

    rc = sr_list_init(&changes);
    CHECK_RC_MSG_GOTO(rc, cleanup, "List init failed");

    rc = sr_list_init(&deleted);
    CHECK_RC_MSG_GOTO(rc, cleanup, "List init failed");

    /* collect the list of deleted nodes */
    for(size_t d_cnt = 0; LYD_DIFF_END != difflist->type[d_cnt]; d_cnt++) {
        if (LYD_DIFF_DELETED == difflist->type[d_cnt]) {
            rc = sr_list_add(deleted, difflist->first[d_cnt]);
            CHECK_RC_MSG_GOTO(rc, cleanup, "List add failed");
        }
    }

    /* convert libyang data tree changes into the sysrepo representation of changes */
    for(size_t d_cnt = 0; LYD_DIFF_END != difflist->type[d_cnt]; d_cnt++) {
        if (!(LYD_DIFF_CREATED == difflist->type[d_cnt] && (LYS_LIST | LYS_CONTAINER) & difflist->second[d_cnt]->schema->nodetype) &&
            !(LYD_DIFF_DELETED == difflist->type[d_cnt] && (LYS_LIST | LYS_CONTAINER) & difflist->first[d_cnt]->schema->nodetype)) {
            ch = calloc(1, sizeof(*ch));
            CHECK_NULL_NOMEM_GOTO(ch, rc, cleanup);
        }

        switch (difflist->type[d_cnt]) {
        case LYD_DIFF_CREATED:
            rc = rp_dt_add_changes_for_parents(changes, deleted, difflist->type[d_cnt], NULL, difflist->first[d_cnt],
                    difflist->second[d_cnt]->parent, 0);
            CHECK_RC_MSG_GOTO(rc, cleanup, "Add changes for parents failed");
            if ((LYS_LIST | LYS_CONTAINER) & difflist->second[d_cnt]->schema->nodetype) {
                rc = rp_dt_add_changes_for_children(changes, difflist->type[d_cnt], difflist->second[d_cnt], &added);
                CHECK_RC_MSG_GOTO(rc, cleanup, "Add changes for children failed");
            } else {
                ch->oper = SR_OP_CREATED;
                ch->sch_node = difflist->second[d_cnt]->schema;
                ch->new_value = calloc(1, sizeof(*ch->new_value));
                CHECK_NULL_NOMEM_GOTO(ch->new_value, rc, cleanup);
                rc = rp_dt_get_value_from_node(difflist->second[d_cnt], ch->new_value);
                CHECK_RC_MSG_GOTO(rc, cleanup, "Get value from node failed");
            }
            break;
        case LYD_DIFF_DELETED:
            if ((LYS_LIST | LYS_CONTAINER) & difflist->first[d_cnt]->schema->nodetype) {
                rc = rp_dt_add_changes_for_children(changes, difflist->type[d_cnt], difflist->first[d_cnt], &added);
                CHECK_RC_MSG_GOTO(rc, cleanup, "Add changes for children failed");
            } else {
                ch->oper = SR_OP_DELETED;
                ch->sch_node = difflist->first[d_cnt]->schema;
                ch->old_value = calloc(1, sizeof(*ch->old_value));
                CHECK_NULL_NOMEM_GOTO(ch->old_value, rc, cleanup);
                rc = rp_dt_get_value_from_node(difflist->first[d_cnt], ch->old_value);
                CHECK_RC_MSG_GOTO(rc, cleanup, "Get value from node failed");
                rc = sr_list_add(changes, ch);
                CHECK_RC_MSG_GOTO(rc, cleanup, "List add failed");
                ch = NULL;
            }
            rc = rp_dt_add_changes_for_parents(changes, deleted, difflist->type[d_cnt], difflist->first[d_cnt],
                    difflist->first[d_cnt]->parent, NULL, 0);
            CHECK_RC_MSG_GOTO(rc, cleanup, "Add changes for parents failed");
            break;
        case LYD_DIFF_MOVEDAFTER1:
            ch->oper = SR_OP_MOVED;
            ch->sch_node = difflist->first[d_cnt]->schema;

            if (NULL != difflist->second[d_cnt]){
                ch->old_value = calloc(1, sizeof(*ch->old_value));
                CHECK_NULL_NOMEM_GOTO(ch->old_value, rc, cleanup);
                rc = rp_dt_get_value_from_node(difflist->second[d_cnt], ch->old_value);
                CHECK_RC_MSG_GOTO(rc, cleanup, "Get value from node failed");
            }

            ch->new_value = calloc(1, sizeof(*ch->new_value));
            CHECK_NULL_NOMEM_GOTO(ch->new_value, rc, cleanup);
            rc = rp_dt_get_value_from_node(difflist->first[d_cnt], ch->new_value);
            CHECK_RC_MSG_GOTO(rc, cleanup, "Get value from node failed");
            break;
        case LYD_DIFF_MOVEDAFTER2:
            ch->oper = SR_OP_MOVED;
            ch->sch_node = difflist->second[d_cnt]->schema;

            if (NULL != difflist->first[d_cnt]){
                ch->old_value = calloc(1, sizeof(*ch->old_value));
                CHECK_NULL_NOMEM_GOTO(ch->old_value, rc, cleanup);
                rc = rp_dt_get_value_from_node(difflist->first[d_cnt], ch->old_value);
                CHECK_RC_MSG_GOTO(rc, cleanup, "Get value from node failed");
            }

            ch->new_value = calloc(1, sizeof(*ch->new_value));
            CHECK_NULL_NOMEM_GOTO(ch->new_value, rc, cleanup);
            rc = rp_dt_get_value_from_node(difflist->second[d_cnt], ch->new_value);
            CHECK_RC_MSG_GOTO(rc, cleanup, "Get value from node failed");
            break;
        default:
            /* case LYD_DIFF_CHANGED */
            ch->oper = SR_OP_MODIFIED;
            ch->sch_node = difflist->first[d_cnt]->schema;

            ch->old_value = calloc(1, sizeof(*ch->old_value));
            rc = rp_dt_get_value_from_node(difflist->first[d_cnt], ch->old_value);
            CHECK_RC_MSG_GOTO(rc, cleanup, "Get value from node failed");

            ch->new_value = calloc(1, sizeof(*ch->new_value));
            rc = rp_dt_get_value_from_node(difflist->second[d_cnt], ch->new_value);
            CHECK_RC_MSG_GOTO(rc, cleanup, "Get value from node failed");
        }

        if (NULL != ch) {
            rc = sr_list_add(changes, ch);
            CHECK_RC_MSG_GOTO(rc, cleanup, "List add failed");
            ch = NULL;
        }
    }

    /* remove deletes marked for undoing */
    i = 0;
    while (i < changes->count) {
        recorded_change = (sr_change_t *)changes->data[i];
        if (SR_OP_DELETED == recorded_change->oper && NULL == recorded_change->sch_node) {
            sr_free_changes(changes->data[i], 1);
            sr_list_rm_at(changes, i);
            continue;
        }
        ++i;
    }

cleanup:
    sr_list_cleanup(deleted);
    if (SR_ERR_OK != rc) {
        if (NULL != ch) {
            sr_free_changes(ch, 1);
        }
        for (int i = 0; i < changes->count; i++) {
            sr_free_changes(changes->data[i], 1);
        }
        sr_list_cleanup(changes);
    } else {
        *changes_p = changes;
    }
    return rc;
}

int
rp_dt_get_changes(rp_ctx_t *rp_ctx, rp_session_t *rp_session, dm_commit_context_t *c_ctx, const char *xpath,
        size_t offset, size_t limit, sr_list_t **matched_changes)
{
    CHECK_NULL_ARG4(rp_ctx, rp_session, c_ctx, xpath);
    CHECK_NULL_ARG(matched_changes);

    int rc = SR_ERR_OK;
    char *module_name = NULL;
    dm_model_subscription_t lookup = {0};
    dm_model_subscription_t *ms = NULL;
    dm_schema_info_t *schema_info = NULL;

    rc = sr_copy_first_ns(xpath, &module_name);
    CHECK_RC_MSG_RETURN(rc, "Copy first ns failed");

    rc = dm_get_module_and_lock(rp_ctx->dm_ctx, module_name, &schema_info);
    CHECK_RC_LOG_GOTO(rc, cleanup, "Dm get module failed for %s", module_name);

    lookup.schema_info = schema_info;

    ms = sr_btree_search(c_ctx->subscriptions, &lookup);
    pthread_rwlock_unlock(&schema_info->model_lock);
    if (NULL == ms) {
        SR_LOG_ERR("Module subscription not found for module %s", lookup.schema_info->module_name);
        rc = SR_ERR_INTERNAL;
        goto cleanup;
    }


    RWLOCK_RDLOCK_TIMED_CHECK_GOTO(&ms->changes_lock, rc, cleanup);

    /* generate changes on demand */
    if (!ms->changes_generated) {
        pthread_rwlock_unlock(&ms->changes_lock);
        /* acquire write lock */
        RWLOCK_WRLOCK_TIMED_CHECK_GOTO(&ms->changes_lock, rc, cleanup);
        /* check if some generated the changes meanwhile */
        if (!ms->changes_generated) {
            rc = rp_dt_difflist_to_changes(ms->difflist, &ms->changes);
            if (SR_ERR_OK != rc) {
                SR_LOG_ERR_MSG("Difflist to changes failed");
                pthread_rwlock_unlock(&ms->changes_lock);
                goto cleanup;
            }
            ms->changes_generated = true;
        }
    }

    rc = rp_dt_find_changes(rp_ctx->dm_ctx, rp_session->dm_session, ms, &rp_session->change_ctx, xpath, offset, limit, matched_changes);
    pthread_rwlock_unlock(&ms->changes_lock);

    if (SR_ERR_NOT_FOUND != rc) {
        CHECK_RC_LOG_GOTO(rc, cleanup, "Find changes failed for %s", xpath);
    }

cleanup:
    free(module_name);
    return rc;
}<|MERGE_RESOLUTION|>--- conflicted
+++ resolved
@@ -758,10 +758,6 @@
 
     session->state_data_ctx.subtree_nodes = subtree_nodes;
     subtree_nodes = NULL;
-<<<<<<< HEAD
-
-    SR_LOG_DBG("%zu subtrees of state data will be attempted to load in order to resolve %s", state_data_ctx->subtrees->count, xpath);
-=======
 
     SR_LOG_DBG("%zu subtrees of state data will be attempted to load in order to resolve %s", state_data_ctx->subtrees->count, xpath);
 
@@ -784,7 +780,6 @@
         rc = rp_dt_subscriptions_to_schema_nodes(rp_ctx->dm_ctx, state_data_ctx->subscriptions, state_data_ctx->subscription_cnt, &session->state_data_ctx.subscription_nodes);
         CHECK_RC_MSG_GOTO(rc, cleanup, "Subscriptions to schema nodes failed");
     }
->>>>>>> bd842225
 
 cleanup:
     free(xp);
@@ -869,8 +864,6 @@
 }
 
 /**
-<<<<<<< HEAD
-=======
  * @brief Tests whether one of parent nodes is list.
  */
 static bool
@@ -934,7 +927,6 @@
 }
 
 /**
->>>>>>> bd842225
  *
  * @param [in] rp_ctx
  * @param [in] rp_session
@@ -944,23 +936,6 @@
  * @return Error code (SR_ERR_OK on success)
  */
 static int
-<<<<<<< HEAD
-rp_dt_send_request_to_dp_subscription(rp_ctx_t *rp_ctx, rp_session_t *rp_session, size_t subscription_index, char *xp)
-{
-    CHECK_NULL_ARG3(rp_ctx, rp_session, xp);
-    int rc = SR_ERR_OK;
-
-    rc = np_data_provider_request(rp_ctx->np_ctx, rp_session->state_data_ctx.subscriptions[subscription_index], rp_session, xp);
-    SR_LOG_DBG("Sending request for state data: %s", xp);
-    if (SR_ERR_OK != rc) {
-        SR_LOG_WRN("Request for operational data failed with xpath %s on subscription %s", xp, rp_session->state_data_ctx.subscriptions[subscription_index]->xpath);
-        free(xp);
-    } else {
-        rp_session->dp_req_waiting += 1;
-        rc = sr_list_add(rp_session->state_data_ctx.requested_xpaths, xp);
-    }
-
-=======
 rp_dt_send_request_to_dp_subscription(rp_ctx_t *rp_ctx, rp_session_t *rp_session, size_t subscription_index, struct lys_node *sch_node, char *xp)
 {
     CHECK_NULL_ARG4(rp_ctx, rp_session, sch_node, xp);
@@ -1037,7 +1012,6 @@
         }
         free(xpaths);
     }
->>>>>>> bd842225
     return rc;
 }
 
@@ -1058,10 +1032,7 @@
 {
     CHECK_NULL_ARG(rp_session);
     int rc = SR_ERR_OK;
-<<<<<<< HEAD
-=======
     Sr__Msg *req = NULL;
->>>>>>> bd842225
     char *xp = NULL;
 
     for (size_t i = 0; i < rp_session->state_data_ctx.subtrees->count; i++) {
@@ -1076,11 +1047,7 @@
             xp = strdup((char *) rp_session->state_data_ctx.subtrees->data[i]);
             CHECK_NULL_NOMEM_RETURN(xp);
 
-<<<<<<< HEAD
-            rc = rp_dt_send_request_to_dp_subscription(rp_ctx, rp_session, match_index, xp);
-=======
             rc = rp_dt_send_request_to_dp_subscription(rp_ctx, rp_session, match_index, subtree_node, xp);
->>>>>>> bd842225
             CHECK_RC_MSG_RETURN(rc, "Sending of data provide request failed");
 
         } else if (LYS_CONTAINER & subtree_node->nodetype) {
@@ -1096,11 +1063,7 @@
                             xp = lys_path(subs);
                             CHECK_NULL_NOMEM_RETURN(xp);
 
-<<<<<<< HEAD
-                            rc = rp_dt_send_request_to_dp_subscription(rp_ctx, rp_session, j, xp);
-=======
                             rc = rp_dt_send_request_to_dp_subscription(rp_ctx, rp_session, j, subs, xp);
->>>>>>> bd842225
                             CHECK_RC_MSG_RETURN(rc, "Sending of data provide request failed");
                         } else {
                             /* if the subscription node is also covered by another subscription at higher level
@@ -1125,8 +1088,6 @@
             CHECK_RC_MSG_GOTO(rc, cleanup, "List add failed");
             xp = NULL;
         } else {
-<<<<<<< HEAD
-=======
             /* Internal state data */
             if (rp_session->state_data_ctx.internal_state_data) {
                 sr_list_t *module_xp = rp_ctx->inter_op_data_xpath->data[rp_session->state_data_ctx.internal_state_data_index];
@@ -1160,16 +1121,12 @@
                     continue;
                 }
             }
->>>>>>> bd842225
             SR_LOG_DBG("No data provider for xpath %s", subtree);
         }
     }
 
 cleanup:
-<<<<<<< HEAD
-=======
     sr_msg_free(req);
->>>>>>> bd842225
     free(xp);
     return rc;
 }
