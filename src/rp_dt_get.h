--- conflicted
+++ resolved
@@ -305,8 +305,6 @@
  * @return result
  */
 bool rp_dt_find_exact_match_subscription_for_node(rp_session_t *rp_session, struct lys_node *node, size_t *found_index);
-<<<<<<< HEAD
-=======
 
 /**
  * @brief Function create xpath for the found instances of the schema node
@@ -317,7 +315,6 @@
  * @return Error code (SR_ERR_OK on success)
  */
 int rp_dt_create_instance_xps(rp_session_t *session, struct lys_node *sch_node, char ***xps, size_t *xp_count);
->>>>>>> bd842225
 
 #endif /* RP_DT_GET_H */
 
