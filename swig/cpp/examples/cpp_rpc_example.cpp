
/**
 * @file application_changes_example.cpp
 * @author Mislav Novakovic <mislav.novakovic@sartura.hr>
 * @brief Example application that uses sysrepo as the configuration datastore. It
 * prints the changes made in running data store.
 *
 * @copyright
 * Copyright 2016 Deutsche Telekom AG.
 *
 * Licensed under the Apache License, Version 2.0 (the "License");
 * you may not use this file except in compliance with the License.
 * You may obtain a copy of the License at
 *
 *    http://www.apache.org/licenses/LICENSE-2.0
 *
 * Unless required by applicable law or agreed to in writing, software
 * distributed under the License is distributed on an "AS IS" BASIS,
 * WITHOUT WARRANTIES OR CONDITIONS OF ANY KIND, either express or implied.
 * See the License for the specific language governing permissions and
 * limitations under the License.
 */

#include <unistd.h>
#include <iostream>
#include <signal.h>
#include <stdlib.h>
#include <stdio.h>

#include "Session.h"

#define MAX_LEN 100

using namespace std;

void
print_tree(S_Tree tree)
{
    cout << tree->name();
    cout << " ";
    switch (tree->type()) {
    case SR_CONTAINER_T:
    case SR_CONTAINER_PRESENCE_T:
        cout << "(container)" << endl;
        break;
    case SR_LIST_T:
        cout << "(list instance)" << endl;
        break;
    case SR_STRING_T:
        cout << "= " << tree->data()->get_string() << endl;;
        break;
    case SR_BOOL_T:
	if (tree->data()->get_bool())
            cout << "= true" << endl;
	else
            cout << "= false" << endl;
        break;
    case SR_ENUM_T:
        cout << "= " << tree->data()->get_enum() << endl;;
        break;
    case SR_UINT8_T:
        cout << "= " << unsigned(tree->data()->get_uint8()) << endl;
        break;
    case SR_UINT16_T:
        cout << "= " << unsigned(tree->data()->get_uint16()) << endl;
        break;
    case SR_UINT32_T:
        cout << "= " << unsigned(tree->data()->get_uint32()) << endl;
        break;
    case SR_UINT64_T:
        cout << "= " << unsigned(tree->data()->get_uint64()) << endl;
        break;
    case SR_INT8_T:
        cout << "= " << tree->data()->get_int8() << endl;
        break;
    case SR_INT16_T:
        cout << "= " << tree->data()->get_int16() << endl;
        break;
    case SR_INT32_T:
        cout << "= " << tree->data()->get_int32() << endl;
        break;
    case SR_INT64_T:
        cout << "= " << tree->data()->get_int64() << endl;
        break;
     case SR_IDENTITYREF_T:
        cout << "= " << tree->data()->get_identityref() << endl;
        break;
    case SR_BITS_T:
        cout << "= " << tree->data()->get_bits() << endl;
        break;
    case SR_BINARY_T:
        cout << "= " << tree->data()->get_binary() << endl;
        break;
    default:
        cout << "(unprintable)" << endl;
    }
    return;
}

void
print_value(S_Val value)
{
    cout << value->xpath();
    cout << " ";
    switch (value->type()) {
    case SR_CONTAINER_T:
    case SR_CONTAINER_PRESENCE_T:
        cout << "(container)" << endl;
        break;
    case SR_LIST_T:
        cout << "(list instance)" << endl;
        break;
    case SR_STRING_T:
        cout << "= " << value->data()->get_string() << endl;;
        break;
    case SR_BOOL_T:
	if (value->data()->get_bool())
            cout << "= true" << endl;
	else
            cout << "= false" << endl;
        break;
    case SR_ENUM_T:
        cout << "= " << value->data()->get_enum() << endl;;
        break;
    case SR_UINT8_T:
        cout << "= " << unsigned(value->data()->get_uint8()) << endl;
        break;
    case SR_UINT16_T:
        cout << "= " << unsigned(value->data()->get_uint16()) << endl;
        break;
    case SR_UINT32_T:
        cout << "= " << unsigned(value->data()->get_uint32()) << endl;
        break;
    case SR_UINT64_T:
        cout << "= " << unsigned(value->data()->get_uint64()) << endl;
        break;
    case SR_INT8_T:
        cout << "= " << value->data()->get_int8() << endl;
        break;
    case SR_INT16_T:
        cout << "= " << value->data()->get_int16() << endl;
        break;
    case SR_INT32_T:
        cout << "= " << value->data()->get_int32() << endl;
        break;
    case SR_INT64_T:
        cout << "= " << value->data()->get_int64() << endl;
        break;
     case SR_IDENTITYREF_T:
        cout << "= " << value->data()->get_identityref() << endl;
        break;
    case SR_BITS_T:
        cout << "= " << value->data()->get_bits() << endl;
        break;
    case SR_BINARY_T:
        cout << "= " << value->data()->get_binary() << endl;
        break;
    default:
        cout << "(unprintable)" << endl;
    }
    return;
}

class My_Callback:public Callback {
    int rpc(const char *xpath, const S_Vals in_vals, S_Vals_Holder holder, void *private_ctx) {
        cout << "\n ========== RPC CALLED ==========\n" << endl;

        auto out_vals = holder->allocate(3);

        for(size_t n=0; n < in_vals->val_cnt(); ++n)
            print_value(in_vals->val(n));

        out_vals->val(0)->set("/test-module:activate-software-image/status",\
                              "The image acmefw-2.3 is being installed.",\
                              SR_STRING_T);
        out_vals->val(1)->set("/test-module:activate-software-image/version",\
                            "2.3",\
                            SR_STRING_T);
        out_vals->val(2)->set("/test-module:activate-software-image/location",\
                            "/root/",\
                            SR_STRING_T);
<<<<<<< HEAD
        return SR_ERR_OK;
=======

	return SR_ERR_OK;
>>>>>>> e0114973
    }

    int rpc_tree(const char *xpath, S_Trees in_trees, S_Trees_Holder holder, void *private_ctx) {
        cout << "\n ========== RPC TREE CALLED ==========\n" << endl;

        auto out_trees = holder->allocate(3);

        for(size_t n=0; n < in_trees->tree_cnt(); ++n)
            print_tree(in_trees->tree(n));

        out_trees->tree(0)->set_name("status");
        out_trees->tree(0)->set("The image acmefw-2.3 is being installed.", SR_STRING_T);
        out_trees->tree(1)->set_name("version");
        out_trees->tree(1)->set("2.3", SR_STRING_T);
        out_trees->tree(2)->set_name("location");
        out_trees->tree(2)->set("/root/", SR_STRING_T);
<<<<<<< HEAD
        return SR_ERR_OK;
=======

	return SR_ERR_OK;
>>>>>>> e0114973
    }
};

int
main(int argc, char **argv)
{
    const char *module_name = "test-module";
    try {

        printf("Application will make an rpc call in %s\n", module_name);
        /* connect to sysrepo */
        S_Connection conn(new Connection("example_application"));

        /* start session */
        S_Session sess(new Session(conn));

        /* subscribe for changes in running config */
        S_Subscribe subscribe(new Subscribe(sess));
	S_Callback cb(new My_Callback());

        cout << "\n ========== SUBSCRIBE TO RPC CALL ==========\n" << endl;

        subscribe->rpc_subscribe("/test-module:activate-software-image", cb);

        S_Vals in_vals(new Vals(2));

        in_vals->val(0)->set("/test-module:activate-software-image/image-name",\
                           "acmefw-2.3",\
			   SR_STRING_T);
        in_vals->val(1)->set("/test-module:activate-software-image/location",\
                           "/root/",\
                           SR_STRING_T);

        cout << "\n ========== START RPC CALL ==========\n" << endl;
        auto out_vals = sess->rpc_send("/test-module:activate-software-image", in_vals);

        cout << "\n ========== PRINT RETURN VALUE ==========\n" << endl;
        for(size_t n=0; n < out_vals->val_cnt(); ++n)
            print_value(out_vals->val(n));

        cout << "\n ========== SUBSCRIBE TO RPC TREE CALL ==========\n" << endl;
        subscribe->rpc_subscribe_tree("/test-module:activate-software-image", cb);

        S_Trees in_trees(new Trees(1));

        in_trees->tree(0)->set_name("image-name");
        in_trees->tree(0)->set("acmefw-2.3", SR_STRING_T);

        cout << "\n ========== START RPC TREE CALL ==========\n" << endl;
        auto out_trees = sess->rpc_send("/test-module:activate-software-image", in_trees);

        cout << "\n ========== PRINT RETURN VALUE ==========\n" << endl;
        for(size_t n=0; n < out_trees->tree_cnt(); ++n)
            print_tree(out_trees->tree(n));

        cout << "\n ========== END PROGRAM ==========\n" << endl;
    } catch( const std::exception& e ) {
        cout << e.what() << endl;
        return -1;
    }
    return 0;
}<|MERGE_RESOLUTION|>--- conflicted
+++ resolved
@@ -179,12 +179,8 @@
         out_vals->val(2)->set("/test-module:activate-software-image/location",\
                             "/root/",\
                             SR_STRING_T);
-<<<<<<< HEAD
-        return SR_ERR_OK;
-=======
 
 	return SR_ERR_OK;
->>>>>>> e0114973
     }
 
     int rpc_tree(const char *xpath, S_Trees in_trees, S_Trees_Holder holder, void *private_ctx) {
@@ -201,12 +197,8 @@
         out_trees->tree(1)->set("2.3", SR_STRING_T);
         out_trees->tree(2)->set_name("location");
         out_trees->tree(2)->set("/root/", SR_STRING_T);
-<<<<<<< HEAD
-        return SR_ERR_OK;
-=======
 
 	return SR_ERR_OK;
->>>>>>> e0114973
     }
 };
 
