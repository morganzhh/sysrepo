/**
 * @file Session.cpp
 * @author Mislav Novakovic <mislav.novakovic@sartura.hr>
 * @brief Sysrepo Session class implementation.
 *
 * @copyright
 * Copyright 2016 Deutsche Telekom AG.
 *
 * Licensed under the Apache License, Version 2.0 (the "License");
 * you may not use this file except in compliance with the License.
 * You may obtain a copy of the License at
 *
 *    http://www.apache.org/licenses/LICENSE-2.0
 *
 * Unless required by applicable law or agreed to in writing, software
 * distributed under the License is distributed on an "AS IS" BASIS,
 * WITHOUT WARRANTIES OR CONDITIONS OF ANY KIND, either express or implied.
 * See the License for the specific language governing permissions and
 * limitations under the License.
 */

#include <stdexcept>
#include <memory>
#include <iostream>
#include <vector>

#include "Struct.h"
#include "Internal.h"
#include "Tree.h"
#include "Sysrepo.h"
#include "Connection.h"
#include "Session.h"

extern "C" {
<<<<<<< HEAD
#include <sysrepo.h>
=======
#include "sysrepo.h"
#include "sysrepo/trees.h"
>>>>>>> e0114973
}

using namespace std;

Session::Session(S_Connection conn, sr_datastore_t datastore, const sr_sess_options_t opts, \
		 const char *user_name)
{
    int ret;
    _opts = opts;
    _datastore = datastore;
    _conn = NULL;
    _sess = NULL;
    S_Deleter deleter(new Deleter(_sess));

    if (user_name == NULL) {
        /* start session */
        ret = sr_session_start(conn->_conn, _datastore, _opts, &_sess);
        if (SR_ERR_OK != ret) {
            goto cleanup;
        }
    } else {
        /* start session */
        ret = sr_session_start_user(conn->_conn, user_name, _datastore, _opts, &_sess);
        if (SR_ERR_OK != ret) {
            goto cleanup;
        }
    }

    _deleter = deleter;
    _conn = conn;
    return;

cleanup:
    throw_exception(ret);
    return;
}

Session::Session(sr_session_ctx_t *sess, sr_sess_options_t opts, S_Deleter deleter)
{
    _sess = sess;
    _opts = opts;
    _conn = NULL;
    _datastore = SR_DS_RUNNING;
    _deleter = deleter;
}

void Session::session_stop()
{
    int ret = sr_session_stop(_sess);
    if (ret != SR_ERR_OK) {
        throw_exception(ret);
    }
}

void Session::session_switch_ds(sr_datastore_t ds)
{
    int ret = sr_session_switch_ds(_sess, ds);
    if (ret != SR_ERR_OK) {
        throw_exception(ret);
    }
}

S_Error Session::get_last_error()
{
    S_Error error(new Error());

    int ret = sr_get_last_error(_sess, &error->_info);
    if (SR_ERR_OK == ret) {
        return error;
    } else if (SR_ERR_NOT_FOUND == ret) {
        return NULL;
    } else {
        throw_exception(ret);
        return NULL;
    }
}

S_Errors Session::get_last_errors()
{
    S_Errors errors(new Errors());

    int ret = sr_get_last_errors(_sess, &errors->_info, &errors->_cnt);
    if (SR_ERR_OK == ret) {
        return errors;
    } else if (SR_ERR_NOT_FOUND == ret) {
        return NULL;
    } else {
        throw_exception(ret);
        return NULL;
    }
}

S_Yang_Schemas Session::list_schemas()
{
    S_Yang_Schemas schema(new Yang_Schemas());

    int ret = sr_list_schemas(_sess, &schema->_sch, &schema->_cnt);
    if (SR_ERR_OK == ret) {
        schema->_deleter = std::make_shared<Deleter>(schema->_sch, schema->_cnt);
        return schema;
    } else if (SR_ERR_NOT_FOUND == ret) {
        return NULL;
    } else {
        throw_exception(ret);
        return NULL;
    }
}

S_String Session::get_schema(const char *module_name, const char *revision,\
                               const char *submodule_name, sr_schema_format_t format)
{
    char *mem = NULL;

    int ret = sr_get_schema(_sess, module_name, revision, submodule_name, format, &mem);
    if (SR_ERR_OK == ret) {
        if (mem == NULL)
            return NULL;
        S_String string_val = mem;
        free(mem);
        return string_val;
    } else if (SR_ERR_NOT_FOUND == ret) {
        return NULL;
    } else {
        throw_exception(ret);
        return NULL;
    }
}

S_Val Session::get_item(const char *xpath)
{
    S_Val value(new Val());

    int ret = sr_get_item(_sess, xpath, &value->_val);
    if (SR_ERR_OK == ret) {
        value->_deleter = std::make_shared<Deleter>(value->_val);
        return value;
    } else if (SR_ERR_NOT_FOUND == ret) {
        return NULL;
    } else {
        throw_exception(ret);
        return NULL;
    }
}
S_Vals Session::get_items(const char *xpath)
{
    S_Vals values(new Vals());

    int ret = sr_get_items(_sess, xpath, &values->_vals, &values->_cnt);
    if (SR_ERR_OK == ret) {
        values->_deleter = std::make_shared<Deleter>(values->_vals, values->_cnt);
        return values;
    } else if (SR_ERR_NOT_FOUND == ret) {
        return NULL;
    } else {
        throw_exception(ret);
        return NULL;
    }
}

S_Iter_Value Session::get_items_iter(const char *xpath)
{
    S_Iter_Value iter(new Iter_Value());

    int ret = sr_get_items_iter(_sess, xpath, &iter->_iter);
    if (SR_ERR_OK == ret) {
        return iter;
    } else if (SR_ERR_NOT_FOUND == ret) {
        return NULL;
    } else {
        throw_exception(ret);
        return NULL;
    }
}

S_Val Session::get_item_next(S_Iter_Value iter)
{
    S_Val value(new Val());

    int ret = sr_get_item_next(_sess, iter->_iter, &value->_val);
    if (SR_ERR_OK == ret) {
        value->_deleter = std::make_shared<Deleter>(value->_val);
        return value;
    } else if (SR_ERR_NOT_FOUND == ret) {
        return NULL;
    } else {
        throw_exception(ret);
	return NULL;
    }
}

S_Tree Session::get_subtree(const char *xpath, sr_get_subtree_options_t opts)
{
    S_Tree tree(new Tree());

    int ret = sr_get_subtree(_sess, xpath, opts, &tree->_node);
    if (SR_ERR_OK == ret) {
        tree->_deleter = std::make_shared<Deleter>(tree->_node);
        return tree;
    } else if (SR_ERR_NOT_FOUND == ret) {
        return NULL;
    } else {
        throw_exception(ret);
	return NULL;
    }

    return tree;
}

S_Trees Session::get_subtrees(const char *xpath, sr_get_subtree_options_t opts)
{
    S_Trees trees(new Trees());

    int ret = sr_get_subtrees(_sess, xpath, opts, &trees->_trees, &trees->_cnt);
    if (SR_ERR_OK == ret) {
        trees->_deleter = std::make_shared<Deleter>(trees->_trees, trees->_cnt);
        return trees;
    } else if (SR_ERR_NOT_FOUND == ret) {
        return NULL;
    } else {
        throw_exception(ret);
	return NULL;
    }

    return trees;
}

S_Tree Session::get_child(S_Tree in_tree)
{
    sr_node_t *node = sr_node_get_child(_sess, in_tree->_node);
    if (node == NULL) {
        return NULL;
    }

    S_Tree out_tree(new Tree(node, NULL));
    return out_tree;
}

S_Tree Session::get_next_sibling(S_Tree in_tree)
{
    sr_node_t *node = sr_node_get_next_sibling(_sess, in_tree->_node);
    if (node == NULL) {
        return NULL;
    }

    S_Tree out_tree(new Tree(node, NULL));
    return out_tree;
}

S_Tree Session::get_parent(S_Tree in_tree)
{
    sr_node_t *node = sr_node_get_parent(_sess, in_tree->_node);
    if (node == NULL) {
        return NULL;
    }

    S_Tree out_tree(new Tree(node, NULL));
    return out_tree;
}

void Session::set_item(const char *xpath, S_Val value, const sr_edit_options_t opts)
{
    sr_val_t *val = value ? value->_val : NULL;

    int ret = sr_set_item(_sess, xpath, val, opts);
    if (ret != SR_ERR_OK) {
        throw_exception(ret);
    }
}

void Session::set_item_str(const char *xpath, const char *value, const sr_edit_options_t opts)
{
    int ret = sr_set_item_str(_sess, xpath, value, opts);
    if (ret != SR_ERR_OK) {
        throw_exception(ret);
    }
}

void Session::delete_item(const char *xpath, const sr_edit_options_t opts)
{
    int ret = sr_delete_item(_sess, xpath, opts);
    if (ret != SR_ERR_OK) {
        throw_exception(ret);
    }
}

void Session::move_item(const char *xpath, const sr_move_position_t position, const char *relative_item)
{
    int ret = sr_move_item(_sess, xpath, position, relative_item);
    if (ret != SR_ERR_OK) {
        throw_exception(ret);
    }
}

void Session::refresh()
{
    int ret = sr_session_refresh(_sess);
    if (ret != SR_ERR_OK) {
        throw_exception(ret);
    }
}

void Session::validate()
{
    int ret = sr_validate(_sess);
    if (ret != SR_ERR_OK) {
        throw_exception(ret);
    }
}

void Session::commit()
{
    int ret = sr_commit(_sess);
    if (ret != SR_ERR_OK) {
        throw_exception(ret);
    }
}

void Session::lock_datastore()
{
    int ret = sr_lock_datastore(_sess);
    if (ret != SR_ERR_OK) {
        throw_exception(ret);
    }
}

void Session::unlock_datastore()
{
    int ret = sr_unlock_datastore(_sess);
    if (ret != SR_ERR_OK) {
        throw_exception(ret);
    }
}

void Session::lock_module(const char *module_name)
{
    int ret = sr_lock_module(_sess, module_name);
    if (ret != SR_ERR_OK) {
        throw_exception(ret);
    }
}

void Session::unlock_module(const char *module_name)
{
    int ret = sr_unlock_module(_sess, module_name);
    if (ret != SR_ERR_OK) {
        throw_exception(ret);
    }
}

void Session::discard_changes()
{
    int ret = sr_discard_changes(_sess);
    if (ret != SR_ERR_OK) {
        throw_exception(ret);
    }
}

S_Iter_Change Session::get_changes_iter(const char *xpath)
{
    S_Iter_Change iter(new Iter_Change());

    int ret = sr_get_changes_iter(_sess, xpath, &iter->_iter);
    if (SR_ERR_OK == ret) {
        return iter;
    } else if (SR_ERR_NOT_FOUND == ret) {
        return NULL;
    } else {
        throw_exception(ret);
        return NULL;
    }
}

S_Change Session::get_change_next(S_Iter_Change iter)
{
    S_Change change(new Change());

    int ret = sr_get_change_next(_sess, iter->_iter, &change->_oper, &change->_old, &change->_new);
    if (SR_ERR_OK == ret) {
        return change;
    } else if (SR_ERR_NOT_FOUND == ret) {
        return NULL;
    } else {
        throw_exception(ret);
        return NULL;
    }
}

Session::~Session() {}

void Session::copy_config(const char *module_name, sr_datastore_t src_datastore, sr_datastore_t dst_datastore)
{
    int ret = sr_copy_config(_sess, module_name, src_datastore, dst_datastore);
    if (ret != SR_ERR_OK) {
        throw_exception(ret);
    }
}

void Session::set_options(const sr_sess_options_t opts)
{
    int ret = sr_session_set_options(_sess, opts);
    if (ret != SR_ERR_OK) {
        throw_exception(ret);
    }
}

Subscribe::Subscribe(S_Session sess)
{
    _sub = NULL;
    _sess = sess;
    sess_deleter = sess->_deleter;
}

Subscribe::~Subscribe()
{
    if (_sub && _sess) {
        int ret = sr_unsubscribe(_sess->_sess, _sub);
        if (ret != SR_ERR_OK) {
            //this exception can't be catched
            //throw_exception(ret);
        }
	_sub = NULL;
    }

    for(unsigned int i=0; i < wrap_cb_l.size(); i++){
        additional_cleanup(wrap_cb_l[i]);
    }
}

Callback::Callback() {}
Callback::~Callback() {}

static int module_change_cb(sr_session_ctx_t *session, const char *module_name, sr_notif_event_t event, void *private_ctx) {
    S_Session sess(new Session(session));
    Callback *wrap = (Callback*) private_ctx;
    return wrap->module_change(sess, module_name, event, wrap->private_ctx["module_change"]);
}
static void module_install_cb(const char *module_name, const char *revision, sr_module_state_t state, void *private_ctx) {
    Callback *wrap = (Callback*) private_ctx;
    return wrap->module_install(module_name, revision, state, wrap->private_ctx["module_install"]);
}
static void feature_enable_cb(const char *module_name, const char *feature_name, bool enabled, void *private_ctx) {
    Callback *wrap = (Callback*) private_ctx;
    return wrap->feature_enable(module_name, feature_name, enabled, wrap->private_ctx["feature_enable"]);
}
static int subtree_change_cb(sr_session_ctx_t *session, const char *xpath, sr_notif_event_t event, void *private_ctx) {
    S_Session sess(new Session(session));
    Callback *wrap = (Callback*) private_ctx;
    return wrap->subtree_change(sess, xpath, event, wrap->private_ctx["subtree_change"]);
}
static int rpc_cb(const char *xpath, const sr_val_t *input, const size_t input_cnt, sr_val_t **output, size_t *output_cnt, void *private_ctx) {
    S_Vals in_vals(new Vals(input, input_cnt, NULL));
    S_Vals_Holder out_vals(new Vals_Holder(output, output_cnt));
    Callback *wrap = (Callback*) private_ctx;
    return wrap->rpc(xpath, in_vals, out_vals, wrap->private_ctx["rpc_cb"]);
<<<<<<< HEAD
=======
}
static int action_cb(const char *xpath, const sr_val_t *input, const size_t input_cnt, sr_val_t **output, size_t *output_cnt, void *private_ctx) {
    S_Vals in_vals(new Vals(input, input_cnt, NULL));
    S_Vals_Holder out_vals(new Vals_Holder(output, output_cnt));
    Callback *wrap = (Callback*) private_ctx;
    return wrap->action(xpath, in_vals, out_vals, wrap->private_ctx["action_cb"]);
>>>>>>> e0114973
}
static int rpc_tree_cb(const char *xpath, const sr_node_t *input, const size_t input_cnt, sr_node_t **output, size_t *output_cnt, void *private_ctx) {
    S_Trees in_tree(new Trees(input, input_cnt, NULL));
    S_Trees_Holder out_tree(new Trees_Holder(output, output_cnt));
    Callback *wrap = (Callback*) private_ctx;
    return wrap->rpc_tree(xpath, in_tree, out_tree, wrap->private_ctx["rpc_tree"]);
<<<<<<< HEAD
=======
}
static int action_tree_cb(const char *xpath, const sr_node_t *input, const size_t input_cnt, sr_node_t **output, size_t *output_cnt, void *private_ctx) {
    S_Trees in_tree(new Trees(input, input_cnt, NULL));
    S_Trees_Holder out_tree(new Trees_Holder(output, output_cnt));
    Callback *wrap = (Callback*) private_ctx;
    return wrap->action_tree(xpath, in_tree, out_tree, wrap->private_ctx["action_tree"]);
>>>>>>> e0114973
}
static void event_notif_cb(const sr_ev_notif_type_t notif_type, const char *xpath, const sr_val_t *values, const size_t values_cnt, time_t timestamp, void *private_ctx) {
    S_Vals vals(new Vals(values, values_cnt, NULL));
    Callback *wrap = (Callback*) private_ctx;
    return wrap->event_notif(notif_type, xpath, vals, timestamp, wrap->private_ctx["event_notif"]);
}
static void event_notif_tree_cb(const sr_ev_notif_type_t notif_type, const char *xpath, const sr_node_t *trees, const size_t tree_cnt, time_t timestamp, void *private_ctx) {
    S_Trees vals(new Trees(trees, tree_cnt, NULL));
    Callback *wrap = (Callback*) private_ctx;
    return wrap->event_notif_tree(notif_type, xpath, vals, timestamp, wrap->private_ctx["event_notif_tree"]);
}
static int dp_get_items_cb(const char *xpath, sr_val_t **values, size_t *values_cnt, void *private_ctx) {
    S_Vals_Holder vals(new Vals_Holder(values, values_cnt));
    Callback *wrap = (Callback*) private_ctx;
    return wrap->dp_get_items(xpath, vals, wrap->private_ctx["dp_get_items"]);
}

void Subscribe::module_change_subscribe(const char *module_name, S_Callback callback, \
                                        void *private_ctx, uint32_t priority, sr_subscr_options_t opts)
{
    callback->private_ctx["module_change"] =  private_ctx;
    cb_list.push_back(callback);

    int ret = sr_module_change_subscribe(_sess->_sess, module_name, module_change_cb,\
                                         callback->get(), priority, opts, &_sub);
    if (SR_ERR_OK != ret) {
        throw_exception(ret);
    }
}

void Subscribe::subtree_change_subscribe(const char *xpath, S_Callback callback, void *private_ctx, \
                                        uint32_t priority, sr_subscr_options_t opts)
{
    callback->private_ctx["subtree_change"] =  private_ctx;
    cb_list.push_back(callback);

    int ret = sr_subtree_change_subscribe(_sess->_sess, xpath, subtree_change_cb, callback->get(), priority, opts, &_sub);
    if (SR_ERR_OK != ret) {
        throw_exception(ret);
    }
}

void Subscribe::module_install_subscribe(S_Callback callback, void *private_ctx, sr_subscr_options_t opts)
{
    callback->private_ctx["module_install"] =  private_ctx;
    cb_list.push_back(callback);

    int ret = sr_module_install_subscribe(_sess->_sess, module_install_cb, callback->get(), opts, &_sub);
    if (SR_ERR_OK != ret) {
        throw_exception(ret);
    }
}

void Subscribe::feature_enable_subscribe(S_Callback callback, void *private_ctx, sr_subscr_options_t opts)
{
    callback->private_ctx["module_install"] =  private_ctx;
    cb_list.push_back(callback);

    int ret = sr_feature_enable_subscribe(_sess->_sess, feature_enable_cb, callback->get(), opts, &_sub);
    if (SR_ERR_OK != ret) {
        throw_exception(ret);
    }
}

void Subscribe::rpc_subscribe(const char *xpath, S_Callback callback, void *private_ctx, sr_subscr_options_t opts)
{
    callback->private_ctx["rpc_cb"] = private_ctx;
    cb_list.push_back(callback);

    int ret = sr_rpc_subscribe(_sess->_sess, xpath, rpc_cb, callback->get(), opts, &_sub);
    if (SR_ERR_OK != ret) {
        throw_exception(ret);
    }
}

void Subscribe::action_subscribe(const char *xpath, S_Callback callback, void *private_ctx, sr_subscr_options_t opts)
{
    callback->private_ctx["action_cb"] = private_ctx;
    cb_list.push_back(callback);

    int ret = sr_action_subscribe(_sess->_sess, xpath, action_cb, callback->get(), opts, &_sub);
    if (SR_ERR_OK != ret) {
        throw_exception(ret);
    }
}

void Subscribe::rpc_subscribe_tree(const char *xpath, S_Callback callback, void *private_ctx, sr_subscr_options_t opts)
{
    callback->private_ctx["rpc_tree"] =  private_ctx;
    cb_list.push_back(callback);

    int ret = sr_rpc_subscribe_tree(_sess->_sess, xpath, rpc_tree_cb, callback->get(), opts, &_sub);
    if (SR_ERR_OK != ret) {
        throw_exception(ret);
    }
}

void Subscribe::action_subscribe_tree(const char *xpath, S_Callback callback, void *private_ctx, sr_subscr_options_t opts)
{
    callback->private_ctx["action_tree"] =  private_ctx;
    cb_list.push_back(callback);

    int ret = sr_action_subscribe_tree(_sess->_sess, xpath, action_tree_cb, callback->get(), opts, &_sub);
    if (SR_ERR_OK != ret) {
        throw_exception(ret);
    }
}

void Subscribe::event_notif_subscribe(const char *xpath, S_Callback callback, void *private_ctx, sr_subscr_options_t opts)
{
    callback->private_ctx["event_notif"] =  private_ctx;
    cb_list.push_back(callback);

    int ret = sr_event_notif_subscribe(_sess->_sess, xpath, event_notif_cb, callback->get(), opts, &_sub);
    if (SR_ERR_OK != ret) {
        throw_exception(ret);
    }
}

void Subscribe::event_notif_subscribe_tree(const char *xpath, S_Callback callback, void *private_ctx, sr_subscr_options_t opts)
{
    callback->private_ctx["event_notif_tree"] =  private_ctx;
    cb_list.push_back(callback);

	int ret = sr_event_notif_subscribe_tree(_sess->_sess, xpath, event_notif_tree_cb, callback->get(), opts, &_sub);
    if (SR_ERR_OK != ret) {
        throw_exception(ret);
    }
}

void Subscribe::dp_get_items_subscribe(const char *xpath, S_Callback callback, void *private_ctx,\
                                      sr_subscr_options_t opts)
{
    callback->private_ctx["dp_get_items"] =  private_ctx;
    cb_list.push_back(callback);

    int ret =  sr_dp_get_items_subscribe(_sess->_sess, xpath, dp_get_items_cb, callback->get(), opts, &_sub);
    if (SR_ERR_OK != ret) {
        throw_exception(ret);
    }
}

void Subscribe::unsubscribe()
{
    int ret = sr_unsubscribe(_sess->_sess, _sub);
    if (SR_ERR_OK != ret) {
        throw_exception(ret);
    }

    _sub = NULL;
}

S_Vals Session::rpc_send(const char *xpath, S_Vals input)
{
    S_Vals output(new Vals());

    int ret = sr_rpc_send(_sess, xpath, input->_vals, input->_cnt, &output->_vals, &output->_cnt);
    if (SR_ERR_OK != ret) {
        throw_exception(ret);
    }

    // ensure that the class is not freed before
    if (input->_vals == NULL) {
        throw_exception(SR_ERR_INTERNAL);
    }

    output->_deleter = std::make_shared<Deleter>(output->_vals, output->_cnt);
    return output;
}

S_Trees Session::rpc_send(const char *xpath, S_Trees input)
{
    S_Trees output(new Trees());

    int ret = sr_rpc_send_tree(_sess, xpath, input->_trees, input->_cnt, &output->_trees, &output->_cnt);
    if (SR_ERR_OK != ret) {
        throw_exception(ret);
    }

    // ensure that the class is not freed before
    if (input == NULL) {
        throw_exception(SR_ERR_INTERNAL);
    }

    output->_deleter = std::make_shared<Deleter>(output->_trees, output->_cnt);
    return output;
}


S_Vals Session::action_send(const char *xpath, S_Vals input)
{
    S_Vals output(new Vals());

    int ret = sr_action_send(_sess, xpath, input->_vals, input->_cnt, &output->_vals, &output->_cnt);
    if (SR_ERR_OK != ret) {
        throw_exception(ret);
    }

    // ensure that the class is not freed before
    if (input->_vals == NULL) {
        throw_exception(SR_ERR_INTERNAL);
    }

    output->_deleter = std::make_shared<Deleter>(output->_vals, output->_cnt);
    return output;
}

S_Trees Session::action_send(const char *xpath, S_Trees input)
{
    S_Trees output(new Trees());

    int ret = sr_action_send_tree(_sess, xpath, input->_trees, input->_cnt, &output->_trees, &output->_cnt);
    if (SR_ERR_OK != ret) {
        throw_exception(ret);
    }

    // ensure that the class is not freed before
    if (input == NULL) {
        throw_exception(SR_ERR_INTERNAL);
    }

    output->_deleter = std::make_shared<Deleter>(output->_trees, output->_cnt);
    return output;
}

void Session::send_event(const char *xpath, S_Vals values, const sr_ev_notif_flag_t options)
{
    int ret = sr_event_notif_send(_sess, xpath, values->_vals, values->val_cnt(), options);
    if (ret != SR_ERR_OK)
        throw_exception(ret);
}

void Session::send_event(const char *xpath, S_Trees trees, const sr_ev_notif_flag_t options)
{
    int ret = sr_event_notif_send_tree(_sess, xpath, trees->_trees, trees->tree_cnt(), options);
    if (ret != SR_ERR_OK)
        throw_exception(ret);
}<|MERGE_RESOLUTION|>--- conflicted
+++ resolved
@@ -32,12 +32,8 @@
 #include "Session.h"
 
 extern "C" {
-<<<<<<< HEAD
-#include <sysrepo.h>
-=======
 #include "sysrepo.h"
 #include "sysrepo/trees.h"
->>>>>>> e0114973
 }
 
 using namespace std;
@@ -492,30 +488,24 @@
     S_Vals_Holder out_vals(new Vals_Holder(output, output_cnt));
     Callback *wrap = (Callback*) private_ctx;
     return wrap->rpc(xpath, in_vals, out_vals, wrap->private_ctx["rpc_cb"]);
-<<<<<<< HEAD
-=======
 }
 static int action_cb(const char *xpath, const sr_val_t *input, const size_t input_cnt, sr_val_t **output, size_t *output_cnt, void *private_ctx) {
     S_Vals in_vals(new Vals(input, input_cnt, NULL));
     S_Vals_Holder out_vals(new Vals_Holder(output, output_cnt));
     Callback *wrap = (Callback*) private_ctx;
     return wrap->action(xpath, in_vals, out_vals, wrap->private_ctx["action_cb"]);
->>>>>>> e0114973
 }
 static int rpc_tree_cb(const char *xpath, const sr_node_t *input, const size_t input_cnt, sr_node_t **output, size_t *output_cnt, void *private_ctx) {
     S_Trees in_tree(new Trees(input, input_cnt, NULL));
     S_Trees_Holder out_tree(new Trees_Holder(output, output_cnt));
     Callback *wrap = (Callback*) private_ctx;
     return wrap->rpc_tree(xpath, in_tree, out_tree, wrap->private_ctx["rpc_tree"]);
-<<<<<<< HEAD
-=======
 }
 static int action_tree_cb(const char *xpath, const sr_node_t *input, const size_t input_cnt, sr_node_t **output, size_t *output_cnt, void *private_ctx) {
     S_Trees in_tree(new Trees(input, input_cnt, NULL));
     S_Trees_Holder out_tree(new Trees_Holder(output, output_cnt));
     Callback *wrap = (Callback*) private_ctx;
     return wrap->action_tree(xpath, in_tree, out_tree, wrap->private_ctx["action_tree"]);
->>>>>>> e0114973
 }
 static void event_notif_cb(const sr_ev_notif_type_t notif_type, const char *xpath, const sr_val_t *values, const size_t values_cnt, time_t timestamp, void *private_ctx) {
     S_Vals vals(new Vals(values, values_cnt, NULL));
