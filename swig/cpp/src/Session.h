/**
 * @file Session.h
 * @author Mislav Novakovic <mislav.novakovic@sartura.hr>
 * @brief Sysrepo Session class header.
 *
 * @copyright
 * Copyright 2016 Deutsche Telekom AG.
 *
 * Licensed under the Apache License, Version 2.0 (the "License");
 * you may not use this file except in compliance with the License.
 * You may obtain a copy of the License at
 *
 *    http://www.apache.org/licenses/LICENSE-2.0
 *
 * Unless required by applicable law or agreed to in writing, software
 * distributed under the License is distributed on an "AS IS" BASIS,
 * WITHOUT WARRANTIES OR CONDITIONS OF ANY KIND, either express or implied.
 * See the License for the specific language governing permissions and
 * limitations under the License.
 */

#ifndef SESSION_H
#define SESSION_H

#include <iostream>
#include <memory>
#include <map>
#include <vector>

#include "Internal.h"
#include "Struct.h"
#include "Tree.h"
#include "Sysrepo.h"
#include "Connection.h"
#include "Session.h"

extern "C" {
#include <sysrepo.h>
}

using namespace std;

class Session
{

public:
    Session(S_Connection conn, sr_datastore_t datastore = static_cast<sr_datastore_t>( DS_RUNNING ), \
            const sr_sess_options_t opts = SESS_DEFAULT, const char *user_name = NULL);
    Session(sr_session_ctx_t *sess, sr_sess_options_t opts = SESS_DEFAULT, S_Deleter deleter = NULL);
    void session_stop();
    void session_switch_ds(sr_datastore_t ds);
    S_Error get_last_error();
    S_Errors get_last_errors();
    S_Yang_Schemas list_schemas();
    S_String get_schema(const char *module_name, const char *revision,\
                               const char *submodule_name, sr_schema_format_t format);
    S_Val get_item(const char *xpath);
    S_Vals get_items(const char *xpath);
    S_Iter_Value get_items_iter(const char *xpath);
    S_Val get_item_next(S_Iter_Value iter);
    S_Tree get_subtree(const char *xpath, sr_get_subtree_options_t opts = GET_SUBTREE_DEFAULT);
    S_Trees get_subtrees(const char *xpath, sr_get_subtree_options_t opts = GET_SUBTREE_DEFAULT);

    S_Tree get_child(S_Tree in_tree);
    S_Tree get_next_sibling(S_Tree in_tree);
    S_Tree get_parent(S_Tree in_tree);

    void set_item(const char *xpath, S_Val value = NULL, const sr_edit_options_t opts = EDIT_DEFAULT);
    void set_item_str(const char *xpath, const char *value, const sr_edit_options_t opts = EDIT_DEFAULT);
    void delete_item(const char *xpath, const sr_edit_options_t opts = EDIT_DEFAULT);
    void move_item(const char *xpath, const sr_move_position_t position, const char *relative_item = NULL);
    void refresh();
    void validate();
    void commit();
    void lock_datastore();
    void unlock_datastore();
    void lock_module(const char *module_name);
    void unlock_module(const char *module_name);
    void discard_changes();
    void copy_config(const char *module_name, sr_datastore_t src_datastore, sr_datastore_t dst_datastore);
    void set_options(const sr_sess_options_t opts);
    S_Iter_Change get_changes_iter(const char *xpath);
    S_Change get_change_next(S_Iter_Change iter);
    ~Session();

    S_Vals rpc_send(const char *xpath, S_Vals input);
    S_Trees rpc_send(const char *xpath, S_Trees input);
    S_Vals action_send(const char *xpath, S_Vals input);
    S_Trees action_send(const char *xpath, S_Trees input);
    void send_event(const char * xpath, S_Vals values, const sr_ev_notif_flag_t options = SR_EV_NOTIF_DEFAULT);
    void send_event(const char * xpath, S_Trees trees, const sr_ev_notif_flag_t options = SR_EV_NOTIF_DEFAULT);

    friend class Subscribe;

private:
    sr_session_ctx_t *_sess;
    sr_datastore_t _datastore;
    sr_sess_options_t _opts;
    S_Connection _conn;
    S_Deleter _deleter;
};

class Callback
{
public:
    Callback();
    virtual ~Callback();

<<<<<<< HEAD
    virtual int module_change(S_Session , const char *, sr_notif_event_t , void *) {return SR_ERR_OK;};
    virtual int subtree_change(S_Session , const char *, sr_notif_event_t , void *) {return SR_ERR_OK;};
    virtual void module_install(const char *, const char *, sr_module_state_t , void *) {return;};
    virtual void feature_enable(const char *, const char *, bool , void *) {return;};
    virtual int rpc(const char *, S_Vals , S_Vals_Holder , void *) {return SR_ERR_OK;};
    virtual int rpc_tree(const char *, S_Trees , S_Trees_Holder , void *) {return SR_ERR_OK;};
    virtual int dp_get_items(const char *, S_Vals_Holder , void *) {return SR_ERR_OK;};
    virtual void event_notif(const char *, S_Vals , void *) {return;};
    virtual void event_notif_tree(const char *, S_Trees , void *) {return;};
=======
    virtual int module_change(S_Session session, const char *module_name, sr_notif_event_t event, void *private_ctx) {return SR_ERR_OK;};
    virtual int subtree_change(S_Session session, const char *xpath, sr_notif_event_t event, void *private_ctx) {return SR_ERR_OK;};
    virtual void module_install(const char *module_name, const char *revision, sr_module_state_t state, void *private_ctx) {return;};
    virtual void feature_enable(const char *module_name, const char *feature_name, bool enabled, void *private_ctx) {return;};
    virtual int rpc(const char *xpath, S_Vals input, S_Vals_Holder output, void *private_ctx) {return SR_ERR_OK;};
    virtual int action(const char *xpath, S_Vals input, S_Vals_Holder output, void *private_ctx) {return SR_ERR_OK;};
    virtual int rpc_tree(const char *xpath, S_Trees input, S_Trees_Holder output, void *private_ctx) {return SR_ERR_OK;};
    virtual int action_tree(const char *xpath, S_Trees input, S_Trees_Holder output, void *private_ctx) {return SR_ERR_OK;};
    virtual int dp_get_items(const char *xpath, S_Vals_Holder vals, void *private_ctx) {return SR_ERR_OK;};
    virtual void event_notif(const sr_ev_notif_type_t notif_type, const char *xpath, S_Vals vals, time_t timestamp, void *private_ctx) {return;};
    virtual void event_notif_tree(const sr_ev_notif_type_t notif_type, const char *xpath, S_Trees trees, time_t timestamp, void *private_ctx) {return;};
>>>>>>> e0114973
    Callback *get() {return this;};

    std::map<const char *, void*> private_ctx;
};

class Subscribe
{

public:
    Subscribe(S_Session sess);

    void module_change_subscribe(const char *module_name, S_Callback callback, void *private_ctx = NULL, uint32_t priority = 0, sr_subscr_options_t opts = SUBSCR_DEFAULT);
    void subtree_change_subscribe(const char *xpath, S_Callback callback, void *private_ctx = NULL, uint32_t priority = 0, sr_subscr_options_t opts = SUBSCR_DEFAULT);
    void module_install_subscribe(S_Callback callback, void *private_ctx = NULL, sr_subscr_options_t opts = SUBSCR_DEFAULT);
    void feature_enable_subscribe(S_Callback callback, void *private_ctx = NULL, sr_subscr_options_t opts = SUBSCR_DEFAULT);
    void rpc_subscribe(const char *xpath, S_Callback callback, void *private_ctx = NULL, sr_subscr_options_t opts = SUBSCR_DEFAULT);
    void action_subscribe(const char *xpath, S_Callback callback, void *private_ctx = NULL, sr_subscr_options_t opts = SUBSCR_DEFAULT);
    void event_notif_subscribe_tree(const char *xpath, S_Callback callback, void *private_ctx = NULL, sr_subscr_options_t opts = SUBSCR_DEFAULT);
    void event_notif_subscribe(const char *xpath, S_Callback callback, void *private_ctx = NULL, sr_subscr_options_t opts = SUBSCR_DEFAULT);
    void rpc_subscribe_tree(const char *xpath, S_Callback callback, void *private_ctx = NULL, sr_subscr_options_t opts = SUBSCR_DEFAULT);
    void action_subscribe_tree(const char *xpath, S_Callback callback, void *private_ctx = NULL, sr_subscr_options_t opts = SUBSCR_DEFAULT);
    void dp_get_items_subscribe(const char *xpath, S_Callback callback, void *private_ctx = NULL, sr_subscr_options_t opts = SUBSCR_DEFAULT);
    std::vector<S_Callback > cb_list;

    void unsubscribe();
    ~Subscribe();

    // SWIG specific
    sr_subscription_ctx_t **swig_sub() { return &_sub;};
    sr_session_ctx_t *swig_sess() {return _sess->_sess;};
    std::vector<void*> wrap_cb_l;
    void additional_cleanup(void *) {return;};

private:
    sr_subscription_ctx_t *_sub;
    S_Session _sess;
    S_Deleter sess_deleter;
};

#endif<|MERGE_RESOLUTION|>--- conflicted
+++ resolved
@@ -106,17 +106,6 @@
     Callback();
     virtual ~Callback();
 
-<<<<<<< HEAD
-    virtual int module_change(S_Session , const char *, sr_notif_event_t , void *) {return SR_ERR_OK;};
-    virtual int subtree_change(S_Session , const char *, sr_notif_event_t , void *) {return SR_ERR_OK;};
-    virtual void module_install(const char *, const char *, sr_module_state_t , void *) {return;};
-    virtual void feature_enable(const char *, const char *, bool , void *) {return;};
-    virtual int rpc(const char *, S_Vals , S_Vals_Holder , void *) {return SR_ERR_OK;};
-    virtual int rpc_tree(const char *, S_Trees , S_Trees_Holder , void *) {return SR_ERR_OK;};
-    virtual int dp_get_items(const char *, S_Vals_Holder , void *) {return SR_ERR_OK;};
-    virtual void event_notif(const char *, S_Vals , void *) {return;};
-    virtual void event_notif_tree(const char *, S_Trees , void *) {return;};
-=======
     virtual int module_change(S_Session session, const char *module_name, sr_notif_event_t event, void *private_ctx) {return SR_ERR_OK;};
     virtual int subtree_change(S_Session session, const char *xpath, sr_notif_event_t event, void *private_ctx) {return SR_ERR_OK;};
     virtual void module_install(const char *module_name, const char *revision, sr_module_state_t state, void *private_ctx) {return;};
@@ -128,7 +117,6 @@
     virtual int dp_get_items(const char *xpath, S_Vals_Holder vals, void *private_ctx) {return SR_ERR_OK;};
     virtual void event_notif(const sr_ev_notif_type_t notif_type, const char *xpath, S_Vals vals, time_t timestamp, void *private_ctx) {return;};
     virtual void event_notif_tree(const sr_ev_notif_type_t notif_type, const char *xpath, S_Trees trees, time_t timestamp, void *private_ctx) {return;};
->>>>>>> e0114973
     Callback *get() {return this;};
 
     std::map<const char *, void*> private_ctx;
