%module libsysrepoPython2

%include <stdint.i>

/* Filter out 'Setting a const char * variable may leak memory' warnings */
%warnfilter(451);

/* Filter out 'Identifier '~Subscribe' redefined by %extend (ignored)'*/
%warnfilter(302);

%{
    extern "C" {
        #include "../inc/sysrepo.h"
    }

%}

%include <std_except.i>
%catches(std::runtime_error, std::exception, std::string);

%inline %{
#include <unistd.h>
#include "../inc/sysrepo.h"
#include <signal.h>
#include <vector>
#include <memory>

#include "Sysrepo.h"
#include "Struct.h"
#include "Session.h"


/* custom infinite loop */
volatile int exit_application = 0;

static void
sigint_handler(int signum)
{
    exit_application = 1;
}


static void global_loop() {
    /* loop until ctrl-c is pressed / SIGINT is received */
    signal(SIGINT, sigint_handler);
    while (!exit_application) {
        sleep(1000);  /* or do some more useful work... */
    }
}

class Wrap_cb {
public:
    Wrap_cb(PyObject *callback): _callback(NULL) {

        if (!PyCallable_Check(callback)) {
            throw std::runtime_error("Python Object is not callable.\n");
        }
        else {
            _callback = callback;
            Py_XINCREF(_callback);
        }
    }
    ~Wrap_cb() {
        if(_callback)
            Py_XDECREF(_callback);
    }

    int module_change_subscribe(sr_session_ctx_t *session, const char *module_name, sr_notif_event_t event, \
                                 void *private_ctx) {
        PyObject *arglist;

        Session *sess = (Session *)new Session(session);
        S_Session *shared_sess = sess ? new S_Session(sess) : 0;
        PyObject *s = SWIG_NewPointerObj(SWIG_as_voidptr(shared_sess), SWIGTYPE_p_std__shared_ptrT_Session_t, SWIG_POINTER_DISOWN);

        PyObject *p =  SWIG_NewPointerObj(private_ctx, SWIGTYPE_p_void, 0);
        arglist = Py_BuildValue("(OsiO)", s, module_name, event, p);
        PyObject *result = PyEval_CallObject(_callback, arglist);
        Py_DECREF(arglist);
        if (result == NULL) {
            sess->~Session();
            throw std::runtime_error("Python callback module_change_subscribe failed.\n");
        } else {
            sess->~Session();
            int ret = SR_ERR_OK;
            if (result && PyInt_Check(result)) {
                ret = PyInt_AsLong(result);
            }
            Py_DECREF(result);
            return ret;
        }
    }

    int subtree_change(sr_session_ctx_t *session, const char *xpath, sr_notif_event_t event,\
                       void *private_ctx) {
        PyObject *arglist;

        Session *sess = (Session *)new Session(session);
        S_Session *shared_sess = sess ? new S_Session(sess) : 0;
        PyObject *s = SWIG_NewPointerObj(SWIG_as_voidptr(shared_sess), SWIGTYPE_p_std__shared_ptrT_Session_t, SWIG_POINTER_DISOWN);

        PyObject *p =  SWIG_NewPointerObj(private_ctx, SWIGTYPE_p_void, 0);
        arglist = Py_BuildValue("(OsiO)", s, xpath, event, p);
        PyObject *result = PyEval_CallObject(_callback, arglist);
        Py_DECREF(arglist);
        if (result == NULL) {
            sess->~Session();
            throw std::runtime_error("Python callback subtree_change failed.\n");
        } else {
            sess->~Session();
            int ret = SR_ERR_OK;
            if (result && PyInt_Check(result)) {
                ret = PyInt_AsLong(result);
            }
            Py_DECREF(result);
            return ret;
        }
    }

    void module_install(const char *module_name, const char *revision, sr_module_state_t state, void *private_ctx) {
        PyObject *arglist;
        PyObject *p =  SWIG_NewPointerObj(private_ctx, SWIGTYPE_p_void, 0);
        arglist = Py_BuildValue("(ssOO)", module_name, revision, state, p);
        PyObject *result = PyEval_CallObject(_callback, arglist);
        Py_DECREF(arglist);
        if (result == NULL)
            throw std::runtime_error("Python callback module_install failed.\n");
        else
            Py_DECREF(result);
    }

    void feature_enable(const char *module_name, const char *feature_name, bool enabled, void *private_ctx) {
        PyObject *arglist;
        PyObject *p =  SWIG_NewPointerObj(private_ctx, SWIGTYPE_p_void, 0);
        arglist = Py_BuildValue("(ssOO)", module_name, feature_name, enabled ? Py_True: Py_False, p);
        PyObject *result = PyEval_CallObject(_callback, arglist);
        Py_DECREF(arglist);
        if (result == NULL)
            throw std::runtime_error("Python feature_enable failed.\n");
        else
            Py_DECREF(result);
    }

    int rpc_cb(const char *xpath, const sr_val_t *input, const size_t input_cnt, sr_val_t **output,\
               size_t *output_cnt, void *private_ctx) {
        PyObject *arglist;

        Vals *in_vals =(Vals *)new Vals(input, input_cnt, NULL);
        Vals_Holder *out_vals =(Vals_Holder *)new Vals_Holder(output, output_cnt);

        shared_ptr<Vals> *shared_in_vals = in_vals ? new shared_ptr<Vals>(in_vals) : 0;
        PyObject *in = SWIG_NewPointerObj(SWIG_as_voidptr(shared_in_vals), SWIGTYPE_p_std__shared_ptrT_Vals_t, SWIG_POINTER_DISOWN);

        shared_ptr<Vals_Holder> *shared_out_vals = out_vals ? new shared_ptr<Vals_Holder>(out_vals) : 0;
        PyObject *out = SWIG_NewPointerObj(SWIG_as_voidptr(shared_out_vals), SWIGTYPE_p_std__shared_ptrT_Vals_Holder_t, SWIG_POINTER_DISOWN);

        PyObject *p =  SWIG_NewPointerObj(private_ctx, SWIGTYPE_p_void, 0);
        arglist = Py_BuildValue("(sOOO)", xpath, in, out, p);
        PyObject *result = PyEval_CallObject(_callback, arglist);
        Py_DECREF(arglist);
        if (result == NULL) {
            in_vals->~Vals();
            out_vals->~Vals_Holder();
            throw std::runtime_error("Python callback rpc_cb failed.\n");
        } else {
            in_vals->~Vals();
            out_vals->~Vals_Holder();
            int ret = SR_ERR_OK;
            if (result && PyInt_Check(result)) {
                ret = PyInt_AsLong(result);
            }
            Py_DECREF(result);
            return ret;
        }
     }

    int action_cb(const char *xpath, const sr_val_t *input, const size_t input_cnt, sr_val_t **output,\
               size_t *output_cnt, void *private_ctx) {
        PyObject *arglist;

        Vals *in_vals =(Vals *)new Vals(input, input_cnt, NULL);
        Vals_Holder *out_vals =(Vals_Holder *)new Vals_Holder(output, output_cnt);

        shared_ptr<Vals> *shared_in_vals = in_vals ? new shared_ptr<Vals>(in_vals) : 0;
        PyObject *in = SWIG_NewPointerObj(SWIG_as_voidptr(shared_in_vals), SWIGTYPE_p_std__shared_ptrT_Vals_t, SWIG_POINTER_DISOWN);

        shared_ptr<Vals_Holder> *shared_out_vals = out_vals ? new shared_ptr<Vals_Holder>(out_vals) : 0;
        PyObject *out = SWIG_NewPointerObj(SWIG_as_voidptr(shared_out_vals), SWIGTYPE_p_std__shared_ptrT_Vals_Holder_t, SWIG_POINTER_DISOWN);

        PyObject *p =  SWIG_NewPointerObj(private_ctx, SWIGTYPE_p_void, 0);
        arglist = Py_BuildValue("(sOOO)", xpath, in, out, p);
        PyObject *result = PyEval_CallObject(_callback, arglist);
        Py_DECREF(arglist);
        if (result == NULL) {
            in_vals->~Vals();
            out_vals->~Vals_Holder();
            throw std::runtime_error("Python callback action_cb failed.\n");
        } else {
            in_vals->~Vals();
            out_vals->~Vals_Holder();
            int ret = SR_ERR_OK;
            if (result && PyInt_Check(result)) {
                ret = PyInt_AsLong(result);
            }
            Py_DECREF(result);
            return ret;
        }
     }

<<<<<<< HEAD
    void action_cb(const char *xpath, const sr_val_t *input, const size_t input_cnt, sr_val_t **output,\
               size_t *output_cnt, void *private_ctx) {
        PyObject *arglist;

        Vals *in_vals =(Vals *)new Vals(input, input_cnt, NULL);
        Vals_Holder *out_vals =(Vals_Holder *)new Vals_Holder(output, output_cnt);

        if (in_vals == NULL && out_vals == NULL)
            throw std::runtime_error("No memory for class Vals in callback action_cb.\n");
        shared_ptr<Vals> *shared_in_vals = in_vals ? new shared_ptr<Vals>(in_vals) : 0;
        PyObject *in = SWIG_NewPointerObj(SWIG_as_voidptr(shared_in_vals), SWIGTYPE_p_std__shared_ptrT_Vals_t, SWIG_POINTER_DISOWN);

        shared_ptr<Vals_Holder> *shared_out_vals = out_vals ? new shared_ptr<Vals_Holder>(out_vals) : 0;
        PyObject *out = SWIG_NewPointerObj(SWIG_as_voidptr(shared_out_vals), SWIGTYPE_p_std__shared_ptrT_Vals_Holder_t, SWIG_POINTER_DISOWN);

        PyObject *p =  SWIG_NewPointerObj(private_ctx, SWIGTYPE_p_void, 0);
        arglist = Py_BuildValue("(sOOO)", xpath, in, out, p);
        PyObject *result = PyEval_CallObject(_callback, arglist);
        Py_DECREF(arglist);
        if (result == NULL) {
            in_vals->~Vals();
            out_vals->~Vals_Holder();
            throw std::runtime_error("Python callback action_cb failed.\n");
        } else {
            in_vals->~Vals();
            out_vals->~Vals_Holder();
            Py_DECREF(result);
        }
     }

    void rpc_tree_cb(const char *xpath, const sr_node_t *input, const size_t input_cnt,\
=======
    int rpc_tree_cb(const char *xpath, const sr_node_t *input, const size_t input_cnt,\
>>>>>>> bd842225
                         sr_node_t **output, size_t *output_cnt, void *private_ctx) {
        PyObject *arglist;

        Trees *in_vals =(Trees *)new Trees(input, input_cnt, NULL);
        Trees_Holder *out_vals =(Trees_Holder *)new Trees_Holder(output, output_cnt);
        shared_ptr<Trees> *shared_in_vals = in_vals ? new shared_ptr<Trees>(in_vals) : 0;
        PyObject *in = SWIG_NewPointerObj(SWIG_as_voidptr(shared_in_vals), SWIGTYPE_p_std__shared_ptrT_Trees_t, SWIG_POINTER_DISOWN);

        shared_ptr<Trees_Holder> *shared_out_vals = out_vals ? new shared_ptr<Trees_Holder>(out_vals) : 0;
        PyObject *out = SWIG_NewPointerObj(SWIG_as_voidptr(shared_out_vals), SWIGTYPE_p_std__shared_ptrT_Trees_Holder_t, SWIG_POINTER_DISOWN);

        PyObject *p =  SWIG_NewPointerObj(private_ctx, SWIGTYPE_p_void, 0);
        arglist = Py_BuildValue("(sOOO)", xpath, in, out, p);
        PyObject *result = PyEval_CallObject(_callback, arglist);
        Py_DECREF(arglist);
        if (result == NULL) {
            in_vals->~Trees();
            out_vals->~Trees_Holder();
            throw std::runtime_error("Python callback rpc_tree_cb failed.\n");
        } else {
            in_vals->~Trees();
            out_vals->~Trees_Holder();
            int ret = SR_ERR_OK;
            if (result && PyInt_Check(result)) {
                ret = PyInt_AsLong(result);
            }
            Py_DECREF(result);
            return ret;
        }
    }

<<<<<<< HEAD
    void action_tree_cb(const char *xpath, const sr_node_t *input, const size_t input_cnt,\
=======
    int action_tree_cb(const char *xpath, const sr_node_t *input, const size_t input_cnt,\
>>>>>>> bd842225
                         sr_node_t **output, size_t *output_cnt, void *private_ctx) {
        PyObject *arglist;

        Trees *in_vals =(Trees *)new Trees(input, input_cnt, NULL);
        Trees_Holder *out_vals =(Trees_Holder *)new Trees_Holder(output, output_cnt);
<<<<<<< HEAD
        if (in_vals == NULL && out_vals == NULL)
            throw std::runtime_error("No memory for class Trees in callback action_tree_cb.\n");
=======
>>>>>>> bd842225
        shared_ptr<Trees> *shared_in_vals = in_vals ? new shared_ptr<Trees>(in_vals) : 0;
        PyObject *in = SWIG_NewPointerObj(SWIG_as_voidptr(shared_in_vals), SWIGTYPE_p_std__shared_ptrT_Trees_t, SWIG_POINTER_DISOWN);

        shared_ptr<Trees_Holder> *shared_out_vals = out_vals ? new shared_ptr<Trees_Holder>(out_vals) : 0;
        PyObject *out = SWIG_NewPointerObj(SWIG_as_voidptr(shared_out_vals), SWIGTYPE_p_std__shared_ptrT_Trees_Holder_t, SWIG_POINTER_DISOWN);

        PyObject *p =  SWIG_NewPointerObj(private_ctx, SWIGTYPE_p_void, 0);
        arglist = Py_BuildValue("(sOOO)", xpath, in, out, p);
        PyObject *result = PyEval_CallObject(_callback, arglist);
        Py_DECREF(arglist);
        if (result == NULL) {
            in_vals->~Trees();
            out_vals->~Trees_Holder();
            throw std::runtime_error("Python callback action_tree_cb failed.\n");
        } else {
            in_vals->~Trees();
            out_vals->~Trees_Holder();
<<<<<<< HEAD
            Py_DECREF(result);
        }
    }


    void dp_get_items(const char *xpath, sr_val_t **values, size_t *values_cnt, void *private_ctx) {
=======
            int ret = SR_ERR_OK;
            if (result && PyInt_Check(result)) {
                ret = PyInt_AsLong(result);
            }
            Py_DECREF(result);
            return ret;
        }
    }


    int dp_get_items(const char *xpath, sr_val_t **values, size_t *values_cnt, void *private_ctx) {
>>>>>>> bd842225
        PyObject *arglist;

        Vals *in_vals =(Vals *)new Vals(values, values_cnt, NULL);
        shared_ptr<Vals> *shared_in_vals = in_vals ? new shared_ptr<Vals>(in_vals) : 0;
        PyObject *in = SWIG_NewPointerObj(SWIG_as_voidptr(shared_in_vals), SWIGTYPE_p_std__shared_ptrT_Vals_t, SWIG_POINTER_DISOWN);

        PyObject *p =  SWIG_NewPointerObj(private_ctx, SWIGTYPE_p_void, 0);
        arglist = Py_BuildValue("(sOO)", xpath, in, p);
        PyObject *result = PyEval_CallObject(_callback, arglist);
        Py_DECREF(arglist);
        if (result == NULL) {
            in_vals->~Vals();
            throw std::runtime_error("Python callback dp_get_items failed.\n");
        } else {
            in_vals->~Vals();
            int ret = SR_ERR_OK;
            if (result && PyInt_Check(result)) {
                ret = PyInt_AsLong(result);
            }
            Py_DECREF(result);
            return ret;
        }
    }

    void event_notif(const char *xpath, const sr_val_t *values, const size_t values_cnt, time_t timestamp, void *private_ctx) {
        PyObject *arglist;

        Vals *in_vals =(Vals *)new Vals(values, values_cnt, NULL);
        shared_ptr<Vals> *shared_in_vals = in_vals ? new shared_ptr<Vals>(in_vals) : 0;
        PyObject *in = SWIG_NewPointerObj(SWIG_as_voidptr(shared_in_vals), SWIGTYPE_p_std__shared_ptrT_Vals_t, SWIG_POINTER_DISOWN);

        PyObject *p =  SWIG_NewPointerObj(private_ctx, SWIGTYPE_p_void, 0);
        arglist = Py_BuildValue("(sOO)", xpath, in, timestamp, p);
        PyObject *result = PyEval_CallObject(_callback, arglist);
        Py_DECREF(arglist);
        if (result == NULL) {
            in_vals->~Vals();
            throw std::runtime_error("Python callback event_notif failed.\n");
        } else {
            in_vals->~Vals();
            Py_DECREF(result);
        }
    }

    void event_notif_tree(const char *xpath, const sr_node_t *trees, const size_t tree_cnt, time_t timestamp, void *private_ctx) {
        PyObject *arglist;

        Trees *in_vals =(Trees *)new Trees(trees, tree_cnt, NULL);
        shared_ptr<Trees> *shared_in_vals = in_vals ? new shared_ptr<Trees>(in_vals) : 0;
        PyObject *in = SWIG_NewPointerObj(SWIG_as_voidptr(shared_in_vals), SWIGTYPE_p_std__shared_ptrT_Trees_t, SWIG_POINTER_DISOWN);

        PyObject *p =  SWIG_NewPointerObj(private_ctx, SWIGTYPE_p_void, 0);
        arglist = Py_BuildValue("(sOO)", xpath, in, timestamp, p);
        PyObject *result = PyEval_CallObject(_callback, arglist);
        Py_DECREF(arglist);
        if (result == NULL) {
            in_vals->~Trees();
            throw std::runtime_error("Python callback event_notif_tree failed.\n");
        } else {
            in_vals->~Trees();
            Py_DECREF(result);
        }
    }

    void *private_ctx;

private:
    PyObject *_callback;
};

static int g_module_change_subscribe_cb(sr_session_ctx_t *session, const char *module_name,\
                                        sr_notif_event_t event, void *private_ctx)
{
    Wrap_cb *ctx = (Wrap_cb *) private_ctx;
    return ctx->module_change_subscribe(session, module_name, event, ctx->private_ctx);
}

static int g_subtree_change_cb(sr_session_ctx_t *session, const char *xpath, sr_notif_event_t event,\
                               void *private_ctx)
{
    Wrap_cb *ctx = (Wrap_cb *) private_ctx;
    return ctx->subtree_change(session, xpath, event, ctx->private_ctx);
}

static void g_module_install_cb(const char *module_name, const char *revision, sr_module_state_t state, void *private_ctx)
{
    Wrap_cb *ctx = (Wrap_cb *) private_ctx;
    ctx->module_install(module_name, revision, state, ctx->private_ctx);
}

static void g_feature_enable_cb(const char *module_name, const char *feature_name, bool enabled, void *private_ctx)
{
    Wrap_cb *ctx = (Wrap_cb *) private_ctx;
    ctx->feature_enable(module_name, feature_name, enabled, ctx->private_ctx);
}

static int g_rpc_cb(const char *xpath, const sr_val_t *input, const size_t input_cnt, sr_val_t **output,\
                     size_t *output_cnt, void *private_ctx)
{
    Wrap_cb *ctx = (Wrap_cb *) private_ctx;
    return ctx->rpc_cb(xpath, input, input_cnt, output, output_cnt, ctx->private_ctx);
}

static int g_action_cb(const char *xpath, const sr_val_t *input, const size_t input_cnt, sr_val_t **output,\
                     size_t *output_cnt, void *private_ctx)
{
    Wrap_cb *ctx = (Wrap_cb *) private_ctx;
    return ctx->action_cb(xpath, input, input_cnt, output, output_cnt, ctx->private_ctx);
}

static int g_action_cb(const char *xpath, const sr_val_t *input, const size_t input_cnt, sr_val_t **output,\
                     size_t *output_cnt, void *private_ctx)
{
    Wrap_cb *ctx = (Wrap_cb *) private_ctx;
    ctx->action_cb(xpath, input, input_cnt, output, output_cnt, ctx->private_ctx);

    return SR_ERR_OK;
}

static int g_rpc_tree_cb(const char *xpath, const sr_node_t *input, const size_t input_cnt,\
                         sr_node_t **output, size_t *output_cnt, void *private_ctx)
{
    Wrap_cb *ctx = (Wrap_cb *) private_ctx;
    return ctx->rpc_tree_cb(xpath, input, input_cnt, output, output_cnt, ctx->private_ctx);
}

static int g_action_tree_cb(const char *xpath, const sr_node_t *input, const size_t input_cnt,\
                         sr_node_t **output, size_t *output_cnt, void *private_ctx)
{
    Wrap_cb *ctx = (Wrap_cb *) private_ctx;
    return ctx->action_tree_cb(xpath, input, input_cnt, output, output_cnt, ctx->private_ctx);
}

static int g_action_tree_cb(const char *xpath, const sr_node_t *input, const size_t input_cnt,\
                         sr_node_t **output, size_t *output_cnt, void *private_ctx)
{
    Wrap_cb *ctx = (Wrap_cb *) private_ctx;
    ctx->action_tree_cb(xpath, input, input_cnt, output, output_cnt, ctx->private_ctx);

    return SR_ERR_OK;
}

static int g_dp_get_items_cb(const char *xpath, sr_val_t **values, size_t *values_cnt, void *private_ctx)
{
    Wrap_cb *ctx = (Wrap_cb *) private_ctx;
    return ctx->dp_get_items(xpath, values, values_cnt, ctx->private_ctx);
}

static void g_event_notif_cb(const char *xpath, const sr_val_t *values, const size_t values_cnt, time_t timestamp, void *private_ctx)
{
    Wrap_cb *ctx = (Wrap_cb *) private_ctx;
    ctx->event_notif(xpath, values, values_cnt, timestamp, ctx->private_ctx);
}

static void g_event_notif_tree_cb(const char *xpath, const sr_node_t *trees, const size_t tree_cnt, time_t timestamp, void *private_ctx)
{
    Wrap_cb *ctx = (Wrap_cb *) private_ctx;
    ctx->event_notif_tree(xpath, trees, tree_cnt, timestamp, ctx->private_ctx);
}


%}

%extend Subscribe {

    void module_change_subscribe(const char *module_name, PyObject *callback, void *private_ctx = NULL, \
                                 uint32_t priority = 0, sr_subscr_options_t opts = SUBSCR_DEFAULT) {
        /* create class */
        Wrap_cb *class_ctx = NULL;
        class_ctx = new Wrap_cb(callback);

        if (class_ctx == NULL)
            throw std::runtime_error("Ne enough space for helper class!\n");

        self->wrap_cb_l.push_back(class_ctx);
        class_ctx->private_ctx = private_ctx;

        int ret = sr_module_change_subscribe(self->swig_sess->get(), module_name, g_module_change_subscribe_cb, \
                                             class_ctx, priority, opts, &self->swig_sub);
        if (SR_ERR_OK != ret) {
            throw std::runtime_error(sr_strerror(ret));
        }
    };

    void subtree_change_subscribe(const char *xpath, PyObject *callback, void *private_ctx = NULL,\
                                 uint32_t priority = 0, sr_subscr_options_t opts = SUBSCR_DEFAULT) {
        /* create class */
        Wrap_cb *class_ctx = NULL;
        class_ctx = new Wrap_cb(callback);

        if (class_ctx == NULL)
            throw std::runtime_error("Ne enough space for helper class!\n");

        self->wrap_cb_l.push_back(class_ctx);
        class_ctx->private_ctx = private_ctx;

        int ret = sr_subtree_change_subscribe(self->swig_sess->get(), xpath, g_subtree_change_cb, class_ctx,\
                                              priority, opts, &self->swig_sub);
        if (SR_ERR_OK != ret) {
            throw std::runtime_error(sr_strerror(ret));
        }
    }

    void module_install_subscribe(PyObject *callback, void *private_ctx = NULL,\
                                  sr_subscr_options_t opts = SUBSCR_DEFAULT) {
        /* create class */
        Wrap_cb *class_ctx = NULL;
        class_ctx = new Wrap_cb(callback);

        if (class_ctx == NULL)
            throw std::runtime_error("Ne enough space for helper class!\n");

        self->wrap_cb_l.push_back(class_ctx);
        class_ctx->private_ctx = private_ctx;

        int ret =  sr_module_install_subscribe(self->swig_sess->get(), g_module_install_cb, class_ctx,
                                               opts, &self->swig_sub);

        if (SR_ERR_OK != ret) {
            throw std::runtime_error(sr_strerror(ret));
        }
    }

    void feature_enable_subscribe(PyObject *callback, void *private_ctx = NULL,\
                                  sr_subscr_options_t opts = SUBSCR_DEFAULT) {
        /* create class */
        Wrap_cb *class_ctx = NULL;
        class_ctx = new Wrap_cb(callback);

        if (class_ctx == NULL)
            throw std::runtime_error("Ne enough space for helper class!\n");

        self->wrap_cb_l.push_back(class_ctx);
        class_ctx->private_ctx = private_ctx;

        int ret = sr_feature_enable_subscribe(self->swig_sess->get(), g_feature_enable_cb, class_ctx,
                                              opts, &self->swig_sub);

        if (SR_ERR_OK != ret) {
            throw std::runtime_error(sr_strerror(ret));
        }
    }

    void rpc_subscribe(const char *xpath, PyObject *callback, void *private_ctx = NULL,\
                       sr_subscr_options_t opts = SUBSCR_DEFAULT) {
        Wrap_cb *class_ctx = NULL;
        class_ctx = new Wrap_cb(callback);

        if (class_ctx == NULL)
            throw std::runtime_error("Ne enough space for helper class!\n");

        self->wrap_cb_l.push_back(class_ctx);
        class_ctx->private_ctx = private_ctx;

        int ret = sr_rpc_subscribe(self->swig_sess->get(), xpath, g_rpc_cb, class_ctx, opts,\
                                   &self->swig_sub);

        if (SR_ERR_OK != ret) {
            throw std::runtime_error(sr_strerror(ret));
        }
    }

    void action_subscribe(const char *xpath, PyObject *callback, void *private_ctx = NULL,\
                       sr_subscr_options_t opts = SUBSCR_DEFAULT) {
        Wrap_cb *class_ctx = NULL;
        class_ctx = new Wrap_cb(callback);

        if (class_ctx == NULL)
            throw std::runtime_error("Ne enough space for helper class!\n");

        self->wrap_cb_l.push_back(class_ctx);
        class_ctx->private_ctx = private_ctx;

        int ret = sr_action_subscribe(self->swig_sess->get(), xpath, g_action_cb, class_ctx, opts,\
                                   &self->swig_sub);

        if (SR_ERR_OK != ret) {
            throw std::runtime_error(sr_strerror(ret));
        }
    }

    void rpc_subscribe_tree(const char *xpath, PyObject *callback, void *private_ctx = NULL,\
                       sr_subscr_options_t opts = SUBSCR_DEFAULT) {
        Wrap_cb *class_ctx = NULL;
        class_ctx = new Wrap_cb(callback);

        if (class_ctx == NULL)
            throw std::runtime_error("Ne enough space for helper class!\n");

        self->wrap_cb_l.push_back(class_ctx);
        class_ctx->private_ctx = private_ctx;

        int ret = sr_rpc_subscribe_tree(self->swig_sess->get(), xpath, g_rpc_tree_cb, class_ctx, opts,\
                                   &self->swig_sub);

        if (SR_ERR_OK != ret) {
            throw std::runtime_error(sr_strerror(ret));
        }
    }

    void action_subscribe_tree(const char *xpath, PyObject *callback, void *private_ctx = NULL,\
                       sr_subscr_options_t opts = SUBSCR_DEFAULT) {
        Wrap_cb *class_ctx = NULL;
        class_ctx = new Wrap_cb(callback);

        if (class_ctx == NULL)
            throw std::runtime_error("Ne enough space for helper class!\n");

        self->wrap_cb_l.push_back(class_ctx);
        class_ctx->private_ctx = private_ctx;

        int ret = sr_action_subscribe_tree(self->swig_sess->get(), xpath, g_action_tree_cb, class_ctx, opts,\
                                   &self->swig_sub);

        if (SR_ERR_OK != ret) {
            throw std::runtime_error(sr_strerror(ret));
        }
    }

    void event_notif_subscribe(const char *xpath, PyObject *callback, void *private_ctx,\
                               sr_subscr_options_t opts = SUBSCR_DEFAULT) {
        Wrap_cb *class_ctx = NULL;
        class_ctx = new Wrap_cb(callback);

        if (class_ctx == NULL)
            throw std::runtime_error("Ne enough space for helper class!\n");

        self->wrap_cb_l.push_back(class_ctx);
        class_ctx->private_ctx = private_ctx;

        int ret = sr_event_notif_subscribe(self->swig_sess->get(), xpath, g_event_notif_cb, class_ctx, opts,\
                                   &self->swig_sub);

        if (SR_ERR_OK != ret) {
            throw std::runtime_error(sr_strerror(ret));
        }
    }

    void event_notif_subscribe_tree(const char *xpath, PyObject *callback, void *private_ctx,\
                               sr_subscr_options_t opts = SUBSCR_DEFAULT) {
        Wrap_cb *class_ctx = NULL;
        class_ctx = new Wrap_cb(callback);

        if (class_ctx == NULL)
            throw std::runtime_error("Ne enough space for helper class!\n");

        self->wrap_cb_l.push_back(class_ctx);
        class_ctx->private_ctx = private_ctx;

        int ret = sr_event_notif_subscribe_tree(self->swig_sess->get(), xpath, g_event_notif_tree_cb,\
                                                class_ctx, opts, &self->swig_sub);

        if (SR_ERR_OK != ret) {
            throw std::runtime_error(sr_strerror(ret));
        }
    }

    void dp_get_items_subscribe(const char *xpath, PyObject *callback, void *private_ctx, \
                               sr_subscr_options_t opts = SUBSCR_DEFAULT) {
        Wrap_cb *class_ctx = NULL;
        class_ctx = new Wrap_cb(callback);

        if (class_ctx == NULL)
            throw std::runtime_error("Ne enough space for helper class!\n");

        self->wrap_cb_l.push_back(class_ctx);
        class_ctx->private_ctx = private_ctx;

        int ret = sr_dp_get_items_subscribe(self->swig_sess->get(), xpath, g_dp_get_items_cb, class_ctx,\
                                            opts, &self->swig_sub);

        if (SR_ERR_OK != ret) {
            throw std::runtime_error(sr_strerror(ret));
        }
    }

    void additional_cleanup(void *private_ctx) {
        delete static_cast<Wrap_cb*>(private_ctx);
    }
};

%include "../swig_base/python_base.i"<|MERGE_RESOLUTION|>--- conflicted
+++ resolved
@@ -207,41 +207,7 @@
         }
      }
 
-<<<<<<< HEAD
-    void action_cb(const char *xpath, const sr_val_t *input, const size_t input_cnt, sr_val_t **output,\
-               size_t *output_cnt, void *private_ctx) {
-        PyObject *arglist;
-
-        Vals *in_vals =(Vals *)new Vals(input, input_cnt, NULL);
-        Vals_Holder *out_vals =(Vals_Holder *)new Vals_Holder(output, output_cnt);
-
-        if (in_vals == NULL && out_vals == NULL)
-            throw std::runtime_error("No memory for class Vals in callback action_cb.\n");
-        shared_ptr<Vals> *shared_in_vals = in_vals ? new shared_ptr<Vals>(in_vals) : 0;
-        PyObject *in = SWIG_NewPointerObj(SWIG_as_voidptr(shared_in_vals), SWIGTYPE_p_std__shared_ptrT_Vals_t, SWIG_POINTER_DISOWN);
-
-        shared_ptr<Vals_Holder> *shared_out_vals = out_vals ? new shared_ptr<Vals_Holder>(out_vals) : 0;
-        PyObject *out = SWIG_NewPointerObj(SWIG_as_voidptr(shared_out_vals), SWIGTYPE_p_std__shared_ptrT_Vals_Holder_t, SWIG_POINTER_DISOWN);
-
-        PyObject *p =  SWIG_NewPointerObj(private_ctx, SWIGTYPE_p_void, 0);
-        arglist = Py_BuildValue("(sOOO)", xpath, in, out, p);
-        PyObject *result = PyEval_CallObject(_callback, arglist);
-        Py_DECREF(arglist);
-        if (result == NULL) {
-            in_vals->~Vals();
-            out_vals->~Vals_Holder();
-            throw std::runtime_error("Python callback action_cb failed.\n");
-        } else {
-            in_vals->~Vals();
-            out_vals->~Vals_Holder();
-            Py_DECREF(result);
-        }
-     }
-
-    void rpc_tree_cb(const char *xpath, const sr_node_t *input, const size_t input_cnt,\
-=======
     int rpc_tree_cb(const char *xpath, const sr_node_t *input, const size_t input_cnt,\
->>>>>>> bd842225
                          sr_node_t **output, size_t *output_cnt, void *private_ctx) {
         PyObject *arglist;
 
@@ -273,21 +239,12 @@
         }
     }
 
-<<<<<<< HEAD
-    void action_tree_cb(const char *xpath, const sr_node_t *input, const size_t input_cnt,\
-=======
     int action_tree_cb(const char *xpath, const sr_node_t *input, const size_t input_cnt,\
->>>>>>> bd842225
                          sr_node_t **output, size_t *output_cnt, void *private_ctx) {
         PyObject *arglist;
 
         Trees *in_vals =(Trees *)new Trees(input, input_cnt, NULL);
         Trees_Holder *out_vals =(Trees_Holder *)new Trees_Holder(output, output_cnt);
-<<<<<<< HEAD
-        if (in_vals == NULL && out_vals == NULL)
-            throw std::runtime_error("No memory for class Trees in callback action_tree_cb.\n");
-=======
->>>>>>> bd842225
         shared_ptr<Trees> *shared_in_vals = in_vals ? new shared_ptr<Trees>(in_vals) : 0;
         PyObject *in = SWIG_NewPointerObj(SWIG_as_voidptr(shared_in_vals), SWIGTYPE_p_std__shared_ptrT_Trees_t, SWIG_POINTER_DISOWN);
 
@@ -305,14 +262,6 @@
         } else {
             in_vals->~Trees();
             out_vals->~Trees_Holder();
-<<<<<<< HEAD
-            Py_DECREF(result);
-        }
-    }
-
-
-    void dp_get_items(const char *xpath, sr_val_t **values, size_t *values_cnt, void *private_ctx) {
-=======
             int ret = SR_ERR_OK;
             if (result && PyInt_Check(result)) {
                 ret = PyInt_AsLong(result);
@@ -324,7 +273,6 @@
 
 
     int dp_get_items(const char *xpath, sr_val_t **values, size_t *values_cnt, void *private_ctx) {
->>>>>>> bd842225
         PyObject *arglist;
 
         Vals *in_vals =(Vals *)new Vals(values, values_cnt, NULL);
@@ -435,15 +383,6 @@
     return ctx->action_cb(xpath, input, input_cnt, output, output_cnt, ctx->private_ctx);
 }
 
-static int g_action_cb(const char *xpath, const sr_val_t *input, const size_t input_cnt, sr_val_t **output,\
-                     size_t *output_cnt, void *private_ctx)
-{
-    Wrap_cb *ctx = (Wrap_cb *) private_ctx;
-    ctx->action_cb(xpath, input, input_cnt, output, output_cnt, ctx->private_ctx);
-
-    return SR_ERR_OK;
-}
-
 static int g_rpc_tree_cb(const char *xpath, const sr_node_t *input, const size_t input_cnt,\
                          sr_node_t **output, size_t *output_cnt, void *private_ctx)
 {
@@ -456,15 +395,6 @@
 {
     Wrap_cb *ctx = (Wrap_cb *) private_ctx;
     return ctx->action_tree_cb(xpath, input, input_cnt, output, output_cnt, ctx->private_ctx);
-}
-
-static int g_action_tree_cb(const char *xpath, const sr_node_t *input, const size_t input_cnt,\
-                         sr_node_t **output, size_t *output_cnt, void *private_ctx)
-{
-    Wrap_cb *ctx = (Wrap_cb *) private_ctx;
-    ctx->action_tree_cb(xpath, input, input_cnt, output, output_cnt, ctx->private_ctx);
-
-    return SR_ERR_OK;
 }
 
 static int g_dp_get_items_cb(const char *xpath, sr_val_t **values, size_t *values_cnt, void *private_ctx)
